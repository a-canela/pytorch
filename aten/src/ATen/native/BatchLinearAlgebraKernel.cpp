#include <ATen/ATen.h>
#include <ATen/Dispatch.h>
#include <ATen/Parallel.h>
#include <ATen/native/BatchLinearAlgebra.h>
#include <ATen/native/LinearAlgebraUtils.h>
#include <ATen/native/cpu/zmath.h>

#include <c10/util/irange.h>

namespace at { namespace native {

namespace {
/*
  Computes the Cholesky decomposition of matrices stored in `input`.
  This is an in-place routine and the content of 'input' is overwritten with the result.

  Args:
  * `input` - [in] Input tensor for the Cholesky decomposition
              [out] Cholesky decomposition result
  * `info` -  [out] Tensor filled with LAPACK error codes,
                    positive values indicate that the matrix is not positive definite.
  * `upper` - controls whether the upper (true) or lower (false) triangular portion of `input` is used

  For further details, please see the LAPACK documentation for POTRF.
*/
template <typename scalar_t>
void apply_cholesky(const Tensor& input, const Tensor& info, bool upper) {
#if !AT_BUILD_WITH_LAPACK()
  TORCH_CHECK(
      false,
      "Calling torch.linalg.cholesky on a CPU tensor requires compiling ",
      "PyTorch with LAPACK. Please use PyTorch built with LAPACK support.");
#else
  char uplo = upper ? 'U' : 'L';
  auto input_data = input.data_ptr<scalar_t>();
  auto info_data = info.data_ptr<int>();
  auto input_matrix_stride = matrixStride(input);
  auto batch_size = batchCount(input);
  auto n = input.size(-2);
  auto lda = std::max<int64_t>(1, n);

  for (const auto i : c10::irange(batch_size)) {
    scalar_t* input_working_ptr = &input_data[i * input_matrix_stride];
    int* info_working_ptr = &info_data[i];
    lapackCholesky<scalar_t>(uplo, n, input_working_ptr, lda, info_working_ptr);
  }
#endif
}

// This is a type dispatching helper function for 'apply_cholesky'
void cholesky_kernel(const Tensor& input, const Tensor& infos, bool upper) {
  AT_DISPATCH_FLOATING_AND_COMPLEX_TYPES(input.scalar_type(), "cholesky_cpu", [&]{
    apply_cholesky<scalar_t>(input, infos, upper);
  });
}

/*
Copies the lower (or upper) triangle of the square matrix to the other half and conjugates it.
This operation is performed in-place.
*/
template <typename scalar_t>
void apply_reflect_conj_tri_single(scalar_t* self, int64_t n, int64_t stride, bool upper) {
  std::function<void(int64_t, int64_t)> loop = [](int64_t, int64_t){};
  if (upper) {
    loop = [&](int64_t start, int64_t end) {
      for (const auto i : c10::irange(start, end)) {
        for (int64_t j = i + 1; j < n; j++) {
          self[i * stride + j] = conj_impl(self[j * stride + i]);
        }
      }
    };
  } else {
    loop = [&](int64_t start, int64_t end) {
      for (const auto i : c10::irange(start, end)) {
        for (const auto j : c10::irange(i)) {
          self[i * stride + j] = conj_impl(self[j * stride + i]);
        }
      }
    };
  }
  // For small matrices OpenMP overhead is too large
  if (n < 256) {
    loop(0, n);
  } else {
    at::parallel_for(0, n, 0, loop);
  }
}

/*
Computes the inverse of a symmetric (Hermitian) positive-definite matrix n-by-n matrix 'input' using the Cholesky factorization
This is an in-place routine, content of 'input' is overwritten.
'infos' is an int Tensor containing error codes for each matrix in the batched input.
For more information see LAPACK's documentation for POTRI routine.
*/
template <typename scalar_t>
void apply_cholesky_inverse(Tensor& input, Tensor& infos, bool upper) {
#if !AT_BUILD_WITH_LAPACK()
  TORCH_CHECK(false, "cholesky_inverse: LAPACK library not found in compilation");
#else
  char uplo = upper ? 'U' : 'L';

  auto input_data = input.data_ptr<scalar_t>();
  auto infos_data = infos.data_ptr<int>();
  auto input_matrix_stride = matrixStride(input);
  auto batch_size = batchCount(input);
  auto n = input.size(-2);
  auto lda = std::max<int64_t>(1, n);

  for (const auto i : c10::irange(batch_size)) {
    scalar_t* input_working_ptr = &input_data[i * input_matrix_stride];
    int* info_working_ptr = &infos_data[i];
    lapackCholeskyInverse<scalar_t>(uplo, n, input_working_ptr, lda, info_working_ptr);
    // LAPACK writes to only upper/lower part of the matrix leaving the other side unchanged
    apply_reflect_conj_tri_single<scalar_t>(input_working_ptr, n, lda, upper);
  }
#endif
}

// This is a type dispatching helper function for 'apply_cholesky_inverse'
Tensor& cholesky_inverse_kernel_impl(Tensor& result, Tensor& infos, bool upper) {
  // This function calculates the inverse matrix in-place
  // result should be in column major order and contain matrices to invert
  // the content of result is overwritten by 'apply_cholesky_inverse'
  AT_DISPATCH_FLOATING_AND_COMPLEX_TYPES(result.scalar_type(), "cholesky_inverse_out_cpu", [&]{
    apply_cholesky_inverse<scalar_t>(result, infos, upper);
  });
  return result;
}

<<<<<<< HEAD
=======
template <typename scalar_t>
void apply_eig(const Tensor& self, bool eigenvectors, Tensor& vals_, Tensor& vecs_, int64_t* info_ptr) {
#if !AT_BUILD_WITH_LAPACK()
  TORCH_CHECK(false, "Calling torch.eig on a CPU tensor requires compiling ",
    "PyTorch with LAPACK. Please use PyTorch built with LAPACK support.");
#else
  using value_t = typename c10::scalar_value_type<scalar_t>::type;

  char jobvr = eigenvectors ? 'V' : 'N';
  int64_t n = self.size(-1);
  auto self_data = self.data_ptr<scalar_t>();

  auto vals_data = vals_.data_ptr<scalar_t>();
  scalar_t* wr = vals_data;

  scalar_t* vecs_data = eigenvectors ? vecs_.data_ptr<scalar_t>() : nullptr;
  // NOLINTNEXTLINE(cppcoreguidelines-narrowing-conversions,bugprone-narrowing-conversions)
  int ldvr = eigenvectors ? n : 1;

  Tensor rwork;
  value_t* rwork_data = nullptr;
  if (self.is_complex()) {
    ScalarType real_dtype = toRealValueType(typeMetaToScalarType(self.dtype()));
    rwork = at::empty({n*2}, self.options().dtype(real_dtype));
    rwork_data = rwork.data_ptr<value_t>();
  }

  if (n > 0) {
    // call lapackEig once to get the optimal size for work data
    scalar_t wkopt;
    // NOLINTNEXTLINE(cppcoreguidelines-init-variables)
    int info;
    lapackEig<scalar_t, value_t>('N', jobvr, n, self_data, n, wr,
      nullptr, 1, vecs_data, ldvr, &wkopt, -1, rwork_data, &info);
    int lwork = std::max<int>(1, real_impl<scalar_t, value_t>(wkopt));

    // call again to do the actual work
    Tensor work = at::empty({lwork}, self.dtype());
    lapackEig<scalar_t, value_t>('N', jobvr, n, self_data, n, wr,
      nullptr, 1, vecs_data, ldvr, work.data_ptr<scalar_t>(), lwork, rwork_data, &info);
    *info_ptr = info;
  }
#endif
}

std::tuple<Tensor, Tensor> eig_kernel_impl(const Tensor& self, bool& eigenvectors) {
  int64_t n = self.size(-1);
  // lapackEig function expects the input to be column major, or stride {1, n},
  // so we must set the stride manually since the default stride for tensors is
  // row major, {n, 1}
  Tensor self_ = at::empty_strided(
      {n, n},
      {1, n},
      at::TensorOptions(self.dtype()));
  self_.copy_(self);

  auto options = self.options().memory_format(LEGACY_CONTIGUOUS_MEMORY_FORMAT);

  // the API is slightly different for the complex vs real case: if the input
  // is complex, eigenvals will be a vector of complex. If the input is real,
  // eigenvals will be a (n, 2) matrix containing the real and imaginary parts
  // in each column
  Tensor vals_;
  if (self.is_complex()) {
      vals_ = at::empty({n}, options);
  } else {
      vals_ = at::empty_strided({n, 2}, {1, n}, options);
  }
  Tensor vecs_ = eigenvectors
                 ? at::empty_strided({n, n}, {1, n}, options)
                 : Tensor();

  // NOLINTNEXTLINE(cppcoreguidelines-init-variables)
  int64_t info;
  AT_DISPATCH_FLOATING_AND_COMPLEX_TYPES(self.scalar_type(), "eig_cpu", [&]{
    apply_eig<scalar_t>(self_, eigenvectors, vals_, vecs_, &info);
  });
  // NOLINTNEXTLINE(clang-analyzer-core.CallAndMessage)
  singleCheckErrors(info, "eig_cpu");

  return std::tuple<Tensor, Tensor>(vals_, vecs_);
}

>>>>>>> 89d6f3e6
/*
  Computes the eigenvalues and eigenvectors of n-by-n matrix 'input'.
  This is an in-place routine, content of 'input', 'values', 'vectors' is overwritten.
  'infos' is an int Tensor containing error codes for each matrix in the batched input.
  For more information see LAPACK's documentation for GEEV routine.
*/
template <typename scalar_t>
void apply_linalg_eig(Tensor& values, Tensor& vectors, Tensor& input, Tensor& infos, bool compute_eigenvectors) {
#if !AT_BUILD_WITH_LAPACK()
  TORCH_CHECK(false, "Calling torch.linalg.eig on a CPU tensor requires compiling ",
    "PyTorch with LAPACK. Please use PyTorch built with LAPACK support.");
#else
  using value_t = typename c10::scalar_value_type<scalar_t>::type;

  char jobvr = compute_eigenvectors ? 'V' : 'N';
  char jobvl = 'N';  // only right eigenvectors are computed
  auto n = input.size(-1);
  auto lda = std::max<int64_t>(1, n);
  auto batch_size = batchCount(input);
  auto input_matrix_stride = matrixStride(input);
  auto values_stride = values.size(-1);
  auto input_data = input.data_ptr<scalar_t>();
  auto values_data = values.data_ptr<scalar_t>();
  auto infos_data = infos.data_ptr<int>();
  auto rvectors_data = compute_eigenvectors ? vectors.data_ptr<scalar_t>() : nullptr;
  scalar_t* lvectors_data = nullptr;  // only right eigenvectors are computed
  int64_t ldvr = compute_eigenvectors ? lda : 1;
  int64_t ldvl = 1;

  Tensor rwork;
  value_t* rwork_data = nullptr;
  if (input.is_complex()) {
    ScalarType real_dtype = toRealValueType(input.scalar_type());
    rwork = at::empty({lda * 2}, input.options().dtype(real_dtype));
    rwork_data = rwork.data_ptr<value_t>();
  }

  // call lapackEig once to get the optimal size for work data
  scalar_t work_query;
  lapackEig<scalar_t, value_t>(jobvl, jobvr, n, input_data, lda, values_data,
    lvectors_data, ldvl, rvectors_data, ldvr, &work_query, -1, rwork_data, &infos_data[0]);

  int lwork = std::max<int>(1, static_cast<int>(real_impl<scalar_t, value_t>(work_query)));
  Tensor work = at::empty({lwork}, input.dtype());
  auto work_data = work.data_ptr<scalar_t>();

  for (const auto i : c10::irange(batch_size)) {
    scalar_t* input_working_ptr = &input_data[i * input_matrix_stride];
    scalar_t* values_working_ptr = &values_data[i * values_stride];
    scalar_t* rvectors_working_ptr = compute_eigenvectors ? &rvectors_data[i * input_matrix_stride] : nullptr;
    int* info_working_ptr = &infos_data[i];
    lapackEig<scalar_t, value_t>(jobvl, jobvr, n, input_working_ptr, lda, values_working_ptr,
      lvectors_data, ldvl, rvectors_working_ptr, ldvr, work_data, lwork, rwork_data, info_working_ptr);
  }
#endif
}

// This is a type dispatching helper function for 'apply_linalg_eig'
void linalg_eig_kernel(Tensor& eigenvalues, Tensor& eigenvectors, Tensor& infos, const Tensor& input, bool compute_eigenvectors) {
  // This function calculates the non-symmetric eigendecomposition in-place
  // tensors should be in batched column major memory format
  // the content of eigenvalues, eigenvectors and infos is overwritten by 'apply_linalg_eig'

  // apply_linalg_eig modifies in-place provided input matrix, therefore we need a copy
  Tensor input_working_copy = at::empty(input.mT().sizes(), input.options());
  input_working_copy.transpose_(-2, -1);  // make input_working_copy to have Fortran contiguous memory layout
  input_working_copy.copy_(input);

  AT_DISPATCH_FLOATING_AND_COMPLEX_TYPES(input.scalar_type(), "linalg_eig_out_cpu", [&]{
    apply_linalg_eig<scalar_t>(eigenvalues, eigenvectors, input_working_copy, infos, compute_eigenvectors);
  });
}

/*
  Computes eigenvalues and eigenvectors of the input that is stored initially in 'vectors'.
  The computation is done in-place: 'vectors' stores the input and will be overwritten,
  'values' should be an allocated empty array.
  'infos' is used to store information for possible checks for error.
  'upper' controls the portion of input matrix to consider in computations
  'compute_eigenvectors' controls whether eigenvectors should be computed.
  This function doesn't do any error checks and it's assumed that every argument is valid.
*/
template <typename scalar_t>
void apply_lapack_eigh(const Tensor& values, const Tensor& vectors, const Tensor& infos, bool upper, bool compute_eigenvectors) {
#if !AT_BUILD_WITH_LAPACK()
  TORCH_CHECK(
      false,
      "Calling torch.linalg.eigh or eigvalsh on a CPU tensor requires compiling ",
      "PyTorch with LAPACK. Please use PyTorch built with LAPACK support.");
#else
  using value_t = typename c10::scalar_value_type<scalar_t>::type;

  char uplo = upper ? 'U' : 'L';
  char jobz = compute_eigenvectors ? 'V' : 'N';

  auto n = vectors.size(-1);
  auto lda = std::max<int64_t>(1, n);
  auto batch_size = batchCount(vectors);

  auto vectors_stride = matrixStride(vectors);
  auto values_stride = values.size(-1);

  auto vectors_data = vectors.data_ptr<scalar_t>();
  auto values_data = values.data_ptr<value_t>();
  auto infos_data = infos.data_ptr<int>();

  // Using 'int' instead of int32_t or int64_t is consistent with the current LAPACK interface
  // It really should be changed in the future to something like lapack_int that depends on the specific LAPACK library that is linked
  // or switch to supporting only 64-bit indexing by default.
  int lwork = -1;
  int lrwork = -1;
  int liwork = -1;
  scalar_t lwork_query;
  value_t rwork_query;
  // NOLINTNEXTLINE(cppcoreguidelines-init-variables)
  int iwork_query;

  // call lapackSyevd once to get the optimal size for work data
  lapackSyevd<scalar_t, value_t>(jobz, uplo, n, vectors_data, lda, values_data,
    &lwork_query, lwork, &rwork_query, lrwork, &iwork_query, liwork, infos_data);

  lwork = std::max<int>(1, real_impl<scalar_t, value_t>(lwork_query));
  Tensor work = at::empty({lwork}, vectors.options());
  auto work_data = work.data_ptr<scalar_t>();

  liwork = std::max<int>(1, iwork_query);
  Tensor iwork = at::empty({liwork}, vectors.options().dtype(at::kInt));
  auto iwork_data = iwork.data_ptr<int>();

  Tensor rwork;
  value_t* rwork_data = nullptr;
  if (vectors.is_complex()) {
    lrwork = std::max<int>(1, rwork_query);
    rwork = at::empty({lrwork}, values.options());
    rwork_data = rwork.data_ptr<value_t>();
  }

  // Now call lapackSyevd for each matrix in the batched input
  for (const auto i : c10::irange(batch_size)) {
    scalar_t* vectors_working_ptr = &vectors_data[i * vectors_stride];
    value_t* values_working_ptr = &values_data[i * values_stride];
    int* info_working_ptr = &infos_data[i];
    lapackSyevd<scalar_t, value_t>(jobz, uplo, n, vectors_working_ptr, lda, values_working_ptr,
      work_data, lwork, rwork_data, lrwork, iwork_data, liwork, info_working_ptr);
    // The current behaviour for Linear Algebra functions to raise an error if something goes wrong
    // or input doesn't satisfy some requirement
    // therefore return early since further computations will be wasted anyway
    if (*info_working_ptr != 0) {
      return;
    }
  }
#endif
}

// This is a type dispatching helper function for 'apply_lapack_eigh'
void linalg_eigh_kernel(const Tensor& eigenvalues, const Tensor& eigenvectors, const Tensor& infos, bool upper, bool compute_eigenvectors) {
  // This function calculates the symmetric/hermitian eigendecomposition
  // in-place tensors should be in batched column major memory format the
  // content of eigenvalues, eigenvectors and infos is overwritten by
  // 'apply_lapack_eigh'
  AT_DISPATCH_FLOATING_AND_COMPLEX_TYPES(
      eigenvectors.scalar_type(), "linalg_eigh_cpu", [&] {
        apply_lapack_eigh<scalar_t>(
            eigenvalues, eigenvectors, infos, upper, compute_eigenvectors);
      });
}

/*
  The geqrf function computes the QR decomposition of matrices stored in `input`.
  However, rather than producing a Q matrix directly, it produces a sequence of
  elementary reflectors which may later be composed to construct Q - for example
  with the orgqr or ormqr functions.

  Args:
  * `input` - [in] Input tensor for QR decomposition
              [out] QR decomposition result which contains:
              i)  The elements of R, on and above the diagonal.
              ii) Directions of the reflectors implicitly defining Q.
             Tensor with the directions of the elementary reflectors below the diagonal,
              it will be overwritten with the result
  * `tau` - [out] Tensor which will contain the magnitudes of the reflectors
            implicitly defining Q.

  For further details, please see the LAPACK documentation for GEQRF.
*/
template <typename scalar_t>
static void apply_geqrf(const Tensor& input, const Tensor& tau) {
#if !AT_BUILD_WITH_LAPACK()
  TORCH_CHECK(
      false,
      "Calling torch.geqrf on a CPU tensor requires compiling ",
      "PyTorch with LAPACK. Please use PyTorch built with LAPACK support.");
#else
  using value_t = typename c10::scalar_value_type<scalar_t>::type;
  auto input_data = input.data_ptr<scalar_t>();
  auto tau_data = tau.data_ptr<scalar_t>();
  auto input_matrix_stride = matrixStride(input);
  auto tau_stride = tau.size(-1);
  auto batch_size = batchCount(input);
  auto m = input.size(-2);
  auto n = input.size(-1);
  auto lda = std::max<int>(1, m);

  // NOLINTNEXTLINE(cppcoreguidelines-init-variables)
  int info;
  // Run once, first to get the optimum work size.
  // Since we deal with batches of matrices with the same dimensions, doing this outside
  // the loop saves (batch_size - 1) workspace queries which would provide the same result
  // and (batch_size - 1) calls to allocate and deallocate workspace using at::empty()
  int lwork = -1;
  scalar_t wkopt;
  lapackGeqrf<scalar_t>(m, n, input_data, lda, tau_data, &wkopt, lwork, &info);
  TORCH_INTERNAL_ASSERT_DEBUG_ONLY(info == 0);

  // if lwork is less than 'n' then a warning is printed:
  // Intel MKL ERROR: Parameter 7 was incorrect on entry to SGEQRF.
  lwork = std::max<int>(std::max<int>(1, n), real_impl<scalar_t, value_t>(wkopt));
  Tensor work = at::empty({lwork}, input.options());

  for (const auto i : c10::irange(batch_size)) {
    scalar_t* input_working_ptr = &input_data[i * input_matrix_stride];
    scalar_t* tau_working_ptr = &tau_data[i * tau_stride];

    // now compute the actual QR and tau
    lapackGeqrf<scalar_t>(m, n, input_working_ptr, lda, tau_working_ptr, work.data_ptr<scalar_t>(), lwork, &info);

    // info from lapackGeqrf only reports if the i-th parameter is wrong
    // so we don't need to check it all the time
    TORCH_INTERNAL_ASSERT_DEBUG_ONLY(info == 0);
  }
#endif
}

// This is a type dispatching helper function for 'apply_geqrf'
void geqrf_kernel(const Tensor& input, const Tensor& tau) {
  AT_DISPATCH_FLOATING_AND_COMPLEX_TYPES(input.scalar_type(), "geqrf_cpu", [&]{
    apply_geqrf<scalar_t>(input, tau);
  });
}

/*
  The orgqr function allows reconstruction of an orthogonal (or unitary) matrix Q,
  from a sequence of elementary reflectors, such as produced by the geqrf function.

  Args:
  * `self` - Tensor with the directions of the elementary reflectors below the diagonal,
              it will be overwritten with the result
  * `tau` - Tensor containing the magnitudes of the elementary reflectors

  For further details, please see the LAPACK documentation for ORGQR and UNGQR.
*/
template <typename scalar_t>
inline void apply_orgqr(Tensor& self, const Tensor& tau) {
#if !AT_BUILD_WITH_LAPACK()
  TORCH_CHECK(false, "Calling torch.orgqr on a CPU tensor requires compiling ",
    "PyTorch with LAPACK. Please use PyTorch built with LAPACK support.");
#else
  // Some LAPACK implementations might not work well with empty matrices:
  // workspace query might return lwork as 0, which is not allowed (requirement is lwork >= 1)
  // We don't need to do any calculations in this case, so let's return early
  if (self.numel() == 0) {
    return;
  }

  using value_t = typename c10::scalar_value_type<scalar_t>::type;
  auto self_data = self.data_ptr<scalar_t>();
  auto tau_data = tau.data_ptr<scalar_t>();
  auto self_matrix_stride = matrixStride(self);
  auto tau_stride = tau.size(-1);
  auto batch_size = batchCount(self);
  auto m = self.size(-2);
  auto n = self.size(-1);
  auto k = tau.size(-1);
  auto lda = std::max<int64_t>(1, m);
  // NOLINTNEXTLINE(cppcoreguidelines-init-variables)
  int info;

  // LAPACK's requirement
  TORCH_INTERNAL_ASSERT(m >= n);
  TORCH_INTERNAL_ASSERT(n >= k);

  // Run once, first to get the optimum work size.
  // Since we deal with batches of matrices with the same dimensions, doing this outside
  // the loop saves (batch_size - 1) workspace queries which would provide the same result
  // and (batch_size - 1) calls to allocate and deallocate workspace using at::empty()
  int lwork = -1;
  scalar_t wkopt;
  lapackOrgqr<scalar_t>(m, n, k, self_data, lda, tau_data, &wkopt, lwork, &info);
  TORCH_INTERNAL_ASSERT_DEBUG_ONLY(info == 0);
  lwork = std::max<int>(1, real_impl<scalar_t, value_t>(wkopt));
  Tensor work = at::empty({lwork}, self.options());

  for (const auto i : c10::irange(batch_size)) {
    scalar_t* self_working_ptr = &self_data[i * self_matrix_stride];
    scalar_t* tau_working_ptr = &tau_data[i * tau_stride];

    // now compute the actual Q
    lapackOrgqr<scalar_t>(m, n, k, self_working_ptr, lda, tau_working_ptr, work.data_ptr<scalar_t>(), lwork, &info);

    // info from lapackOrgqr only reports if the i-th parameter is wrong
    // so we don't need to check it all the time
    TORCH_INTERNAL_ASSERT_DEBUG_ONLY(info == 0);
  }
#endif
}

// This is a type dispatching helper function for 'apply_orgqr'
Tensor& orgqr_kernel_impl(Tensor& result, const Tensor& tau) {
  AT_DISPATCH_FLOATING_AND_COMPLEX_TYPES(result.scalar_type(), "orgqr_cpu", [&]{
    apply_orgqr<scalar_t>(result, tau);
  });
  return result;
}

// we use `enum class LapackLstsqDriverType` as keys in an unordered_map.
// Clang5 and Gcc5 do not support std::hash for enum classes, hence
// we provide our own hash function.
struct LapackLstsqDriverTypeHash {
  std::size_t operator()(const LapackLstsqDriverType& driver_type) const {
    return static_cast<std::size_t>(driver_type);
  }
};

/*
  Solves a least squares problem. That is minimizing ||B - A X||.

  Input args:
  * 'input' - Tensor containing batches of m-by-n matrix A.
  * 'other' - Tensor containing batches of max(m, n)-by-nrhs matrix B.
  * 'cond' - relative tolerance for determining rank of A.
  * 'driver' - the name of the LAPACK driver that is used to compute the solution.
  Output args (modified in-place):
  * 'solution' - Tensor to store the solution matrix X.
  * 'residuals' - Tensor to store values of ||B - A X||.
  * 'rank' - Tensor to store the rank of A.
  * 'singular_values' - Tensor to store the singular values of A.
  * 'infos' - Tensor to store error codes of linear algebra math library.

  For further details, please see the LAPACK documentation for GELS/GELSY/GELSS/GELSD routines.
*/
template <typename scalar_t>
void apply_lstsq(const Tensor& A, Tensor& B, Tensor& rank, Tensor& singular_values, Tensor& infos, double rcond, LapackLstsqDriverType driver_type) {
#if !AT_BUILD_WITH_LAPACK()
  TORCH_CHECK(
      false,
      "Calling torch.linalg.lstsq on a CPU tensor requires compiling ",
      "PyTorch with LAPACK. Please use PyTorch built with LAPACK support.");
#else
  using value_t = typename c10::scalar_value_type<scalar_t>::type;
  using driver_t = at::native::LapackLstsqDriverType;

  auto lapack_func = lapackLstsq<driver_t::Gelsd, scalar_t, value_t>;
  static auto driver_type_to_func
    = std::unordered_map<driver_t, decltype(lapack_func), LapackLstsqDriverTypeHash>({
    {driver_t::Gels, lapackLstsq<driver_t::Gels, scalar_t, value_t>},
    {driver_t::Gelsy, lapackLstsq<driver_t::Gelsy, scalar_t, value_t>},
    {driver_t::Gelsd, lapackLstsq<driver_t::Gelsd, scalar_t, value_t>},
    {driver_t::Gelss, lapackLstsq<driver_t::Gelss, scalar_t, value_t>}
  });
  lapack_func = driver_type_to_func[driver_type];

  char trans = 'N';

  auto A_data = A.data_ptr<scalar_t>();
  auto B_data = B.data_ptr<scalar_t>();
  auto m = A.size(-2);
  auto n = A.size(-1);
  auto nrhs = B.size(-1);
  auto lda = std::max<int64_t>(1, m);
  auto ldb = std::max<int64_t>(1, std::max(m, n));
  auto infos_data = infos.data_ptr<int>();

  // only 'gels' driver does not compute the rank
  int rank_32;
  int64_t* rank_data;
  int64_t* rank_working_ptr = nullptr;
  if (driver_t::Gels != driver_type) {
    rank_data = rank.data_ptr<int64_t>();
    rank_working_ptr = rank_data;
  }

  // 'gelsd' and 'gelss' are SVD-based algorithms
  // so we can get singular values
  value_t* s_data;
  value_t* s_working_ptr = nullptr;
  int64_t s_stride;
  if (driver_t::Gelsd == driver_type || driver_t::Gelss == driver_type) {
    s_data = singular_values.data_ptr<value_t>();
    s_working_ptr = s_data;
    s_stride = singular_values.size(-1);
  }

  // 'jpvt' workspace array is used only for 'gelsy' which uses QR factorization with column pivoting
  Tensor jpvt;
  int* jpvt_data = nullptr;
  if (driver_t::Gelsy == driver_type) {
    jpvt = at::empty({std::max<int64_t>(1, n)}, A.options().dtype(at::kInt));
    jpvt_data = jpvt.data_ptr<int>();
  }

  // Run once the driver, first to get the optimal workspace size
  int lwork = -1; // default value to decide the opt size for workspace arrays
  scalar_t work_opt;
  value_t rwork_opt;
  int iwork_opt;
  lapack_func(trans, m, n, nrhs,
    A_data, lda,
    B_data, ldb,
    &work_opt, lwork,
    infos_data,
    jpvt_data,
    static_cast<value_t>(rcond),
    &rank_32,
    &rwork_opt,
    s_working_ptr,
    &iwork_opt);

  lwork = std::max<int>(1, real_impl<scalar_t, value_t>(work_opt));
  Tensor work = at::empty({lwork}, A.options());
  scalar_t* work_data = work.data_ptr<scalar_t>();

  // 'rwork' only used for complex inputs and 'gelsy', 'gelsd' and 'gelss' drivers
  Tensor rwork;
  value_t* rwork_data;
  if (A.is_complex() && driver_t::Gels != driver_type) {
    int64_t rwork_len;
    switch (driver_type) {
      case driver_t::Gelsy:
        rwork_len = std::max<int64_t>(1, 2 * n);
        break;
      case driver_t::Gelss:
        rwork_len = std::max<int64_t>(1, 5 * std::min(m, n));
        break;
      // case driver_t::Gelsd:
      default:
        rwork_len = std::max<int64_t>(1, rwork_opt);
    }
    rwork = at::empty({rwork_len}, A.options().dtype(c10::toRealValueType(A.scalar_type())));
    rwork_data = rwork.data_ptr<value_t>();
  }

  // 'iwork' workspace array is relevant only for 'gelsd'
  Tensor iwork;
  int* iwork_data;
  if (driver_t::Gelsd == driver_type) {
    iwork = at::empty({std::max<int>(1, iwork_opt)}, A.options().dtype(at::kInt));
    iwork_data = iwork.data_ptr<int>();
  }

  at::native::batch_iterator_with_broadcasting<scalar_t>(A, B,
    [&](scalar_t* A_working_ptr, scalar_t* B_working_ptr, int64_t A_linear_batch_idx) {
      rank_working_ptr = rank_working_ptr ? &rank_data[A_linear_batch_idx] : nullptr;
      s_working_ptr = s_working_ptr ? &s_data[A_linear_batch_idx * s_stride] : nullptr;
      int* infos_working_ptr = &infos_data[A_linear_batch_idx];

      lapack_func(trans, m, n, nrhs,
        A_working_ptr, lda,
        B_working_ptr, ldb,
        work_data, lwork,
        infos_working_ptr,
        jpvt_data,
        static_cast<value_t>(rcond),
        &rank_32,
        rwork_data,
        s_working_ptr,
        iwork_data);

      // we want the output `rank` Tensor to be of type int64_t,
      // however LAPACK accepts int. That is why we use an integer
      // variable that then gets promoted and written into `rank`.
      // We use this approach over a tensor cast for better performance.
      if (rank_working_ptr) {
        *rank_working_ptr = static_cast<int64_t>(rank_32);
      }
    }
  );
#endif
}

// This is a type and driver dispatching helper function for 'apply_lstsq'
void lstsq_kernel(const Tensor& a, Tensor& b, Tensor& rank, Tensor& singular_values, Tensor& infos, double rcond, std::string driver_name) {

  static auto driver_string_to_type = std::unordered_map<c10::string_view, LapackLstsqDriverType>({
    {"gels", at::native::LapackLstsqDriverType::Gels},
    {"gelsy", at::native::LapackLstsqDriverType::Gelsy},
    {"gelsd", at::native::LapackLstsqDriverType::Gelsd},
    {"gelss", at::native::LapackLstsqDriverType::Gelss}
  });
  auto driver_type = driver_string_to_type[driver_name];

  AT_DISPATCH_FLOATING_AND_COMPLEX_TYPES(a.scalar_type(), "linalg_lstsq_cpu", [&]{
    apply_lstsq<scalar_t>(a, b, rank, singular_values, infos, rcond, driver_type);
  });
}

/*
  The ormqr function multiplies Q with another matrix from a sequence of
  elementary reflectors, such as is produced by the geqrf function.

  Args:
  * `input`     - Tensor with elementary reflectors below the diagonal,
                  encoding the matrix Q.
  * `tau`       - Tensor containing the magnitudes of the elementary
                  reflectors.
  * `other`     - [in] Tensor containing the matrix to be multiplied.
                  [out] result of the matrix multiplication with Q.
  * `left`      - bool, determining whether `other` is left- or right-multiplied with Q.
  * `transpose` - bool, determining whether to transpose (or conjugate transpose) Q before multiplying.

  For further details, please see the LAPACK documentation.
*/
template <typename scalar_t>
void apply_ormqr(const Tensor& input, const Tensor& tau, const Tensor& other, bool left, bool transpose) {
#if !AT_BUILD_WITH_LAPACK()
  TORCH_CHECK(false, "Calling torch.ormqr on a CPU tensor requires compiling ",
    "PyTorch with LAPACK. Please use PyTorch built with LAPACK support.");
#else
  using value_t = typename c10::scalar_value_type<scalar_t>::type;

  char side = left ? 'L' : 'R';
  char trans = transpose ? (input.is_complex() ? 'C' : 'T') : 'N';

  auto input_data = input.data_ptr<scalar_t>();
  auto tau_data = tau.data_ptr<scalar_t>();
  auto other_data = other.data_ptr<scalar_t>();

  auto input_matrix_stride = matrixStride(input);
  auto other_matrix_stride = matrixStride(other);
  auto tau_stride = tau.size(-1);
  auto batch_size = batchCount(input);
  auto m = other.size(-2);
  auto n = other.size(-1);
  auto k = tau.size(-1);
  auto lda = std::max<int64_t>(1, left ? m : n);
  auto ldc = std::max<int64_t>(1, m);
  int info = 0;

  // LAPACK's requirement
  TORCH_INTERNAL_ASSERT_DEBUG_ONLY((left ? m : n) >= k);

  // Query for the optimal size of the workspace tensor
  int lwork = -1;
  scalar_t wkopt;
  lapackOrmqr<scalar_t>(side, trans, m, n, k, input_data, lda, tau_data, other_data, ldc, &wkopt, lwork, &info);
  TORCH_INTERNAL_ASSERT_DEBUG_ONLY(info == 0);
  lwork = std::max<int>(1, real_impl<scalar_t, value_t>(wkopt));
  Tensor work = at::empty({lwork}, input.options());

  for (const auto i : c10::irange(batch_size)) {
    scalar_t* input_working_ptr = &input_data[i * input_matrix_stride];
    scalar_t* other_working_ptr = &other_data[i * other_matrix_stride];
    scalar_t* tau_working_ptr = &tau_data[i * tau_stride];

    // now compute the actual result
    lapackOrmqr<scalar_t>(
        side, trans, m, n, k,
        input_working_ptr, lda,
        tau_working_ptr,
        other_working_ptr, ldc,
        work.data_ptr<scalar_t>(), lwork, &info);

    // info from lapackOrmqr only reports if the i-th parameter is wrong
    // so we don't need to check it all the time
    TORCH_INTERNAL_ASSERT_DEBUG_ONLY(info == 0);
  }
#endif
}

// This is a type dispatching helper function for 'apply_ormqr'
void ormqr_kernel(const Tensor& input, const Tensor& tau, const Tensor& other, bool left, bool transpose) {
  AT_DISPATCH_FLOATING_AND_COMPLEX_TYPES(input.scalar_type(), "ormqr_cpu", [&]{
    apply_ormqr<scalar_t>(input, tau, other, left, transpose);
  });
}

/*
Solves the matrix equation op(A) X = B
X and B are n-by-nrhs matrices, A is a unit, or non-unit, upper or lower triangular matrix
and op(A) is one of op(A) = A or op(A) = A^T or op(A) = A^H.
This is an in-place routine, content of 'B' is overwritten.
'upper' controls the portion of input matrix to consider in computations,
'transpose' chooses op(A)
'unitriangular' if true then the diagonal elements of A are assumed to be 1
and the actual diagonal values are not used.
*/
template<typename scalar_t>
void apply_triangular_solve(const Tensor& A, const Tensor& B, bool left, bool upper, TransposeType transpose, bool unitriangular) {
#if !AT_BUILD_WITH_BLAS()
  TORCH_CHECK(
      false,
      "Calling torch.triangular_solve on a CPU tensor requires compiling ",
      "PyTorch with BLAS. Please use PyTorch built with BLAS support.");
#else
  char uplo = upper ? 'U' : 'L';
  char diag = unitriangular ? 'U' : 'N';
  char side = left ? 'L' : 'R';
  const char trans = to_blas(transpose);

  auto A_data = A.data_ptr<scalar_t>();
  auto B_data = B.data_ptr<scalar_t>();
  auto A_mat_stride = matrixStride(A);
  auto B_mat_stride = matrixStride(B);
  auto batch_size = batchCount(A);
  // This allows to pass rectangular A and B when left = True
  auto m = left ? A.size(-1) : B.size(-2);
  auto n = B.size(-1);
  auto lda = std::max<int64_t>(1, A.size(-2));
  auto ldb = std::max<int64_t>(1, B.size(-2));

  for (const auto i : c10::irange(batch_size)) {
    scalar_t* A_working_ptr = &A_data[i * A_mat_stride];
    scalar_t* B_working_ptr = &B_data[i * B_mat_stride];
    blasTriangularSolve<scalar_t>(side, uplo, trans, diag, m, n, A_working_ptr, lda, B_working_ptr, ldb);
  }
#endif
}

void triangular_solve_kernel(const Tensor& A, const Tensor& B, bool left, bool upper, TransposeType transpose, bool unitriangular) {
  AT_DISPATCH_FLOATING_AND_COMPLEX_TYPES(A.scalar_type(), "triangular_solve_cpu", [&]{
    apply_triangular_solve<scalar_t>(A, B, left, upper, transpose, unitriangular);
  });
}

/*
  Computes the LU decomposition of a m×n matrix or batch of matrices in 'input' tensor.
  This is an in-place routine, content of 'input', 'pivots', and 'infos' is overwritten.

  Args:
  * `input` - [in] the input matrix for LU decomposition
              [out] the LU decomposition
  * `pivots` - [out] the pivot indices
  * `infos` - [out] error codes, positive values indicate singular matrices
  * `compute_pivots` - should always be true (can be false only for CUDA)

  For further details, please see the LAPACK documentation for GETRF.
*/
template <typename scalar_t>
void apply_lu_factor(const Tensor& input, const Tensor& pivots, const Tensor& infos, bool compute_pivots) {
#if !AT_BUILD_WITH_LAPACK()
  TORCH_CHECK(
      false,
      "Calling torch.lu on a CPU tensor requires compiling ",
      "PyTorch with LAPACK. Please use PyTorch built with LAPACK support.");
#else
  TORCH_CHECK(compute_pivots, "linalg.lu_factor: LU without pivoting is not implemented on the CPU");

  auto input_data = input.data_ptr<scalar_t>();
  auto pivots_data = pivots.data_ptr<int>();
  auto infos_data = infos.data_ptr<int>();
  auto input_matrix_stride = matrixStride(input);
  auto pivots_stride = pivots.size(-1);
  auto batch_size = batchCount(input);
  auto m = input.size(-2);
  auto n = input.size(-1);
  auto leading_dimension = std::max<int64_t>(1, m);

  for (const auto i : c10::irange(batch_size)) {
    scalar_t* input_working_ptr = &input_data[i * input_matrix_stride];
    int* pivots_working_ptr = &pivots_data[i * pivots_stride];
    int* infos_working_ptr = &infos_data[i];
    lapackLu<scalar_t>(m, n, input_working_ptr, leading_dimension, pivots_working_ptr, infos_working_ptr);
  }
#endif
}

// This is a type dispatching helper function for 'apply_lu'
void lu_factor_kernel(const Tensor& input, const Tensor& pivots, const Tensor& infos, bool compute_pivots) {
  AT_DISPATCH_FLOATING_AND_COMPLEX_TYPES(input.scalar_type(), "lu_cpu", [&]{
    apply_lu_factor<scalar_t>(input, pivots, infos, compute_pivots);
  });
}

/*
  Solves the matrix equation A X = B
  X and B are n-by-nrhs matrices, A is represented using the LU factorization.
  This is an in-place routine, content of `b` is overwritten.

  Args:
  * `b` -  [in] the right hand side matrix B
           [out] the solution matrix X
  * `lu` - [in] the LU factorization of matrix A (see at::linalg_lu_factor)
  * `pivots` - [in] the pivot indices (see at::linalg_lu_factor)

  For further details, please see the LAPACK documentation for GETRS.
*/
template <typename scalar_t>
void apply_lu_solve(const Tensor& b, const Tensor& lu, const Tensor& pivots, TransposeType transpose) {
#if !AT_BUILD_WITH_LAPACK()
  TORCH_CHECK(
      false,
      "Calling torch.lu_solve on a CPU tensor requires compiling ",
      "PyTorch with LAPACK. Please use PyTorch built with LAPACK support.");
#else
  auto b_data = b.data_ptr<scalar_t>();
  auto lu_data = lu.data_ptr<scalar_t>();
  const auto trans = to_blas(transpose);
  auto pivots_data = pivots.data_ptr<int>();
  auto b_stride = matrixStride(b);
  auto lu_stride = matrixStride(lu);
  auto pivots_stride = pivots.size(-1);
  auto batch_size = batchCount(b);

  auto n = lu.size(-2);
  auto nrhs = b.size(-1);
  auto leading_dimension = std::max<int64_t>(1, n);

  int info = 0;
  for (const auto i : c10::irange(batch_size)) {
    scalar_t* b_working_ptr = &b_data[i * b_stride];
    scalar_t* lu_working_ptr = &lu_data[i * lu_stride];
    int* pivots_working_ptr = &pivots_data[i * pivots_stride];

    lapackLuSolve<scalar_t>(trans, n, nrhs, lu_working_ptr, leading_dimension, pivots_working_ptr,
                            b_working_ptr, leading_dimension, &info);

    // info from lapackLuSolve only reports if the i-th parameter is wrong
    // so we don't need to check it all the time
    TORCH_INTERNAL_ASSERT_DEBUG_ONLY(info == 0);
  }
#endif
}

// This is a type dispatching helper function for 'apply_lu_solve'
void lu_solve_trans_kernel(const Tensor& b, const Tensor& lu, const Tensor& pivots, TransposeType trans) {
  AT_DISPATCH_FLOATING_AND_COMPLEX_TYPES(b.scalar_type(), "lu_solve_cpu", [&]{
    apply_lu_solve<scalar_t>(b, lu, pivots, trans);
  });
}

void lu_solve_kernel(const Tensor& b, const Tensor& lu, const Tensor& pivots) {
  lu_solve_trans_kernel(b, lu, pivots, TransposeType::NoTranspose);
}

template <typename scalar_t>
static void apply_svd(const Tensor& A,
                      const bool full_matrices,
                      const bool compute_uv,
                      const Tensor& U,
                      const Tensor& S,
                      const Tensor& Vh,
                      const Tensor& info) {
#if !AT_BUILD_WITH_LAPACK()
  TORCH_CHECK(false, "svd: LAPACK library not found in compilation");
#else
  using value_t = typename c10::scalar_value_type<scalar_t>::type;
  const auto A_data = A.data_ptr<scalar_t>();
  const auto U_data = compute_uv ? U.data_ptr<scalar_t>() : nullptr;
  const auto S_data = S.data_ptr<value_t>();
  const auto info_data = info.data_ptr<int>();
  const auto Vh_data = compute_uv ? Vh.data_ptr<scalar_t>() : nullptr;
  const auto A_stride = matrixStride(A);
  const auto S_stride = S.size(-1);
  const auto U_stride = compute_uv ? matrixStride(U) : 1;
  const auto Vh_stride = compute_uv ? matrixStride(Vh) : 1;
  const auto batchsize = batchCount(A);
  const char jobz = compute_uv ? (full_matrices ? 'A' : 'S') : 'N';

  const auto m = A.size(-2);
  const auto n = A.size(-1);
  const auto lda = A.stride(-1);
  const auto ldu= compute_uv ? U.stride(-1) : 1;
  const auto ldvh = compute_uv ? Vh.stride(-1) : 1;

  auto iwork = std::vector<int>(8 * std::min(m, n));
  auto* const iwork_data = iwork.data();

  // rwork is just used for the complex decomposition
  auto rwork = std::vector<value_t>{};
  if (A.is_complex()) {
    rwork.resize(std::max(computeLRWorkDim(jobz, m, n), int64_t{1}));
  }
  auto* const rwork_data = rwork.data();

  // Query svd for the optimal lwork size
  int lwork = -1;
  {
    scalar_t wkopt;
    lapackSvd<scalar_t, value_t>(jobz, m, n, A_data, lda, S_data, U_data, ldu, Vh_data, ldvh, &wkopt, lwork, rwork_data, iwork_data, info_data);
    lwork = std::max<int>(1, real_impl<scalar_t, value_t>(wkopt));
  }
  auto work = std::vector<scalar_t>(lwork);
  auto* const work_data = work.data();

  for (const auto i : c10::irange(batchsize)) {
    auto* const A_working_ptr = &A_data[i * A_stride];
    auto* const S_working_ptr = &S_data[i * S_stride];
    auto* const U_working_ptr = compute_uv ? &U_data[i * U_stride] : nullptr;
    auto* const Vh_working_ptr = compute_uv ? &Vh_data[i * Vh_stride] : nullptr;

    // Compute S, U (optionally) and Vh (optionally)
    lapackSvd<scalar_t, value_t>(jobz, m, n, A_working_ptr, lda,
                        S_working_ptr, U_working_ptr, ldu, Vh_working_ptr, ldvh, work_data, lwork, rwork_data, iwork_data, info_data + i);
  }
#endif
}

void svd_kernel(const Tensor& A,
                const bool full_matrices,
                const bool compute_uv,
                const Tensor& U,
                const Tensor& S,
                const Tensor& Vh,
                const Tensor& infos) {
  // Need to copy A as column major, as its contents will be destroyed in the LAPACK call.
  // FIXME It'd be more efficient, rather than cloning A, to copy it into `U` or `Vh` (depending on m > n
  // or m < n) and call jobz='O'
  AT_DISPATCH_FLOATING_AND_COMPLEX_TYPES(A.scalar_type(), "linalg_svd_cpu", [&]{
    apply_svd<scalar_t>(cloneBatchedColumnMajor(A), full_matrices, compute_uv, U, S, Vh, infos);
  });
}

} // anonymous namespace

REGISTER_ARCH_DISPATCH(cholesky_stub, DEFAULT, &cholesky_kernel);
REGISTER_AVX512_DISPATCH(cholesky_stub, &cholesky_kernel);
REGISTER_AVX2_DISPATCH(cholesky_stub, &cholesky_kernel);
REGISTER_VSX_DISPATCH(cholesky_stub, &cholesky_kernel);
REGISTER_ZVECTOR_DISPATCH(cholesky_stub, &cholesky_kernel);

REGISTER_ARCH_DISPATCH(cholesky_inverse_stub, DEFAULT, &cholesky_inverse_kernel_impl);
REGISTER_AVX512_DISPATCH(cholesky_inverse_stub, &cholesky_inverse_kernel_impl);
REGISTER_AVX2_DISPATCH(cholesky_inverse_stub, &cholesky_inverse_kernel_impl);
REGISTER_VSX_DISPATCH(cholesky_inverse_stub, &cholesky_inverse_kernel_impl);
REGISTER_ZVECTOR_DISPATCH(cholesky_inverse_stub, &cholesky_inverse_kernel_impl);

REGISTER_ARCH_DISPATCH(linalg_eig_stub, DEFAULT, &linalg_eig_kernel);
REGISTER_AVX512_DISPATCH(linalg_eig_stub, &linalg_eig_kernel);
REGISTER_AVX2_DISPATCH(linalg_eig_stub, &linalg_eig_kernel);
REGISTER_VSX_DISPATCH(linalg_eig_stub, &linalg_eig_kernel);
REGISTER_ZVECTOR_DISPATCH(linalg_eig_stub, &linalg_eig_kernel);

REGISTER_ARCH_DISPATCH(linalg_eigh_stub, DEFAULT, &linalg_eigh_kernel);
REGISTER_AVX512_DISPATCH(linalg_eigh_stub, &linalg_eigh_kernel);
REGISTER_AVX2_DISPATCH(linalg_eigh_stub, &linalg_eigh_kernel);
REGISTER_VSX_DISPATCH(linalg_eigh_stub, &linalg_eigh_kernel);
REGISTER_ZVECTOR_DISPATCH(linalg_eigh_stub, &linalg_eigh_kernel);

REGISTER_ARCH_DISPATCH(geqrf_stub, DEFAULT, &geqrf_kernel);
REGISTER_AVX512_DISPATCH(geqrf_stub, &geqrf_kernel);
REGISTER_AVX2_DISPATCH(geqrf_stub, &geqrf_kernel);
REGISTER_VSX_DISPATCH(geqrf_stub, &geqrf_kernel);
REGISTER_ZVECTOR_DISPATCH(geqrf_stub, &geqrf_kernel);

REGISTER_ARCH_DISPATCH(orgqr_stub, DEFAULT, &orgqr_kernel_impl);
REGISTER_AVX512_DISPATCH(orgqr_stub, &orgqr_kernel_impl);
REGISTER_AVX2_DISPATCH(orgqr_stub, &orgqr_kernel_impl);
REGISTER_VSX_DISPATCH(orgqr_stub, &orgqr_kernel_impl);
REGISTER_ZVECTOR_DISPATCH(orgqr_stub, &orgqr_kernel_impl);

REGISTER_ARCH_DISPATCH(ormqr_stub, DEFAULT, &ormqr_kernel);
REGISTER_AVX512_DISPATCH(ormqr_stub, &ormqr_kernel);
REGISTER_AVX2_DISPATCH(ormqr_stub, &ormqr_kernel);
REGISTER_VSX_DISPATCH(ormqr_stub, &ormqr_kernel);
REGISTER_ZVECTOR_DISPATCH(ormqr_stub, &ormqr_kernel);

REGISTER_ARCH_DISPATCH(lstsq_stub, DEFAULT, &lstsq_kernel);
REGISTER_AVX512_DISPATCH(lstsq_stub, &lstsq_kernel);
REGISTER_AVX2_DISPATCH(lstsq_stub, &lstsq_kernel);
REGISTER_VSX_DISPATCH(lstsq_stub, &lstsq_kernel);
REGISTER_ZVECTOR_DISPATCH(lstsq_stub, &lstsq_kernel);

REGISTER_ARCH_DISPATCH(triangular_solve_stub, DEFAULT, &triangular_solve_kernel);
REGISTER_AVX512_DISPATCH(triangular_solve_stub, &triangular_solve_kernel);
REGISTER_AVX2_DISPATCH(triangular_solve_stub, &triangular_solve_kernel);
REGISTER_VSX_DISPATCH(triangular_solve_stub, &triangular_solve_kernel);
REGISTER_ZVECTOR_DISPATCH(triangular_solve_stub, &triangular_solve_kernel);

REGISTER_ARCH_DISPATCH(lu_factor_stub, DEFAULT, &lu_factor_kernel);
REGISTER_AVX512_DISPATCH(lu_factor_stub, &lu_factor_kernel);
REGISTER_AVX2_DISPATCH(lu_factor_stub, &lu_factor_kernel);
REGISTER_VSX_DISPATCH(lu_factor_stub, &lu_factor_kernel);
REGISTER_ZVECTOR_DISPATCH(lu_factor_stub, &lu_factor_kernel);

REGISTER_ARCH_DISPATCH(lu_solve_trans_stub, DEFAULT, &lu_solve_trans_kernel);
REGISTER_AVX512_DISPATCH(lu_solve_trans_stub, &lu_solve_trans_kernel);
REGISTER_AVX2_DISPATCH(lu_solve_trans_stub, &lu_solve_trans_kernel);
REGISTER_VSX_DISPATCH(lu_solve_trans_stub, &lu_solve_trans_kernel);
REGISTER_ZVECTOR_DISPATCH(lu_solve_trans_stub, &lu_solve_trans_kernel);

REGISTER_ARCH_DISPATCH(lu_solve_stub, DEFAULT, &lu_solve_kernel);
REGISTER_AVX512_DISPATCH(lu_solve_stub, &lu_solve_kernel);
REGISTER_AVX2_DISPATCH(lu_solve_stub, &lu_solve_kernel);
REGISTER_VSX_DISPATCH(lu_solve_stub, &lu_solve_kernel);
REGISTER_ZVECTOR_DISPATCH(lu_solve_stub, &lu_solve_kernel);

REGISTER_ARCH_DISPATCH(svd_stub, DEFAULT, &svd_kernel);
REGISTER_AVX512_DISPATCH(svd_stub, &svd_kernel);
REGISTER_AVX2_DISPATCH(svd_stub, &svd_kernel);
REGISTER_VSX_DISPATCH(svd_stub, &svd_kernel);
REGISTER_ZVECTOR_DISPATCH(svd_stub, &svd_kernel);
}} // namespace at::native<|MERGE_RESOLUTION|>--- conflicted
+++ resolved
@@ -127,92 +127,6 @@
   return result;
 }
 
-<<<<<<< HEAD
-=======
-template <typename scalar_t>
-void apply_eig(const Tensor& self, bool eigenvectors, Tensor& vals_, Tensor& vecs_, int64_t* info_ptr) {
-#if !AT_BUILD_WITH_LAPACK()
-  TORCH_CHECK(false, "Calling torch.eig on a CPU tensor requires compiling ",
-    "PyTorch with LAPACK. Please use PyTorch built with LAPACK support.");
-#else
-  using value_t = typename c10::scalar_value_type<scalar_t>::type;
-
-  char jobvr = eigenvectors ? 'V' : 'N';
-  int64_t n = self.size(-1);
-  auto self_data = self.data_ptr<scalar_t>();
-
-  auto vals_data = vals_.data_ptr<scalar_t>();
-  scalar_t* wr = vals_data;
-
-  scalar_t* vecs_data = eigenvectors ? vecs_.data_ptr<scalar_t>() : nullptr;
-  // NOLINTNEXTLINE(cppcoreguidelines-narrowing-conversions,bugprone-narrowing-conversions)
-  int ldvr = eigenvectors ? n : 1;
-
-  Tensor rwork;
-  value_t* rwork_data = nullptr;
-  if (self.is_complex()) {
-    ScalarType real_dtype = toRealValueType(typeMetaToScalarType(self.dtype()));
-    rwork = at::empty({n*2}, self.options().dtype(real_dtype));
-    rwork_data = rwork.data_ptr<value_t>();
-  }
-
-  if (n > 0) {
-    // call lapackEig once to get the optimal size for work data
-    scalar_t wkopt;
-    // NOLINTNEXTLINE(cppcoreguidelines-init-variables)
-    int info;
-    lapackEig<scalar_t, value_t>('N', jobvr, n, self_data, n, wr,
-      nullptr, 1, vecs_data, ldvr, &wkopt, -1, rwork_data, &info);
-    int lwork = std::max<int>(1, real_impl<scalar_t, value_t>(wkopt));
-
-    // call again to do the actual work
-    Tensor work = at::empty({lwork}, self.dtype());
-    lapackEig<scalar_t, value_t>('N', jobvr, n, self_data, n, wr,
-      nullptr, 1, vecs_data, ldvr, work.data_ptr<scalar_t>(), lwork, rwork_data, &info);
-    *info_ptr = info;
-  }
-#endif
-}
-
-std::tuple<Tensor, Tensor> eig_kernel_impl(const Tensor& self, bool& eigenvectors) {
-  int64_t n = self.size(-1);
-  // lapackEig function expects the input to be column major, or stride {1, n},
-  // so we must set the stride manually since the default stride for tensors is
-  // row major, {n, 1}
-  Tensor self_ = at::empty_strided(
-      {n, n},
-      {1, n},
-      at::TensorOptions(self.dtype()));
-  self_.copy_(self);
-
-  auto options = self.options().memory_format(LEGACY_CONTIGUOUS_MEMORY_FORMAT);
-
-  // the API is slightly different for the complex vs real case: if the input
-  // is complex, eigenvals will be a vector of complex. If the input is real,
-  // eigenvals will be a (n, 2) matrix containing the real and imaginary parts
-  // in each column
-  Tensor vals_;
-  if (self.is_complex()) {
-      vals_ = at::empty({n}, options);
-  } else {
-      vals_ = at::empty_strided({n, 2}, {1, n}, options);
-  }
-  Tensor vecs_ = eigenvectors
-                 ? at::empty_strided({n, n}, {1, n}, options)
-                 : Tensor();
-
-  // NOLINTNEXTLINE(cppcoreguidelines-init-variables)
-  int64_t info;
-  AT_DISPATCH_FLOATING_AND_COMPLEX_TYPES(self.scalar_type(), "eig_cpu", [&]{
-    apply_eig<scalar_t>(self_, eigenvectors, vals_, vecs_, &info);
-  });
-  // NOLINTNEXTLINE(clang-analyzer-core.CallAndMessage)
-  singleCheckErrors(info, "eig_cpu");
-
-  return std::tuple<Tensor, Tensor>(vals_, vecs_);
-}
-
->>>>>>> 89d6f3e6
 /*
   Computes the eigenvalues and eigenvectors of n-by-n matrix 'input'.
   This is an in-place routine, content of 'input', 'values', 'vectors' is overwritten.
