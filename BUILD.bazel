load("@bazel_skylib//lib:paths.bzl", "paths")
load("@pybind11_bazel//:build_defs.bzl", "pybind_extension")
load("@rules_proto//proto:defs.bzl", "proto_library")
load("@rules_cc//cc:defs.bzl", "cc_binary", "cc_library", "cc_proto_library", "cc_test")
load("//third_party:substitution.bzl", "header_template_rule")
load("//:tools/build_variables.bzl", "jit_core_sources", "libtorch_core_sources", "libtorch_cuda_sources", "libtorch_distributed_sources", "libtorch_extra_sources", "libtorch_nvfuser_generated_headers", "libtorch_nvfuser_runtime_sources", "libtorch_python_core_sources", "torch_cpp_srcs", "lazy_tensor_ts_sources")
load("//tools/rules:cu.bzl", "cu_library")
load("//tools/config:defs.bzl", "if_cuda")
load("//:aten.bzl", "intern_build_aten_ops", "generate_aten", "aten_ufunc_generated_cpu_sources", "aten_ufunc_generated_cpu_kernel_sources", "aten_ufunc_generated_cuda_sources")

COMMON_COPTS = [
    "-DHAVE_MALLOC_USABLE_SIZE=1",
    "-DHAVE_MMAP=1",
    "-DHAVE_SHM_OPEN=1",
    "-DHAVE_SHM_UNLINK=1",
    "-D_FILE_OFFSET_BITS=64",
    "-DTH_HAVE_THREAD",
    "-DUSE_FBGEMM",
    "-DUSE_DISTRIBUTED",
    "-DAT_PER_OPERATOR_HEADERS",
    "-DATEN_THREADING=NATIVE",
    "-DNO_CUDNN_DESTROY_HANDLE",
] + if_cuda([
    "-DUSE_CUDA",
    "-DUSE_CUDNN",
])

# TODO: refactor this into its own library (but how to make
# a binary based off of a module in a library?)
py_binary(
    name = "gen",
    srcs = ["tools/setup_helpers/gen.py"],
    deps = [
        ":tools_codegen"
    ],
)

aten_generation_srcs = ["aten/src/ATen/native/native_functions.yaml"] + ["aten/src/ATen/native/tags.yaml"] + glob(["aten/src/ATen/templates/**"])

generated_cpu_cpp = [
    "aten/src/ATen/RegisterBackendSelect.cpp",
    "aten/src/ATen/RegisterCPU.cpp",
    "aten/src/ATen/RegisterFunctionalization_0.cpp",
    "aten/src/ATen/RegisterFunctionalization_1.cpp",
    "aten/src/ATen/RegisterFunctionalization_2.cpp",
    "aten/src/ATen/RegisterFunctionalization_3.cpp",
    # "aten/src/ATen/RegisterFunctionalizationEverything.cpp",
    "aten/src/ATen/RegisterMkldnnCPU.cpp",
    "aten/src/ATen/RegisterQuantizedCPU.cpp",
    "aten/src/ATen/RegisterSparseCPU.cpp",
    "aten/src/ATen/RegisterSparseCsrCPU.cpp",
    "aten/src/ATen/RegisterZeroTensor.cpp",
    "aten/src/ATen/RegisterCompositeImplicitAutograd.cpp",
    "aten/src/ATen/RegisterCompositeExplicitAutograd.cpp",
    "aten/src/ATen/RegisterMeta.cpp",
    "aten/src/ATen/RegisterSchema.cpp",
    "aten/src/ATen/CPUFunctions.h",
    "aten/src/ATen/CPUFunctions_inl.h",
    "aten/src/ATen/CompositeExplicitAutogradFunctions.h",
    "aten/src/ATen/CompositeExplicitAutogradFunctions_inl.h",
    "aten/src/ATen/CompositeImplicitAutogradFunctions.h",
    "aten/src/ATen/CompositeImplicitAutogradFunctions_inl.h",
    "aten/src/ATen/FunctionalInverses.h",
    "aten/src/ATen/Functions.h",
    "aten/src/ATen/Functions.cpp",
    "aten/src/ATen/RedispatchFunctions.h",
    "aten/src/ATen/Operators.h",
    "aten/src/ATen/Operators_0.cpp",
    "aten/src/ATen/Operators_1.cpp",
    "aten/src/ATen/Operators_2.cpp",
    "aten/src/ATen/Operators_3.cpp",
    "aten/src/ATen/Operators_4.cpp",
    "aten/src/ATen/NativeFunctions.h",
    "aten/src/ATen/MetaFunctions.h",
    "aten/src/ATen/MetaFunctions_inl.h",
    "aten/src/ATen/MethodOperators.h",
    "aten/src/ATen/NativeMetaFunctions.h",
    "aten/src/ATen/RegistrationDeclarations.h",
    "aten/src/ATen/core/aten_interned_strings.h",
    "aten/src/ATen/core/TensorBody.h",
    "aten/src/ATen/core/TensorMethods.cpp",
    "aten/src/ATen/core/ATenOpList.cpp",
]

generated_cuda_cpp = [
    "aten/src/ATen/CUDAFunctions.h",
    "aten/src/ATen/CUDAFunctions_inl.h",
    "aten/src/ATen/RegisterCUDA.cpp",
    "aten/src/ATen/RegisterQuantizedCUDA.cpp",
    "aten/src/ATen/RegisterSparseCUDA.cpp",
    "aten/src/ATen/RegisterSparseCsrCUDA.cpp",
]

generate_aten(
    name = "generated_aten_cpp",
    srcs = aten_generation_srcs,
    outs = (
        generated_cpu_cpp +
        generated_cuda_cpp +
        aten_ufunc_generated_cpu_sources("aten/src/ATen/{}") +
        aten_ufunc_generated_cpu_kernel_sources("aten/src/ATen/{}") +
        aten_ufunc_generated_cuda_sources("aten/src/ATen/{}") +
        ["aten/src/ATen/Declarations.yaml"]
    ),
    generator=":gen",
)

py_library(
    name = "tools_codegen",
    srcs = glob(["tools/codegen/**/*.py"]),
)

py_library(
    name = "tools_autograd",
    srcs = glob(["tools/autograd/*.py"]),
    data = glob([
        "tools/autograd/*.yaml",
        "tools/autograd/templates/*",
    ]),
    deps = [":tools_codegen"],
)

py_library(
    name = "tools_jit",
    srcs = glob(["tools/jit/*.py"]),
    data = glob(["tools/jit/templates/*"]),
)

py_binary(
    name = "generate_code",
    srcs = ["tools/setup_helpers/generate_code.py"],
    deps = [
        ":tools_autograd",
        ":tools_jit",
    ],
)

libtorch_cpp_generated_sources = [
        "torch/csrc/autograd/generated/VariableType.h",
        "torch/csrc/autograd/generated/VariableType_0.cpp",
        "torch/csrc/autograd/generated/VariableType_1.cpp",
        "torch/csrc/autograd/generated/VariableType_2.cpp",
        "torch/csrc/autograd/generated/VariableType_3.cpp",
        "torch/csrc/autograd/generated/VariableType_4.cpp",
        # "torch/csrc/autograd/generated/VariableTypeEverything.cpp",
        "torch/csrc/autograd/generated/TraceType_0.cpp",
        "torch/csrc/autograd/generated/TraceType_1.cpp",
        "torch/csrc/autograd/generated/TraceType_2.cpp",
        "torch/csrc/autograd/generated/TraceType_3.cpp",
        "torch/csrc/autograd/generated/TraceType_4.cpp",
        # "torch/csrc/autograd/generated/TraceTypeEverything.cpp",
        "torch/csrc/autograd/generated/ADInplaceOrViewType_0.cpp",
        "torch/csrc/autograd/generated/ADInplaceOrViewType_1.cpp",
        # "torch/csrc/autograd/generated/ADInplaceOrViewTypeEverything.cpp",
        "torch/csrc/autograd/generated/Functions.h",
        "torch/csrc/autograd/generated/Functions.cpp",
        "torch/csrc/autograd/generated/variable_factories.h",
        "torch/csrc/lazy/generated/LazyIr.h",
        "torch/csrc/lazy/generated/LazyNativeFunctions.h",
        "torch/csrc/lazy/generated/LazyNativeFunctions.cpp",
        "torch/csrc/lazy/generated/RegisterAutogradLazy.cpp",
        "torch/csrc/lazy/generated/RegisterLazy.cpp",
]

libtorch_python_generated_sources = [
        "torch/csrc/autograd/generated/python_functions.h",
        "torch/csrc/autograd/generated/python_functions_0.cpp",
        "torch/csrc/autograd/generated/python_functions_1.cpp",
        "torch/csrc/autograd/generated/python_functions_2.cpp",
        "torch/csrc/autograd/generated/python_functions_3.cpp",
        "torch/csrc/autograd/generated/python_functions_4.cpp",
        "torch/csrc/autograd/generated/python_variable_methods.cpp",
        "torch/csrc/autograd/generated/python_torch_functions_0.cpp",
        "torch/csrc/autograd/generated/python_torch_functions_1.cpp",
        "torch/csrc/autograd/generated/python_torch_functions_2.cpp",
        "torch/csrc/autograd/generated/python_nn_functions.cpp",
        "torch/csrc/autograd/generated/python_fft_functions.cpp",
        "torch/csrc/autograd/generated/python_linalg_functions.cpp",
        "torch/csrc/autograd/generated/python_sparse_functions.cpp",
        "torch/csrc/autograd/generated/python_special_functions.cpp",
        "torch/csrc/autograd/generated/python_return_types.cpp",
]

genrule(
    name = "all_generated_code",
    srcs = [
        "aten/src/ATen/native/native_functions.yaml",
<<<<<<< HEAD
        "aten/src/ATen/native/tags.yaml"
    ],
    outs = libtorch_cpp_generated_sources + libtorch_python_generated_sources,
    cmd = "$(location :generate_code) --install_dir `dirname $(location torch/csrc/autograd/generated/variable_factories.h)`/../.. --native-functions-path $(location aten/src/ATen/native/native_functions.yaml) --tags-path $(location aten/src/ATen/native/tags.yaml)--nn-path aten/src",
=======
        "aten/src/ATen/native/ts_native_functions.yaml",
        "torch/csrc/lazy/core/shape_inference.h",
        "torch/csrc/lazy/ts_backend/ts_native_functions.cpp",
        "aten/src/ATen/templates/DispatchKeyNativeFunctions.cpp",
        "aten/src/ATen/templates/DispatchKeyNativeFunctions.h",
        "aten/src/ATen/templates/RegisterDispatchKey.cpp",
        "aten/src/ATen/templates/LazyIr.h",
    ],
    outs = libtorch_cpp_generated_sources + libtorch_python_generated_sources,
    cmd = "$(location :generate_code) --install_dir `dirname $(location torch/csrc/autograd/generated/variable_factories.h)`/../.. --native-functions-path $(location aten/src/ATen/native/native_functions.yaml) --nn-path aten/src --gen_lazy_ts_backend",
>>>>>>> 02ba0fa8
    tools = [":generate_code"],
)

filegroup(
    name = "cpp_generated_code",
    data = [":all_generated_code"],
    srcs = libtorch_cpp_generated_sources,
)

filegroup(
    name = "python_generated_code",
    data = [":all_generated_code"],
    srcs = libtorch_python_generated_sources,
)

exports_files(
    srcs = ["aten/src/ATen/cpu/tbb/extra/version_string.ver.in"],
)

# ATen
filegroup(
    name = "aten_base_cpp",
    srcs = glob([
        "aten/src/ATen/*.cpp",
        "aten/src/ATen/detail/*.cpp",
        "aten/src/ATen/cpu/*.cpp",
    ]),
)

filegroup(
    name = "ATen_CORE_SRCS",
    srcs = glob(
        [
            "aten/src/ATen/core/**/*.cpp",
        ],
        exclude = [
            "aten/src/ATen/core/**/*_test.cpp",
        ],
    ),
)

filegroup(
    name = "aten_native_cpp",
    srcs = glob(["aten/src/ATen/native/*.cpp"]),
)

filegroup(
    name = "aten_native_sparse_cpp",
    srcs = glob(["aten/src/ATen/native/sparse/*.cpp"]),
)

filegroup(
    name = "aten_native_nested_cpp",
    srcs = glob(["aten/src/ATen/native/nested/*.cpp"]),
)

filegroup(
    name = "aten_native_quantized_cpp",
    srcs = glob(
        [
            "aten/src/ATen/native/quantized/*.cpp",
            "aten/src/ATen/native/quantized/cpu/*.cpp",
        ],
    ),
)

filegroup(
    name = "aten_native_mkl_cpp",
    srcs = glob(["aten/src/ATen/native/mkl/*.cpp", "aten/src/ATen/mkl/*.cpp"]),
)

filegroup(
    name = "aten_native_mkldnn_cpp",
    srcs = glob(["aten/src/ATen/native/mkldnn/*.cpp"]),
)

filegroup(
    name = "aten_native_xnnpack",
    srcs = glob(["aten/src/ATen/native/xnnpack/*.cpp"]),
)

filegroup(
    name = "aten_base_vulkan",
    srcs = glob(["aten/src/ATen/vulkan/*.cpp"]),
)

filegroup(
    name = "aten_base_metal",
    srcs = glob(["aten/src/ATen/metal/*.cpp"]),
)

filegroup(
    name = "ATen_QUANTIZED_SRCS",
    srcs = glob(
        [
            "aten/src/ATen/quantized/**/*.cpp",
        ],
        exclude = [
            "aten/src/ATen/quantized/**/*_test.cpp",
        ],
    ),
)

filegroup(
    name = "aten_cuda_cpp_srcs",
    srcs = glob(
        [
            "aten/src/ATen/cuda/*.cpp",
            "aten/src/ATen/cuda/detail/*.cpp",
            "aten/src/ATen/cudnn/*.cpp",
            "aten/src/ATen/native/cuda/*.cpp",
            "aten/src/ATen/native/cuda/linalg/*.cpp",
            "aten/src/ATen/native/cudnn/*.cpp",
            "aten/src/ATen/native/miopen/*.cpp",
            "aten/src/ATen/native/sparse/cuda/*.cpp",
            "aten/src/THC/*.cpp",
        ],
    ),
)

filegroup(
    name = "aten_cu_srcs",
    srcs = glob([
        "aten/src/ATen/cuda/*.cu",
        "aten/src/ATen/cuda/detail/*.cu",
        "aten/src/ATen/native/cuda/*.cu",
        "aten/src/ATen/native/quantized/cuda/*.cu",
        "aten/src/ATen/native/sparse/cuda/*.cu",
    ]) + aten_ufunc_generated_cuda_sources("aten/src/ATen/{}"),
    # It's a bit puzzling to me why it's not necessary to declare the
    # target that generates these sources...
)

header_template_rule(
    name = "aten_src_ATen_config",
    src = "aten/src/ATen/Config.h.in",
    out = "aten/src/ATen/Config.h",
    include = "aten/src",
    substitutions = {
        "@AT_MKLDNN_ENABLED@": "1",
        "@AT_MKL_ENABLED@": "1",
        "@AT_MKL_SEQUENTIAL@": "0",
        "@AT_FFTW_ENABLED@": "0",
        "@AT_POCKETFFT_ENABLED@": "0",
        "@AT_NNPACK_ENABLED@": "0",
        "@CAFFE2_STATIC_LINK_CUDA_INT@": "0",
        "@AT_BUILD_WITH_BLAS@": "1",
        "@AT_BUILD_WITH_LAPACK@": "1",
        "@AT_PARALLEL_OPENMP@": "0",
        "@AT_PARALLEL_NATIVE@": "1",
        "@AT_PARALLEL_NATIVE_TBB@": "0",
        "@AT_BLAS_F2C@": "0",
        "@AT_BLAS_USE_CBLAS_DOT@": "1",
    },
)

header_template_rule(
    name = "aten_src_ATen_cuda_config",
    src = "aten/src/ATen/cuda/CUDAConfig.h.in",
    out = "aten/src/ATen/cuda/CUDAConfig.h",
    include = "aten/src",
    substitutions = {
        "@AT_CUDNN_ENABLED@": "1",
        "@AT_ROCM_ENABLED@": "0",
        "@AT_MAGMA_ENABLED@": "0",
        "@NVCC_FLAGS_EXTRA@": "",
    },
)

cc_library(
    name = "aten_headers",
    hdrs = [
        "torch/csrc/Export.h",
        "torch/csrc/jit/frontend/function_schema_parser.h",
    ] + glob([
        "aten/src/**/*.h",
        "aten/src/**/*.hpp",
        "aten/src/ATen/cuda/**/*.cuh",
        "aten/src/ATen/native/**/*.cuh",
        "aten/src/TH/**/*.cpp",
        "aten/src/THC/*.cuh",
        "aten/src/THC/generic/*.cu",
    ],
    ) + [
        ":aten_src_ATen_config",
        ":generated_aten_cpp",
    ],
    includes = [
        "aten/src",
    ],
    deps = [
        "//c10:headers",
    ],
)

ATEN_COPTS = COMMON_COPTS + [
    "-DCAFFE2_BUILD_MAIN_LIBS",
    "-DHAVE_AVX_CPU_DEFINITION",
    "-DHAVE_AVX2_CPU_DEFINITION",
    "-fvisibility-inlines-hidden",
    "-fno-math-errno",
    "-fno-trapping-math",
]

intern_build_aten_ops(
    copts = ATEN_COPTS,
    deps = [
        ":aten_headers",
        "@sleef",
        "@fbgemm",
        "@mkl",
    ],
    extra_impls = aten_ufunc_generated_cpu_kernel_sources("aten/src/ATen/{}"),
)

cc_library(
    name = "aten",
    srcs = [
        ":ATen_CORE_SRCS",
        ":ATen_QUANTIZED_SRCS",
        ":aten_base_cpp",
        ":aten_base_metal",
        ":aten_base_vulkan",
        ":aten_native_cpp",
        ":aten_native_mkl_cpp",
        ":aten_native_mkldnn_cpp",
        ":aten_native_quantized_cpp",
        ":aten_native_sparse_cpp",
        ":aten_native_nested_cpp",
        ":aten_native_xnnpack",
        ":aten_src_ATen_config",
    ] + generated_cpu_cpp + aten_ufunc_generated_cpu_sources("aten/src/ATen/{}"),
    copts = ATEN_COPTS,
    data = if_cuda(
        [":libcaffe2_nvrtc.so"],
        [],
    ),
    visibility = ["//visibility:public"],
    deps = [
        ":ATen_CPU",
        ":aten_headers",
        ":caffe2_for_aten_headers",
        ":torch_headers",
        "@fbgemm",
        "@ideep",
    ],
    alwayslink = True,
)

cc_library(
    name = "aten_nvrtc",
    srcs = glob([
        "aten/src/ATen/cuda/nvrtc_stub/*.cpp",
    ]),
    copts = ATEN_COPTS,
    linkstatic = True,
    visibility = ["//visibility:public"],
    deps = [
        ":aten_headers",
        "@cuda",
        "@cuda//:cuda_driver",
        "@cuda//:nvrtc",
        "//c10:headers",
    ],
    alwayslink = True,
)

cc_binary(
    name = "libcaffe2_nvrtc.so",
    linkshared = True,
    visibility = ["//visibility:public"],
    deps = [
        ":aten_nvrtc",
    ],
)

cc_library(
    name = "aten_cuda_cpp",
    srcs = [":aten_cuda_cpp_srcs"] + generated_cuda_cpp,
    hdrs = [":aten_src_ATen_cuda_config"],
    copts = ATEN_COPTS,
    visibility = ["//visibility:public"],
    deps = [
        ":aten",
        "@cuda",
        "@cuda//:cusolver",
        "@cuda//:nvrtc",
        "@cudnn",
    ],
    alwayslink = True,
)

torch_cuda_half_options = [
    "-DCUDA_HAS_FP16=1",
    "-D__CUDA_NO_HALF_OPERATORS__",
    "-D__CUDA_NO_HALF_CONVERSIONS__",
    "-D__CUDA_NO_BFLOAT16_CONVERSIONS__",
    "-D__CUDA_NO_HALF2_OPERATORS__",
]

cu_library(
    name = "aten_cuda",
    srcs = [":aten_cu_srcs"],
    copts = ATEN_COPTS + torch_cuda_half_options,
    visibility = ["//visibility:public"],
    deps = [
        ":aten_cuda_cpp",
        "@cuda//:cublas",
        "@cuda//:cufft",
        "@cuda//:cusparse",
    ],
    alwayslink = True,
)

# caffe2
CAFFE2_COPTS = COMMON_COPTS + [
    "-Dcaffe2_EXPORTS",
    "-DCAFFE2_USE_GLOO",
    "-DCAFFE2_USE_CUDNN",
    "-DCAFFE2_BUILD_MAIN_LIB",
    "-fvisibility-inlines-hidden",
    "-fno-math-errno",
    "-fno-trapping-math",
]

proto_library(
    name = "caffe2_proto_source",
    srcs = glob([
        "caffe2/proto/*.proto",
    ]),
    visibility = ["//visibility:public"],
)

cc_proto_library(
    name = "caffe2_protos",
    deps = [":caffe2_proto_source"],
)

header_template_rule(
    name = "caffe2_core_macros_h",
    src = "caffe2/core/macros.h.in",
    out = "caffe2/core/macros.h",
    substitutions = {
        "@CAFFE2_VERSION_MAJOR@": "1",
        "@CAFFE2_VERSION_MINOR@": "3",
        "@CAFFE2_VERSION_PATCH@": "0",
        "cmakedefine": "define",
        "#define CAFFE2_FORCE_FALLBACK_CUDA_MPI": "/* #undef CAFFE2_FORCE_FALLBACK_CUDA_MPI */",
        "#define CAFFE2_HAS_MKL_DNN": "/* #undef CAFFE2_HAS_MKL_DNN */",
        "#define CAFFE2_HAS_MKL_SGEMM_PACK": "/* #undef CAFFE2_HAS_MKL_SGEMM_PACK */",
        "#define CAFFE2_THREADPOOL_MAIN_IMBALANCE": "/* #undef CAFFE2_THREADPOOL_MAIN_IMBALANCE */",
        "#define CAFFE2_THREADPOOL_STATS": "/* #undef CAFFE2_THREADPOOL_STATS */",
        "#define CAFFE2_USE_ACCELERATE": "/* #undef CAFFE2_USE_ACCELERATE */",
        "#define CAFFE2_USE_EIGEN_FOR_BLAS": "/* #undef CAFFE2_USE_EIGEN_FOR_BLAS */",
        "#define CAFFE2_USE_FBCODE": "/* #undef CAFFE2_USE_FBCODE */",
        "#define CAFFE2_USE_GOOGLE_GLOG": "/* #undef CAFFE2_USE_GOOGLE_GLOG */",
        "#define CAFFE2_USE_LITE_PROTO": "/* #undef CAFFE2_USE_LITE_PROTO */",
        "#define CAFFE2_USE_MKL\n": "/* #undef CAFFE2_USE_MKL */\n",
        "#define CAFFE2_USE_NVTX": "/* #undef CAFFE2_USE_NVTX */",
        "#define CAFFE2_USE_TRT": "/* #undef CAFFE2_USE_TRT */",
    },
)

filegroup(
    name = "caffe2_contrib_srcs",
    srcs = [
        "caffe2/contrib/aten/aten_op.cc",
        "caffe2/contrib/gloo/allgather_ops.cc",
        "caffe2/contrib/gloo/allreduce_ops.cc",
        "caffe2/contrib/gloo/barrier_ops.cc",
        "caffe2/contrib/gloo/broadcast_ops.cc",
        "caffe2/contrib/gloo/common.cc",
        "caffe2/contrib/gloo/common_world_ops.cc",
        "caffe2/contrib/gloo/context.cc",
        "caffe2/contrib/gloo/reduce_scatter_ops.cc",
        "caffe2/contrib/gloo/store_handler.cc",
    ],
)

filegroup(
    name = "caffe2_core_srcs",
    srcs = [
        "caffe2/core/allocator.cc",
        "caffe2/core/blob_serialization.cc",
        "caffe2/core/blob_stats.cc",
        "caffe2/core/common.cc",
        "caffe2/core/context.cc",
        "caffe2/core/context_base.cc",
        "caffe2/core/db.cc",
        "caffe2/core/event.cc",
        "caffe2/core/export_c10_op_to_caffe2.cc",
        "caffe2/core/graph.cc",
        "caffe2/core/init.cc",
        "caffe2/core/init_denormals.cc",
        "caffe2/core/init_intrinsics_check.cc",
        "caffe2/core/init_omp.cc",
        "caffe2/core/int8_serialization.cc",
        "caffe2/core/memonger.cc",
        "caffe2/core/module.cc",
        "caffe2/core/net.cc",
        "caffe2/core/net_async_base.cc",
        "caffe2/core/net_async_scheduling.cc",
        "caffe2/core/net_async_task.cc",
        "caffe2/core/net_async_task_future.cc",
        "caffe2/core/net_async_task_graph.cc",
        "caffe2/core/net_async_tracing.cc",
        "caffe2/core/net_dag_utils.cc",
        "caffe2/core/net_parallel.cc",
        "caffe2/core/net_simple.cc",
        "caffe2/core/net_simple_refcount.cc",
        "caffe2/core/nomnigraph/Representations/NeuralNet.cc",
        "caffe2/core/nomnigraph/tests/test_util.cc",
        "caffe2/core/numa.cc",
        "caffe2/core/operator.cc",
        "caffe2/core/operator_schema.cc",
        "caffe2/core/plan_executor.cc",
        "caffe2/core/prof_dag_counters.cc",
        "caffe2/core/qtensor.cc",
        "caffe2/core/qtensor_serialization.cc",
        "caffe2/core/stats.cc",
        "caffe2/core/tensor.cc",
        "caffe2/core/tensor_int8.cc",
        "caffe2/core/test_utils.cc",
        "caffe2/core/transform.cc",
        "caffe2/core/types.cc",
        "caffe2/core/workspace.cc",
    ],
)

filegroup(
    name = "caffe2_distributed_srcs",
    srcs = [
        "caffe2/distributed/file_store_handler.cc",
        "caffe2/distributed/file_store_handler_op.cc",
        "caffe2/distributed/store_handler.cc",
        "caffe2/distributed/store_ops.cc",
    ],
)

filegroup(
    name = "caffe2_ideep_srcs",
    srcs = [
        "caffe2/ideep/operators/adam_op.cc",
        "caffe2/ideep/operators/channel_shuffle_op.cc",
        "caffe2/ideep/operators/concat_split_op.cc",
        "caffe2/ideep/operators/conv_op.cc",
        "caffe2/ideep/operators/conv_transpose_op.cc",
        "caffe2/ideep/operators/dropout_op.cc",
        "caffe2/ideep/operators/elementwise_sum_op.cc",
        "caffe2/ideep/operators/expand_squeeze_dims_op.cc",
        "caffe2/ideep/operators/fully_connected_op.cc",
        "caffe2/ideep/operators/local_response_normalization_op.cc",
        "caffe2/ideep/operators/momentum_sgd_op.cc",
        "caffe2/ideep/operators/operator_fallback_ideep.cc",
        "caffe2/ideep/operators/order_switch_ops.cc",
        "caffe2/ideep/operators/pool_op.cc",
        "caffe2/ideep/operators/quantization/int8_add_op.cc",
        "caffe2/ideep/operators/quantization/int8_conv_op.cc",
        "caffe2/ideep/operators/quantization/int8_dequantize_op.cc",
        "caffe2/ideep/operators/quantization/int8_fully_connected_op.cc",
        "caffe2/ideep/operators/quantization/int8_given_tensor_fill_op.cc",
        "caffe2/ideep/operators/quantization/int8_pool_op.cc",
        "caffe2/ideep/operators/quantization/int8_quantize_op.cc",
        "caffe2/ideep/operators/quantization/int8_relu_op.cc",
        "caffe2/ideep/operators/queue_ops.cc",
        "caffe2/ideep/operators/relu_op.cc",
        "caffe2/ideep/operators/reshape_op.cc",
        "caffe2/ideep/operators/shape_op.cc",
        "caffe2/ideep/operators/sigmoid_op.cc",
        "caffe2/ideep/operators/spatial_batch_norm_op.cc",
        "caffe2/ideep/operators/transpose_op.cc",
        "caffe2/ideep/operators/utility_ops.cc",
        "caffe2/ideep/utils/ideep_register.cc",
    ],
)

filegroup(
    name = "caffe2_onnx_srcs",
    srcs = [
        "caffe2/onnx/backend.cc",
        "caffe2/onnx/backend_rep.cc",
        "caffe2/onnx/device.cc",
        "caffe2/onnx/helper.cc",
        "caffe2/onnx/offline_tensor.cc",
        "caffe2/onnx/onnx_exporter.cc",
        "caffe2/onnx/onnxifi_graph_info.cc",
        "caffe2/onnx/onnxifi_init.cc",
    ],
)

filegroup(
    name = "caffe2_operators_srcs",
    srcs = [
        "caffe2/operators/abs_op.cc",
        "caffe2/operators/accumulate_op.cc",
        "caffe2/operators/accuracy_op.cc",
        "caffe2/operators/acos_op.cc",
        "caffe2/operators/affine_channel_op.cc",
        "caffe2/operators/alias_with_name.cc",
        "caffe2/operators/apmeter_op.cc",
        "caffe2/operators/arg_ops.cc",
        "caffe2/operators/asin_op.cc",
        "caffe2/operators/assert_op.cc",
        "caffe2/operators/atan_op.cc",
        "caffe2/operators/atomic_ops.cc",
        "caffe2/operators/batch_box_cox_op.cc",
        "caffe2/operators/batch_bucketize_op.cc",
        "caffe2/operators/batch_gather_ops.cc",
        "caffe2/operators/batch_matmul_op.cc",
        "caffe2/operators/batch_moments_op.cc",
        "caffe2/operators/batch_permutation_op.cc",
        "caffe2/operators/batch_sparse_to_dense_op.cc",
        "caffe2/operators/bbox_transform_op.cc",
        "caffe2/operators/bisect_percentile_op.cc",
        "caffe2/operators/boolean_mask_ops.cc",
        "caffe2/operators/boolean_unmask_ops.cc",
        "caffe2/operators/box_with_nms_limit_op.cc",
        "caffe2/operators/bucketize_op.cc",
        "caffe2/operators/byte_weight_dequant_op.cc",
        "caffe2/operators/cast_op.cc",
        "caffe2/operators/cbrt_op.cc",
        "caffe2/operators/cc_bmm_bg_op.cc",
        "caffe2/operators/ceil_op.cc",
        "caffe2/operators/channel_backprop_stats_op.cc",
        "caffe2/operators/channel_shuffle_op.cc",
        "caffe2/operators/channel_stats_op.cc",
        "caffe2/operators/clip_op.cc",
        "caffe2/operators/collect_and_distribute_fpn_rpn_proposals_op.cc",
        "caffe2/operators/communicator_op.cc",
        "caffe2/operators/concat_split_op.cc",
        "caffe2/operators/conditional_op.cc",
        "caffe2/operators/conv_gradient_op.cc",
        "caffe2/operators/conv_op.cc",
        "caffe2/operators/conv_op_eigen.cc",
        "caffe2/operators/conv_op_shared.cc",
        "caffe2/operators/conv_transpose_gradient_op.cc",
        "caffe2/operators/conv_transpose_op.cc",
        "caffe2/operators/conv_transpose_op_mobile.cc",
        "caffe2/operators/copy_op.cc",
        "caffe2/operators/copy_rows_to_tensor_op.cc",
        "caffe2/operators/cos_op.cc",
        "caffe2/operators/cosh_op.cc",
        "caffe2/operators/cosine_embedding_criterion_op.cc",
        "caffe2/operators/counter_ops.cc",
        "caffe2/operators/crash_op.cc",
        "caffe2/operators/create_scope_op.cc",
        "caffe2/operators/crf_viterbi_op.cc",
        "caffe2/operators/cross_entropy_op.cc",
        "caffe2/operators/ctc_beam_search_decoder_op.cc",
        "caffe2/operators/ctc_greedy_decoder_op.cc",
        "caffe2/operators/cube_op.cc",
        "caffe2/operators/data_couple.cc",
        "caffe2/operators/dataset_ops.cc",
        "caffe2/operators/deform_conv_gradient_op.cc",
        "caffe2/operators/deform_conv_op.cc",
        "caffe2/operators/dense_vector_to_id_list_op.cc",
        "caffe2/operators/distance_op.cc",
        "caffe2/operators/do_op.cc",
        "caffe2/operators/dropout_op.cc",
        "caffe2/operators/elementwise_add_gradient_op.cc",
        "caffe2/operators/elementwise_add_op.cc",
        "caffe2/operators/elementwise_div_gradient_op.cc",
        "caffe2/operators/elementwise_div_op.cc",
        "caffe2/operators/elementwise_linear_op.cc",
        "caffe2/operators/elementwise_logical_ops.cc",
        "caffe2/operators/elementwise_mul_gradient_op.cc",
        "caffe2/operators/elementwise_mul_op.cc",
        "caffe2/operators/elementwise_ops.cc",
        "caffe2/operators/elementwise_ops_schema.cc",
        "caffe2/operators/elementwise_ops_utils.cc",
        "caffe2/operators/elementwise_sub_gradient_op.cc",
        "caffe2/operators/elementwise_sub_op.cc",
        "caffe2/operators/elementwise_sum_op.cc",
        "caffe2/operators/elu_op.cc",
        "caffe2/operators/enforce_finite_op.cc",
        "caffe2/operators/ensure_clipped_op.cc",
        "caffe2/operators/ensure_cpu_output_op.cc",
        "caffe2/operators/erf_op.cc",
        "caffe2/operators/exp_op.cc",
        "caffe2/operators/expand_op.cc",
        "caffe2/operators/expand_squeeze_dims_op.cc",
        "caffe2/operators/fc_inference.cc",
        "caffe2/operators/feature_maps_ops.cc",
        "caffe2/operators/feed_blob_op.cc",
        "caffe2/operators/filler_op.cc",
        "caffe2/operators/find_duplicate_elements_op.cc",
        "caffe2/operators/find_op.cc",
        "caffe2/operators/flatten_op.cc",
        "caffe2/operators/flexible_top_k.cc",
        "caffe2/operators/floor_op.cc",
        "caffe2/operators/free_op.cc",
        "caffe2/operators/fully_connected_op.cc",
        "caffe2/operators/fused_rowwise_8bit_conversion_ops.cc",
        "caffe2/operators/fused_rowwise_random_quantization_ops.cc",
        "caffe2/operators/gather_fused_8bit_rowwise_op.cc",
        "caffe2/operators/gather_op.cc",
        "caffe2/operators/gather_ranges_to_dense_op.cc",
        "caffe2/operators/gelu_op.cc",
        "caffe2/operators/generate_proposals_op.cc",
        "caffe2/operators/given_tensor_byte_string_to_uint8_fill_op.cc",
        "caffe2/operators/given_tensor_fill_op.cc",
        "caffe2/operators/glu_op.cc",
        "caffe2/operators/group_norm_op.cc",
        "caffe2/operators/gru_unit_op.cc",
        "caffe2/operators/h_softmax_op.cc",
        "caffe2/operators/half_float_ops.cc",
        "caffe2/operators/hard_sigmoid_op.cc",
        "caffe2/operators/heatmap_max_keypoint_op.cc",
        "caffe2/operators/if_op.cc",
        "caffe2/operators/im2col_op.cc",
        "caffe2/operators/index_hash_ops.cc",
        "caffe2/operators/index_ops.cc",
        "caffe2/operators/inference_lstm_op.cc",
        "caffe2/operators/instance_norm_gradient_op.cc",
        "caffe2/operators/instance_norm_op.cc",
        "caffe2/operators/integral_image_op.cc",
        "caffe2/operators/is_empty_op.cc",
        "caffe2/operators/jsd_op.cc",
        "caffe2/operators/key_split_ops.cc",
        "caffe2/operators/last_n_window_collector.cc",
        "caffe2/operators/layer_norm_op.cc",
        "caffe2/operators/leaky_relu_op.cc",
        "caffe2/operators/length_split_op.cc",
        "caffe2/operators/lengths_pad_op.cc",
        "caffe2/operators/lengths_reducer_fused_8bit_rowwise_ops.cc",
        "caffe2/operators/lengths_reducer_ops.cc",
        "caffe2/operators/lengths_reducer_rowwise_8bit_ops.cc",
        "caffe2/operators/lengths_tile_op.cc",
        "caffe2/operators/lengths_top_k_op.cc",
        "caffe2/operators/listwise_l2r_op.cc",
        "caffe2/operators/load_save_op.cc",
        "caffe2/operators/load_save_op_util.cc",
        "caffe2/operators/local_response_normalization_op.cc",
        "caffe2/operators/locally_connected_op.cc",
        "caffe2/operators/locally_connected_op_util.cc",
        "caffe2/operators/log_op.cc",
        "caffe2/operators/logit_op.cc",
        "caffe2/operators/loss_op.cc",
        "caffe2/operators/lp_pool_op.cc",
        "caffe2/operators/lpnorm_op.cc",
        "caffe2/operators/lstm_unit_op.cc",
        "caffe2/operators/map_ops.cc",
        "caffe2/operators/margin_ranking_criterion_op.cc",
        "caffe2/operators/matmul_op.cc",
        "caffe2/operators/mean_op.cc",
        "caffe2/operators/merge_id_lists_op.cc",
        "caffe2/operators/minmax_gradient_ops.cc",
        "caffe2/operators/minmax_ops.cc",
        "caffe2/operators/mod_op.cc",
        "caffe2/operators/moments_op.cc",
        "caffe2/operators/multi_class_accuracy_op.cc",
        "caffe2/operators/negate_gradient_op.cc",
        "caffe2/operators/negative_op.cc",
        "caffe2/operators/ngram_ops.cc",
        "caffe2/operators/norm_planar_yuv_op.cc",
        "caffe2/operators/normalize_l1_op.cc",
        "caffe2/operators/normalize_op.cc",
        "caffe2/operators/numpy_tile_op.cc",
        "caffe2/operators/one_hot_ops.cc",
        "caffe2/operators/onnx_while_op.cc",
        "caffe2/operators/order_switch_ops.cc",
        "caffe2/operators/pack_rnn_sequence_op.cc",
        "caffe2/operators/pack_segments.cc",
        "caffe2/operators/pad_op.cc",
        "caffe2/operators/partition_ops.cc",
        "caffe2/operators/percentile_op.cc",
        "caffe2/operators/perplexity_op.cc",
        "caffe2/operators/piecewise_linear_transform_op.cc",
        "caffe2/operators/pool_gradient_op.cc",
        "caffe2/operators/pool_op.cc",
        "caffe2/operators/pool_op_util.cc",
        "caffe2/operators/pow_op.cc",
        "caffe2/operators/prelu_op.cc",
        "caffe2/operators/prepend_dim_op.cc",
        "caffe2/operators/quant_decode_op.cc",
        "caffe2/operators/rank_loss_op.cc",
        "caffe2/operators/reciprocal_gradient_op.cc",
        "caffe2/operators/reciprocal_op.cc",
        "caffe2/operators/reduce_front_back_max_ops.cc",
        "caffe2/operators/reduce_front_back_mean_ops.cc",
        "caffe2/operators/reduce_front_back_sum_ops.cc",
        "caffe2/operators/reduce_ops.cc",
        "caffe2/operators/reduction_ops.cc",
        "caffe2/operators/relu_n_op.cc",
        "caffe2/operators/relu_op.cc",
        "caffe2/operators/remove_data_blocks_op.cc",
        "caffe2/operators/replace_nan_op.cc",
        "caffe2/operators/reservoir_sampling.cc",
        "caffe2/operators/reshape_op.cc",
        "caffe2/operators/resize_3d_op.cc",
        "caffe2/operators/resize_op.cc",
        "caffe2/operators/reverse_packed_segs_op.cc",
        "caffe2/operators/rmac_regions_op.cc",
        "caffe2/operators/rnn/recurrent_network_blob_fetcher_op.cc",
        "caffe2/operators/rnn/recurrent_network_executor.cc",
        "caffe2/operators/rnn/recurrent_network_op.cc",
        "caffe2/operators/roi_align_gradient_op.cc",
        "caffe2/operators/roi_align_op.cc",
        "caffe2/operators/roi_align_rotated_gradient_op.cc",
        "caffe2/operators/roi_align_rotated_op.cc",
        "caffe2/operators/roi_pool_op.cc",
        "caffe2/operators/rowmul_op.cc",
        "caffe2/operators/rsqrt_op.cc",
        "caffe2/operators/scale_blobs_op.cc",
        "caffe2/operators/scale_op.cc",
        "caffe2/operators/segment_reduction_op.cc",
        "caffe2/operators/selu_op.cc",
        "caffe2/operators/sequence_ops.cc",
        "caffe2/operators/shape_op.cc",
        "caffe2/operators/sigmoid_gradient_op.cc",
        "caffe2/operators/sigmoid_op.cc",
        "caffe2/operators/sin_op.cc",
        "caffe2/operators/sinh_op.cc",
        "caffe2/operators/sinusoid_position_encoding_op.cc",
        "caffe2/operators/slice_op.cc",
        "caffe2/operators/softmax_op.cc",
        "caffe2/operators/softmax_utils.cc",
        "caffe2/operators/softmax_with_loss_op.cc",
        "caffe2/operators/softplus_op.cc",
        "caffe2/operators/softsign_op.cc",
        "caffe2/operators/space_batch_op.cc",
        "caffe2/operators/sparse_dropout_with_replacement_op.cc",
        "caffe2/operators/sparse_normalize_op.cc",
        "caffe2/operators/sparse_to_dense_mask_op.cc",
        "caffe2/operators/sparse_to_dense_op.cc",
        "caffe2/operators/spatial_batch_norm_gradient_op.cc",
        "caffe2/operators/spatial_batch_norm_op.cc",
        "caffe2/operators/spatial_softmax_with_loss_op.cc",
        "caffe2/operators/sqr_op.cc",
        "caffe2/operators/sqrt_op.cc",
        "caffe2/operators/square_root_divide_op.cc",
        "caffe2/operators/stats_ops.cc",
        "caffe2/operators/stats_put_ops.cc",
        "caffe2/operators/stop_gradient.cc",
        "caffe2/operators/string_ops.cc",
        "caffe2/operators/stump_func_op.cc",
        "caffe2/operators/stylizer_ops.cc",
        "caffe2/operators/summarize_op.cc",
        "caffe2/operators/swish_op.cc",
        "caffe2/operators/tan_op.cc",
        "caffe2/operators/tanh_gradient_op.cc",
        "caffe2/operators/tanh_op.cc",
        "caffe2/operators/tensor_protos_db_input.cc",
        "caffe2/operators/text_file_reader.cc",
        "caffe2/operators/text_file_reader_utils.cc",
        "caffe2/operators/thresholded_relu_op.cc",
        "caffe2/operators/tile_op.cc",
        "caffe2/operators/top_k.cc",
        "caffe2/operators/transpose_op.cc",
        "caffe2/operators/tt_linear_op.cc",
        "caffe2/operators/unique_ops.cc",
        "caffe2/operators/upsample_op.cc",
        "caffe2/operators/utility_ops.cc",
        "caffe2/operators/variable_length_sequence_padding.cc",
        "caffe2/operators/weighted_multi_sampling_op.cc",
        "caffe2/operators/weighted_sample_op.cc",
        "caffe2/operators/while_op.cc",
        "caffe2/operators/workspace_ops.cc",
        "caffe2/operators/zero_gradient_op.cc",
    ],
)

filegroup(
    name = "caffe2_opt_srcs",
    srcs = [
        "caffe2/opt/annotations.cc",
        "caffe2/opt/backend_cutting.cc",
        "caffe2/opt/backend_transformer_base.cc",
        "caffe2/opt/bound_shape_inferencer.cc",
        "caffe2/opt/converter.cc",
        "caffe2/opt/dead_code_elim.cc",
        "caffe2/opt/device.cc",
        "caffe2/opt/distributed.cc",
        "caffe2/opt/distributed_converter.cc",
        "caffe2/opt/fusion.cc",
        "caffe2/opt/mobile.cc",
        "caffe2/opt/onnxifi_op.cc",
        "caffe2/opt/onnxifi_transformer.cc",
        "caffe2/opt/optimize_ideep.cc",
        "caffe2/opt/optimizer.cc",
        "caffe2/opt/passes.cc",
        "caffe2/opt/shape_info.cc",
        "caffe2/opt/tvm_transformer.cc",
    ],
)

filegroup(
    name = "caffe2_perfkernels_srcs",
    srcs = [
        "caffe2/perfkernels/adagrad.cc",
        "caffe2/perfkernels/embedding_lookup.cc",
        "caffe2/perfkernels/embedding_lookup_idx.cc",
        "caffe2/perfkernels/fused_8bit_rowwise_embedding_lookup.cc",
        "caffe2/perfkernels/fused_8bit_rowwise_embedding_lookup_idx.cc",
        "caffe2/perfkernels/fused_nbit_rowwise_conversion.cc",
        "caffe2/perfkernels/lstm_unit_cpu_common.cc",
        "caffe2/perfkernels/math_cpu_base.cc",
        "caffe2/perfkernels/typed_axpy.cc",
    ],
)

filegroup(
    name = "caffe2_predictor_srcs",
    srcs = [
        "caffe2/predictor/emulator/data_filler.cc",
        "caffe2/predictor/emulator/data_filler.h",
        "caffe2/predictor/predictor.cc",
        "caffe2/predictor/predictor_config.cc",
        "caffe2/predictor/predictor_utils.cc",
    ],
)

filegroup(
    name = "caffe2_quantization_srcs",
    srcs = [
        "caffe2/quantization/server/activation_distribution_observer.cc",
        "caffe2/quantization/server/batch_matmul_dnnlowp_op.cc",
        "caffe2/quantization/server/caffe2_dnnlowp_utils.cc",
        "caffe2/quantization/server/channel_shuffle_dnnlowp_op.cc",
        "caffe2/quantization/server/concat_dnnlowp_op.cc",
        "caffe2/quantization/server/conv_dnnlowp_acc16_op.cc",
        "caffe2/quantization/server/conv_dnnlowp_op.cc",
        "caffe2/quantization/server/conv_relu_op.cc",
        "caffe2/quantization/server/dequantize_dnnlowp_op.cc",
        "caffe2/quantization/server/dnnlowp.cc",
        "caffe2/quantization/server/dnnlowp_partition.cc",
        "caffe2/quantization/server/dynamic_histogram.cc",
        "caffe2/quantization/server/elementwise_add_dnnlowp_op.cc",
        "caffe2/quantization/server/elementwise_linear_dnnlowp_op.cc",
        "caffe2/quantization/server/elementwise_mul_dnnlowp_op.cc",
        "caffe2/quantization/server/elementwise_sum_dnnlowp_op.cc",
        "caffe2/quantization/server/elementwise_sum_relu_op.cc",
        "caffe2/quantization/server/fbgemm_pack_matrix_cache.cc",
        "caffe2/quantization/server/fbgemm_pack_op.cc",
        "caffe2/quantization/server/fully_connected_dnnlowp_acc16_op.cc",
        "caffe2/quantization/server/fully_connected_dnnlowp_op.cc",
        "caffe2/quantization/server/fully_connected_fake_lowp_op.cc",
        "caffe2/quantization/server/group_norm_dnnlowp_op.cc",
        "caffe2/quantization/server/int8_gen_quant_params.cc",
        "caffe2/quantization/server/kl_minimization.cc",
        "caffe2/quantization/server/lstm_unit_dnnlowp_op.cc",
        "caffe2/quantization/server/norm_minimization.cc",
        "caffe2/quantization/server/p99.cc",
        "caffe2/quantization/server/pool_dnnlowp_op.cc",
        "caffe2/quantization/server/quantize_dnnlowp_op.cc",
        "caffe2/quantization/server/relu_dnnlowp_op.cc",
        "caffe2/quantization/server/sigmoid.cc",
        "caffe2/quantization/server/sigmoid_dnnlowp_op.cc",
        "caffe2/quantization/server/spatial_batch_norm_dnnlowp_op.cc",
        "caffe2/quantization/server/tanh.cc",
        "caffe2/quantization/server/tanh_dnnlowp_op.cc",
        "caffe2/quantization/server/utility_dnnlowp_ops.cc",
    ],
)

filegroup(
    name = "caffe2_queue_srcs",
    srcs = [
        "caffe2/queue/blobs_queue.cc",
        "caffe2/queue/blobs_queue_db.cc",
        "caffe2/queue/queue_ops.cc",
        "caffe2/queue/rebatching_queue.cc",
        "caffe2/queue/rebatching_queue_ops.cc",
    ],
)

filegroup(
    name = "caffe2_serialize_srcs",
    srcs = [
        "caffe2/serialize/file_adapter.cc",
        "caffe2/serialize/inline_container.cc",
        "caffe2/serialize/istream_adapter.cc",
        "caffe2/serialize/read_adapter_interface.cc",
    ],
)

filegroup(
    name = "caffe2_sgd_srcs",
    srcs = [
        "caffe2/sgd/adadelta_op.cc",
        "caffe2/sgd/adagrad_op.cc",
        "caffe2/sgd/adam_op.cc",
        "caffe2/sgd/clip_tensor_op.cc",
        "caffe2/sgd/ftrl_op.cc",
        "caffe2/sgd/gftrl_op.cc",
        "caffe2/sgd/iter_op.cc",
        "caffe2/sgd/lars_op.cc",
        "caffe2/sgd/learning_rate_adaption_op.cc",
        "caffe2/sgd/learning_rate_op.cc",
        "caffe2/sgd/momentum_sgd_op.cc",
        "caffe2/sgd/rmsprop_op.cc",
        "caffe2/sgd/wngrad_op.cc",
        "caffe2/sgd/yellowfin_op.cc",
    ],
)

filegroup(
    name = "caffe2_transforms_srcs",
    srcs = [
        "caffe2/transforms/common_subexpression_elimination.cc",
        "caffe2/transforms/conv_to_nnpack_transform.cc",
        "caffe2/transforms/pattern_net_transform.cc",
        "caffe2/transforms/single_op_transform.cc",
    ],
)

filegroup(
    name = "caffe2_utils_srcs",
    srcs = [
        "caffe2/utils/bench_utils.cc",
        "caffe2/utils/cpuid.cc",
        "caffe2/utils/math/broadcast.cc",
        "caffe2/utils/math/elementwise.cc",
        "caffe2/utils/math/reduce.cc",
        "caffe2/utils/math/transpose.cc",
        "caffe2/utils/math/utils.cc",
        "caffe2/utils/math_cpu.cc",
        "caffe2/utils/murmur_hash3.cc",
        "caffe2/utils/proto_convert.cc",
        "caffe2/utils/proto_utils.cc",
        "caffe2/utils/proto_wrap.cc",
        "caffe2/utils/signal_handler.cc",
        "caffe2/utils/smart_tensor_printer.cc",
        "caffe2/utils/string_utils.cc",
        "caffe2/utils/threadpool/ThreadPool.cc",
        "caffe2/utils/threadpool/pthreadpool.cc",
        "caffe2/utils/threadpool/pthreadpool_impl.cc",
        "caffe2/utils/threadpool/thread_pool_guard.cpp",
    ],
)

filegroup(
    name = "caffe2_cuda_cpp_srcs",
    srcs = [
        "caffe2/contrib/aten/aten_op_gpu.cc",
        "caffe2/contrib/gloo/allreduce_ops_gpu.cc",
        "caffe2/contrib/gloo/broadcast_ops_gpu.cc",
        "caffe2/contrib/gloo/common_world_ops_gpu.cc",
        "caffe2/core/blob_serialization_gpu.cc",
        "caffe2/core/common_cudnn.cc",
        "caffe2/core/common_gpu.cc",
        "caffe2/core/event_gpu.cc",
        "caffe2/db/create_db_op_gpu.cc",
        "caffe2/distributed/file_store_handler_op_gpu.cc",
        "caffe2/operators/communicator_op_gpu.cc",
        "caffe2/operators/concat_split_op_gpu.cc",
        "caffe2/operators/conv_op_cache_cudnn.cc",
        "caffe2/operators/conv_op_cudnn.cc",
        "caffe2/operators/conv_op_gpu.cc",
        "caffe2/operators/conv_op_shared_gpu.cc",
        "caffe2/operators/conv_transpose_op_cudnn.cc",
        "caffe2/operators/conv_transpose_op_gpu.cc",
        "caffe2/operators/counter_ops_gpu.cc",
        "caffe2/operators/do_op_gpu.cc",
        "caffe2/operators/dropout_op_cudnn.cc",
        "caffe2/operators/elementwise_add_op_gpu.cc",
        "caffe2/operators/elementwise_sub_op_gpu.cc",
        "caffe2/operators/elu_op_cudnn.cc",
        "caffe2/operators/exp_op_gpu.cc",
        "caffe2/operators/expand_op_gpu.cc",
        "caffe2/operators/expand_squeeze_dims_op_gpu.cc",
        "caffe2/operators/free_op_gpu.cc",
        "caffe2/operators/fully_connected_op_gpu.cc",
        "caffe2/operators/if_op_gpu.cc",
        "caffe2/operators/im2col_op_gpu.cc",
        "caffe2/operators/load_save_op_gpu.cc",
        "caffe2/operators/local_response_normalization_op_cudnn.cc",
        "caffe2/operators/locally_connected_op_gpu.cc",
        "caffe2/operators/log_op_gpu.cc",
        "caffe2/operators/matmul_op_gpu.cc",
        "caffe2/operators/negate_gradient_op_gpu.cc",
        "caffe2/operators/negative_op_gpu.cc",
        "caffe2/operators/order_switch_ops_cudnn.cc",
        "caffe2/operators/order_switch_ops_gpu.cc",
        "caffe2/operators/pool_op_cudnn.cc",
        "caffe2/operators/prepend_dim_op_gpu.cc",
        "caffe2/operators/reshape_op_gpu.cc",
        "caffe2/operators/rnn/recurrent_network_blob_fetcher_op_gpu.cc",
        "caffe2/operators/rnn/recurrent_network_executor_gpu.cc",
        "caffe2/operators/rnn/recurrent_op_cudnn.cc",
        "caffe2/operators/scale_op_gpu.cc",
        "caffe2/operators/shape_op_gpu.cc",
        "caffe2/operators/sigmoid_op_cudnn.cc",
        "caffe2/operators/softmax_op_cudnn.cc",
        "caffe2/operators/sqr_op_gpu.cc",
        "caffe2/operators/sqrt_op_gpu.cc",
        "caffe2/operators/stop_gradient_gpu.cc",
        "caffe2/operators/tanh_op_cudnn.cc",
        "caffe2/operators/tensor_protos_db_input_gpu.cc",
        "caffe2/operators/transpose_op_cudnn.cc",
        "caffe2/operators/while_op_gpu.cc",
        "caffe2/operators/zero_gradient_op_gpu.cc",
        "caffe2/queue/queue_ops_gpu.cc",
        "caffe2/sgd/iter_op_gpu.cc",
        "caffe2/sgd/learning_rate_op_gpu.cc",
    ],
)

filegroup(
    name = "caffe2_cu_srcs",
    srcs = [
        "caffe2/core/context_gpu.cu",
        "caffe2/operators/abs_op.cu",
        "caffe2/operators/accumulate_op.cu",
        "caffe2/operators/accuracy_op.cu",
        "caffe2/operators/acos_op.cu",
        "caffe2/operators/affine_channel_op.cu",
        "caffe2/operators/alias_with_name.cu",
        "caffe2/operators/arg_ops.cu",
        "caffe2/operators/asin_op.cu",
        "caffe2/operators/assert_op.cu",
        "caffe2/operators/atan_op.cu",
        "caffe2/operators/batch_gather_ops.cu",
        "caffe2/operators/batch_matmul_op.cu",
        "caffe2/operators/batch_moments_op.cu",
        "caffe2/operators/batch_permutation_op.cu",
        "caffe2/operators/batch_sparse_to_dense_op.cu",
        "caffe2/operators/boolean_mask_ops.cu",
        "caffe2/operators/boolean_unmask_ops.cu",
        "caffe2/operators/bucketize_op.cu",
        "caffe2/operators/cast_op.cu",
        "caffe2/operators/cbrt_op.cu",
        "caffe2/operators/ceil_op.cu",
        "caffe2/operators/channel_backprop_stats_op.cu",
        "caffe2/operators/channel_shuffle_op.cu",
        "caffe2/operators/channel_stats_op.cu",
        "caffe2/operators/channelwise_conv3d_op_cudnn.cu",
        "caffe2/operators/clip_op.cu",
        "caffe2/operators/copy_op.cu",
        "caffe2/operators/cos_op.cu",
        "caffe2/operators/cosh_op.cu",
        "caffe2/operators/cosine_embedding_criterion_op.cu",
        "caffe2/operators/cross_entropy_op.cu",
        "caffe2/operators/cube_op.cu",
        "caffe2/operators/data_couple_gpu.cu",
        "caffe2/operators/deform_conv_op.cu",
        "caffe2/operators/depthwise_3x3_conv_op_cudnn.cu",
        "caffe2/operators/distance_op.cu",
        "caffe2/operators/dropout_op.cu",
        "caffe2/operators/elementwise_div_op.cu",
        "caffe2/operators/elementwise_linear_op.cu",
        "caffe2/operators/elementwise_mul_op.cu",
        "caffe2/operators/elementwise_ops.cu",
        "caffe2/operators/elu_op.cu",
        "caffe2/operators/enforce_finite_op.cu",
        "caffe2/operators/ensure_cpu_output_op.cu",
        "caffe2/operators/erf_op.cu",
        "caffe2/operators/filler_op.cu",
        "caffe2/operators/find_op.cu",
        "caffe2/operators/floor_op.cu",
        "caffe2/operators/gather_op.cu",
        "caffe2/operators/gelu_op.cu",
        "caffe2/operators/generate_proposals_op.cu",
        "caffe2/operators/generate_proposals_op_util_nms_gpu.cu",
        "caffe2/operators/given_tensor_byte_string_to_uint8_fill_op.cu",
        "caffe2/operators/given_tensor_fill_op.cu",
        "caffe2/operators/glu_op.cu",
        "caffe2/operators/group_norm_op.cu",
        "caffe2/operators/gru_unit_op_gpu.cu",
        "caffe2/operators/half_float_ops.cu",
        "caffe2/operators/hard_sigmoid_op.cu",
        "caffe2/operators/instance_norm_op.cu",
        "caffe2/operators/integral_image_op.cu",
        "caffe2/operators/layer_norm_op.cu",
        "caffe2/operators/leaky_relu_op.cu",
        "caffe2/operators/lengths_pad_op.cu",
        "caffe2/operators/lengths_tile_op.cu",
        "caffe2/operators/local_response_normalization_op.cu",
        "caffe2/operators/logit_op.cu",
        "caffe2/operators/loss_op.cu",
        "caffe2/operators/lp_pool_op.cu",
        "caffe2/operators/lstm_unit_op_gpu.cu",
        "caffe2/operators/margin_ranking_criterion_op.cu",
        "caffe2/operators/max_pool_with_index.cu",
        "caffe2/operators/mean_op.cu",
        "caffe2/operators/mem_query_op.cu",
        "caffe2/operators/minmax_ops.cu",
        "caffe2/operators/moments_op.cu",
        "caffe2/operators/multi_class_accuracy_op.cu",
        "caffe2/operators/normalize_ops.cu",
        "caffe2/operators/one_hot_ops.cu",
        "caffe2/operators/pack_segments.cu",
        "caffe2/operators/pad_op_gpu.cu",
        "caffe2/operators/perplexity_op.cu",
        "caffe2/operators/piecewise_linear_transform_op.cu",
        "caffe2/operators/pool_op.cu",
        "caffe2/operators/pow_op.cu",
        "caffe2/operators/prelu_op.cu",
        "caffe2/operators/reciprocal_op.cu",
        "caffe2/operators/reduce_front_back_max_ops.cu",
        "caffe2/operators/reduce_front_back_sum_mean_ops.cu",
        "caffe2/operators/reduce_ops.cu",
        "caffe2/operators/reduction_ops.cu",
        "caffe2/operators/relu_n_op.cu",
        "caffe2/operators/relu_op.cu",
        "caffe2/operators/replace_nan_op.cu",
        "caffe2/operators/resize_3d_op.cu",
        "caffe2/operators/resize_op.cu",
        "caffe2/operators/reverse_packed_segs_op.cu",
        "caffe2/operators/rmac_regions_op.cu",
        "caffe2/operators/rnn/recurrent_network_op_gpu.cu",
        "caffe2/operators/roi_align_gradient_op.cu",
        "caffe2/operators/roi_align_op.cu",
        "caffe2/operators/roi_align_rotated_gradient_op.cu",
        "caffe2/operators/roi_align_rotated_op.cu",
        "caffe2/operators/roi_pool_op.cu",
        "caffe2/operators/rsqrt_op.cu",
        "caffe2/operators/scale_blobs_op.cu",
        "caffe2/operators/segment_reduction_op_gpu.cu",
        "caffe2/operators/selu_op.cu",
        "caffe2/operators/sequence_ops.cu",
        "caffe2/operators/sigmoid_op.cu",
        "caffe2/operators/sin_op.cu",
        "caffe2/operators/sinh_op.cu",
        "caffe2/operators/slice_op.cu",
        "caffe2/operators/softmax_ops.cu",
        "caffe2/operators/softplus_op.cu",
        "caffe2/operators/softsign_op.cu",
        "caffe2/operators/space_batch_op_gpu.cu",
        "caffe2/operators/sparse_normalize_op_gpu.cu",
        "caffe2/operators/sparse_to_dense_op.cu",
        "caffe2/operators/spatial_batch_norm_op.cu",
        "caffe2/operators/spatial_batch_norm_op_cudnn.cu",
        "caffe2/operators/stump_func_op.cu",
        "caffe2/operators/summarize_op.cu",
        "caffe2/operators/swish_op.cu",
        "caffe2/operators/tan_op.cu",
        "caffe2/operators/tanh_op.cu",
        "caffe2/operators/thresholded_relu_op.cu",
        "caffe2/operators/tile_op.cu",
        "caffe2/operators/top_k.cu",
        "caffe2/operators/transpose_op.cu",
        "caffe2/operators/unique_ops.cu",
        "caffe2/operators/upsample_op.cu",
        "caffe2/operators/utility_ops.cu",
        "caffe2/operators/weighted_sample_op.cu",
        "caffe2/sgd/adadelta_op_gpu.cu",
        "caffe2/sgd/adagrad_op_gpu.cu",
        "caffe2/sgd/adam_op_gpu.cu",
        "caffe2/sgd/fp16_momentum_sgd_op.cu",
        "caffe2/sgd/fp32_momentum_sgd_op.cu",
        "caffe2/sgd/lars_op_gpu.cu",
        "caffe2/sgd/momentum_sgd_op_gpu.cu",
        "caffe2/sgd/rmsprop_op_gpu.cu",
        "caffe2/sgd/yellowfin_op_gpu.cu",
        "caffe2/utils/math/broadcast.cu",
        "caffe2/utils/math/elementwise.cu",
        "caffe2/utils/math/reduce.cu",
        "caffe2/utils/math/transpose.cu",
        "caffe2/utils/math_gpu.cu",
    ],
)

# To achieve finer granularity and make debug easier, caffe2 is split into three libraries:
# ATen, caffe2 and caffe2_for_aten_headers. ATen lib group up source codes under
# aten/ directory and caffe2 contains most files under `caffe2/` directory. Since the
# ATen lib and the caffe2 lib would depend on each other, `caffe2_for_aten_headers` is splitted
# out from `caffe2` to avoid dependency cycle.
cc_library(
    name = "caffe2_for_aten_headers",
    hdrs = [
        "caffe2/core/common.h",
        "caffe2/core/logging.h",
        "caffe2/core/types.h",
        "caffe2/perfkernels/common.h",
        "caffe2/perfkernels/embedding_lookup.h",
        "caffe2/perfkernels/embedding_lookup_idx.h",
        "caffe2/utils/fixed_divisor.h",
        "caffe2/utils/cpuid.h",
    ] + glob([
        "caffe2/utils/threadpool/*.h",
        "caffe2/proto/*.h",
    ]),
    copts = CAFFE2_COPTS,
    visibility = ["//visibility:public"],
    deps = [
        ":caffe2_protos",
        ":caffe2_core_macros_h",
        "//c10:headers",
    ],
)

py_binary(
    name = "gen_op",
    srcs = ["caffe2/contrib/aten/gen_op.py"],
    deps = [":tools_codegen"],
)

genrule(
    name = "generated_caffe2_aten_op_headers",
    srcs = [
        "caffe2/contrib/aten/aten_op_template.h",
        "aten/src/ATen/Declarations.yaml",
    ],
    outs = ["caffe2/caffe2/contrib/aten/gen_aten_op.h"],
    cmd = """
    $(location :gen_op) \
        --output_prefix gen_ \
        --install_dir $(@D) \
        --aten_root `dirname $(location aten/src/ATen/Declarations.yaml)`/../.. \
        --template_dir `dirname $(location caffe2/contrib/aten/aten_op_template.h)` \
        --yaml_dir `dirname $(location aten/src/ATen/Declarations.yaml)`""",
    tools = [":gen_op"],
)

cc_library(
    name = "caffe2_headers",
    hdrs = glob([
        "caffe2/contrib/aten/*.h",
        "caffe2/contrib/gloo/*.h",
        "caffe2/core/*.h",
        "caffe2/core/nomnigraph/include/nomnigraph/Converters/*.h",
        "caffe2/core/nomnigraph/include/nomnigraph/Generated/*.h",
        "caffe2/core/nomnigraph/include/nomnigraph/Graph/*.h",
        "caffe2/core/nomnigraph/include/nomnigraph/Representations/*.h",
        "caffe2/core/nomnigraph/include/nomnigraph/Support/*.h",
        "caffe2/core/nomnigraph/include/nomnigraph/Transformations/*.h",
        "caffe2/core/nomnigraph/tests/*.h",
        "caffe2/db/*.h",
        "caffe2/distributed/*.h",
        "caffe2/ideep/*.h",
        "caffe2/ideep/operators/*.h",
        "caffe2/ideep/operators/quantization/*.h",
        "caffe2/ideep/utils/*.h",
        "caffe2/onnx/*.h",
        "caffe2/operators/*.h",
        "caffe2/operators/rnn/*.h",
        "caffe2/opt/*.h",
        "caffe2/perfkernels/*.h",
        "caffe2/predictor/*.h",
        "caffe2/predictor/emulator/*.h",
        "caffe2/proto/*.h",
        "caffe2/quantization/server/*.h",
        "caffe2/queue/*.h",
        "caffe2/serialize/*.h",
        "caffe2/sgd/*.h",
        "caffe2/share/contrib/depthwise/*.h",
        "caffe2/transforms/*.h",
        "caffe2/utils/*.h",
        "caffe2/utils/math/*.h",
        "caffe2/utils/threadpool/*.h",
        "modules/**/*.h",
    ]) + if_cuda(glob([
        "caffe2/**/*.cuh",
        "caffe2/image/*.h",
    ])) + [":generated_caffe2_aten_op_headers"],
    copts = CAFFE2_COPTS,
    includes = [
        "caffe2/contrib/aten",
        "caffe2/core/nomnigraph/include",
        "third_party/miniz-2.0.8",
    ],
    visibility = ["//visibility:public"],
    deps = [
        ":caffe2_for_aten_headers",
        ":caffe2_protos",
    ],
)

cc_library(
    name = "caffe2_dnnlowp_avx2_ops",
    srcs = [
        "caffe2/quantization/server/elementwise_sum_dnnlowp_op_avx2.cc",
        "caffe2/quantization/server/fully_connected_fake_lowp_op_avx2.cc",
        "caffe2/quantization/server/group_norm_dnnlowp_op_avx2.cc",
        "caffe2/quantization/server/norm_minimization_avx2.cc",
        "caffe2/quantization/server/pool_dnnlowp_op_avx2.cc",
        "caffe2/quantization/server/relu_dnnlowp_op_avx2.cc",
        "caffe2/quantization/server/spatial_batch_norm_dnnlowp_op_avx2.cc",
        "caffe2/quantization/server/transpose.cc",
    ],
    copts = CAFFE2_COPTS + [
        "-mf16c",
        "-mavx2",
        "-mfma",
        "-mxsave",
    ],
    visibility = ["//visibility:public"],
    deps = [
        ":caffe2_headers",
        "@fbgemm",
    ],
    alwayslink = True,
)

cc_library(
    name = "caffe2",
    srcs = [
        "caffe2/db/create_db_op.cc",
        "caffe2/db/protodb.cc",
        "caffe2/share/contrib/depthwise/depthwise3x3_conv_op.cc",
        ":caffe2_contrib_srcs",
        ":caffe2_core_srcs",
        ":caffe2_distributed_srcs",
        ":caffe2_ideep_srcs",
        ":caffe2_onnx_srcs",
        ":caffe2_operators_srcs",
        ":caffe2_opt_srcs",
        ":caffe2_perfkernels_srcs",
        ":caffe2_predictor_srcs",
        ":caffe2_quantization_srcs",
        ":caffe2_queue_srcs",
        ":caffe2_serialize_srcs",
        ":caffe2_sgd_srcs",
        ":caffe2_transforms_srcs",
        ":caffe2_utils_srcs",
    ],
    copts = CAFFE2_COPTS + ["-mf16c"],
    linkstatic = 1,
    visibility = ["//visibility:public"],
    deps = [
        ":caffe2_headers",
        ":caffe2_dnnlowp_avx2_ops",
        ":caffe2_perfkernels_avx",
        ":caffe2_perfkernels_avx2",
        ":caffe2_perfkernels_avx512",
        ":caffe2_protos",
        "//third_party/miniz-2.0.8:miniz",
        "@com_google_protobuf//:protobuf",
        "@eigen",
        "@fbgemm//:fbgemm_src_headers",
        "@foxi",
        "@gloo",
        "@onnx",
        "@fmt",
    ] + if_cuda(
        [
            ":caffe2_cuda_cpp",
            ":aten_cuda",
            "@tensorpipe//:tensorpipe_cuda",
        ],
        [
            ":aten",
            "@tensorpipe//:tensorpipe_cpu",
        ],
    ),
    alwayslink = True,
)

cc_library(
    name = "caffe2_cuda_cpp",
    srcs = [":caffe2_cuda_cpp_srcs"],
    copts = CAFFE2_COPTS,
    visibility = ["//visibility:public"],
    deps = [
        ":caffe2_cuda",
        ":caffe2_headers",
    ],
    alwayslink = True,
)

cu_library(
    name = "caffe2_cuda",
    srcs = [":caffe2_cu_srcs"],
    copts = CAFFE2_COPTS + torch_cuda_half_options,
    visibility = ["//visibility:public"],
    deps = [
        ":aten",
        ":caffe2_headers",
        "@cuda//:cublas",
        "@cuda//:curand",
        "@cudnn",
        "@eigen",
        "@gloo",
        "@tensorpipe//:tensorpipe_cuda",
    ],
    alwayslink = True,
)

PERF_COPTS = [
    "-DTH_HAVE_THREAD",
    "-DHAVE_AVX_CPU_DEFINITION",
    "-DHAVE_AVX2_CPU_DEFINITION",
    "-DENABLE_ALIAS=1",
    "-DHAVE_MALLOC_USABLE_SIZE=1",
    "-DHAVE_MMAP=1",
    "-DHAVE_SHM_OPEN=1",
    "-DHAVE_SHM_UNLINK=1",
    "-DSLEEF_STATIC_LIBS=1",
    "-DTH_BALS_MKL",
    "-D_FILE_OFFSET_BITS=64",
    "-DUSE_FBGEMM",
    "-fvisibility-inlines-hidden",
    "-Wunused-parameter",
    "-fno-math-errno",
    "-fno-trapping-math",
    "-mf16c",
]

PERF_HEADERS = glob([
    "caffe2/perfkernels/*.h",
    "caffe2/core/*.h",
])

cc_library(
    name = "caffe2_perfkernels_avx",
    srcs = glob([
        "caffe2/perfkernels/*_avx.cc",
    ]),
    hdrs = PERF_HEADERS,
    copts = PERF_COPTS + [
        "-mavx",
    ],
    visibility = ["//visibility:public"],
    deps = [
        ":caffe2_headers",
        "//c10",
    ],
    alwayslink = True,
)

cc_library(
    name = "caffe2_perfkernels_avx2",
    srcs = glob([
        "caffe2/perfkernels/*_avx2.cc",
    ]),
    hdrs = PERF_HEADERS,
    copts = PERF_COPTS + [
        "-mavx2",
        "-mfma",
        "-mavx",
    ],
    visibility = ["//visibility:public"],
    deps = [
        ":caffe2_headers",
        "//c10",
    ],
    alwayslink = True,
)

cc_library(
    name = "caffe2_perfkernels_avx512",
    srcs = [
        "caffe2/perfkernels/common_avx512.cc",
    ],
    hdrs = PERF_HEADERS,
    copts = PERF_COPTS + [
        "-mavx512f",
        "-mavx512dq",
        "-mavx512vl",
        "-mavx2",
        "-mfma",
        "-mavx",
    ],
    visibility = ["//visibility:public"],
    deps = [
        ":caffe2_headers",
        "//c10",
    ],
    alwayslink = True,
)

# torch
py_binary(
    name = "gen_version_header",
    srcs = ["tools/setup_helpers/gen_version_header.py"],
)

genrule(
    name = "version_h",
    srcs = ["torch/csrc/api/include/torch/version.h.in", "version.txt"],
    outs = ["torch/csrc/api/include/torch/version.h"],
    cmd = "$(location :gen_version_header) --template-path $(location torch/csrc/api/include/torch/version.h.in) --version-path $(location version.txt) --output-path $@",
    tools = [':gen_version_header'],
)

py_binary(
    name = "stringify_file",
    srcs = ["torch/csrc/jit/codegen/cuda/tools/stringify_file.py"],
)

generated_nvfuser_hdrs = ["generated_" + hdr for hdr in libtorch_nvfuser_generated_headers]

[
    genrule(
        name = name,
        srcs = [src],
        outs = ["nvfuser_resources/{}".format(hdr)],
        cmd = "$(location :stringify_file) -i $< -o $@",
        tools = [":stringify_file"],
    )
    for name, src, hdr in zip(generated_nvfuser_hdrs, libtorch_nvfuser_runtime_sources, libtorch_nvfuser_generated_headers)
]

torch_cuda_headers = glob(["torch/csrc/cuda/*.h"]) + generated_nvfuser_hdrs

cc_library(
    name = "torch_headers",
    hdrs = if_cuda(
        torch_cuda_headers,
    ) + glob(
        [
            "torch/*.h",
            "torch/csrc/**/*.h",
            "torch/csrc/distributed/c10d/*.hpp",
            "torch/lib/libshm/*.h",
            "torch/csrc/generic/*.cpp",
        ],
        exclude = [
            "torch/csrc/autograd/generated/VariableType.h",
            "torch/csrc/autograd/generated/RegistrationDeclarations.h",
            "torch/csrc/autograd/generated/variable_factories.h",
            "torch/csrc/autograd/generated/Functions.h",
        ] + torch_cuda_headers,
    ) + [":cpp_generated_code", ":version_h"],
    includes = [
        "torch/csrc",
        "torch/csrc/api/include",
        "torch/csrc/distributed",
        "torch/lib",
        "torch/lib/libshm",
    ],
    visibility = ["//visibility:public"],
    deps = [
        ":aten_headers",
        ":caffe2_headers",
        "//c10:headers",
        "@com_github_google_flatbuffers//:flatbuffers",
        "@local_config_python//:python_headers",
        "@onnx",
    ],
    alwayslink = True,
)

TORCH_COPTS = COMMON_COPTS + [
    "-Dtorch_EXPORTS",
    "-DHAVE_AVX_CPU_DEFINITION",
    "-DHAVE_AVX2_CPU_DEFINITION",
    "-DCAFFE2_USE_GLOO",
    "-fvisibility-inlines-hidden",
    "-fno-math-errno ",
    "-fno-trapping-math",
]

cu_library(
    name = "torch_distributed_cuda",
    srcs = ["torch/csrc/distributed/c10d/quantization/quantization_gpu.cu"],
    deps = [":torch_headers"],
)

cc_library(
    name = "torch",
    srcs = if_cuda(glob(
        libtorch_cuda_sources,
        exclude = [
            "torch/csrc/cuda/python_nccl.cpp",
            "torch/csrc/cuda/nccl.cpp",
            "torch/csrc/distributed/c10d/quantization/quantization_gpu.cu",
        ],
    )) + libtorch_core_sources + libtorch_distributed_sources + torch_cpp_srcs + libtorch_extra_sources + jit_core_sources + lazy_tensor_ts_sources +[
        ":cpp_generated_code",
        "torch/csrc/jit/serialization/flatbuffer_serializer.cpp",
        "torch/csrc/jit/mobile/flatbuffer_loader.cpp"
    ],
    copts = TORCH_COPTS,
    defines = [
        "CAFFE2_NIGHTLY_VERSION=20200115",
    ],
    visibility = ["//visibility:public"],
    deps = [
        ":caffe2",
        ":torch_headers",
    ] + if_cuda([
        ":torch_distributed_cuda",
        "@cuda//:nvToolsExt",
    ]),
    alwayslink = True,
)

cc_library(
    name = "shm",
    srcs = glob(["torch/lib/libshm/*.cpp"]),
    deps = [
        ":torch",
    ],
)

cc_library(
    name = "libtorch_headers",
    hdrs = glob([
        "**/*.h",
        "**/*.cuh",
    ]) + [
        ":cpp_generated_code",
    ],
    includes = [
        "torch/csrc/api/include",
        "torch/csrc/distributed",
        "torch/lib",
        "torch/lib/libshm",
    ],
    visibility = ["//visibility:public"],
    deps = [
        ":torch_headers",
    ],
)

cc_library(
    name = "torch_python",
    srcs = libtorch_python_core_sources + [":python_generated_code"],
    deps = [
        ":torch",
        ":shm",
        "@pybind11",
    ],
)

pybind_extension(
    name = "_C",
    srcs = ["torch/csrc/stub.c"],
    deps = [
        ":torch_python"
    ],
)

# cpp api tests
cc_library(
    name = "test_support",
    testonly = True,
    srcs = [
        "test/cpp/api/support.cpp",
    ],
    hdrs = [
        "test/cpp/api/init_baseline.h",
        "test/cpp/api/optim_baseline.h",
        "test/cpp/api/support.h",
        "test/cpp/common/support.h",
    ],
    deps = [
        ":torch",
        "@com_google_googletest//:gtest_main",
    ],
)

# Torch integration tests rely on a labeled data set from the MNIST database.
# http://yann.lecun.com/exdb/mnist/

# imethod.cpp is excluded since torch/csrc/deploy* build is not yet supported.
cpp_api_tests = glob(
    ["test/cpp/api/*.cpp"],
    exclude = ["test/cpp/api/imethod.cpp"],
)

[
  cc_test(
      name = paths.split_extension(paths.basename(filename))[0].replace("-","_") + "_test",
      size = "medium",
      srcs = [filename],
      deps = [
          ":test_support",
          "@com_google_googletest//:gtest_main",
      ],
  ) for filename in cpp_api_tests
]

test_suite(
    name = "api_tests",
    tests = [
        "any_test",
        "autograd_test",
        "dataloader_test",
        "enum_test",
        "expanding_array_test",
        "functional_test",
        "init_test",
        "integration_test",
        "jit_test",
        "memory_test",
        "misc_test",
        "module_test",
        "modulelist_test",
        "modules_test",
        "nn_utils_test",
        "optim_test",
        "ordered_dict_test",
        "rnn_test",
        "sequential_test",
        "serialize_test",
        "static_test",
        "tensor_options_test",
        "tensor_test",
        "torch_include_test",
    ],
)

# dist autograd tests
cc_test(
    name = "torch_dist_autograd_test",
    size = "small",
    srcs = ["test/cpp/dist_autograd/test_dist_autograd.cpp"],
    tags = [
        "exclusive",
        "gpu-required",
    ],
    deps = [
        ":torch",
        "@com_google_googletest//:gtest_main",
    ],
)

# jit tests
# Because these individual unit tests require custom registering,
# it is easier to mimic the cmake build by globing together a single test.
cc_test(
    name = "jit_tests",
    size = "small",
    srcs = glob([
        "test/cpp/jit/*.cpp",
        "test/cpp/jit/*.h",
        "test/cpp/tensorexpr/*.cpp",
        "test/cpp/tensorexpr/*.h",
    ], exclude=[
        # skip this since <pybind11/embed.h> is not found in OSS build
        "test/cpp/jit/test_exception.cpp",
    ]),
    linkstatic = True,
    tags = [
        "exclusive",
        "gpu-required",
    ],
    deps = [
        ":torch",
        "@com_google_googletest//:gtest_main",
    ],
)

cc_test(
    name = "lazy_tests",
    size = "small",
    srcs = glob([
        "test/cpp/lazy/*.cpp",
        "test/cpp/lazy/*.h",
    ], exclude=[
        # skip these since they depend on generated LazyIr.h which isn't available in bazel yet
        "test/cpp/lazy/test_ir.cpp",
        "test/cpp/lazy/test_lazy_ops.cpp",
        "test/cpp/lazy/test_lazy_ops_util.cpp",
    ]),
    linkstatic = True,
    tags = [
        "exclusive",
    ],
    deps = [
        ":torch",
        "@com_google_googletest//:gtest_main",
    ],
)

# all tests
test_suite(
    name = "all_tests",
    tests = [
        "api_tests",
        "jit_tests",
        "torch_dist_autograd_test",
        "//c10/test:tests",
    ],
)<|MERGE_RESOLUTION|>--- conflicted
+++ resolved
@@ -185,12 +185,7 @@
     name = "all_generated_code",
     srcs = [
         "aten/src/ATen/native/native_functions.yaml",
-<<<<<<< HEAD
         "aten/src/ATen/native/tags.yaml"
-    ],
-    outs = libtorch_cpp_generated_sources + libtorch_python_generated_sources,
-    cmd = "$(location :generate_code) --install_dir `dirname $(location torch/csrc/autograd/generated/variable_factories.h)`/../.. --native-functions-path $(location aten/src/ATen/native/native_functions.yaml) --tags-path $(location aten/src/ATen/native/tags.yaml)--nn-path aten/src",
-=======
         "aten/src/ATen/native/ts_native_functions.yaml",
         "torch/csrc/lazy/core/shape_inference.h",
         "torch/csrc/lazy/ts_backend/ts_native_functions.cpp",
@@ -200,8 +195,7 @@
         "aten/src/ATen/templates/LazyIr.h",
     ],
     outs = libtorch_cpp_generated_sources + libtorch_python_generated_sources,
-    cmd = "$(location :generate_code) --install_dir `dirname $(location torch/csrc/autograd/generated/variable_factories.h)`/../.. --native-functions-path $(location aten/src/ATen/native/native_functions.yaml) --nn-path aten/src --gen_lazy_ts_backend",
->>>>>>> 02ba0fa8
+    cmd = "$(location :generate_code) --install_dir `dirname $(location torch/csrc/autograd/generated/variable_factories.h)`/../.. --native-functions-path $(location aten/src/ATen/native/native_functions.yaml) --tags-path $(location aten/src/ATen/native/tags.yaml) --nn-path aten/src --gen_lazy_ts_backend",
     tools = [":generate_code"],
 )
 
