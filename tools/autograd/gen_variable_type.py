--- conflicted
+++ resolved
@@ -100,13 +100,10 @@
     'replication_pad1d_backward', 'replication_pad2d_backward', 'replication_pad3d_backward',
     'diag', 'masked_scatter', 'masked_select', 'index_fill', 'trace', 'polar', 'cumsum', 'rsub',
     'eig', 'lerp', 'linalg_vector_norm', 'cumprod', 'prod', 'index_copy', 'lu', 'unfold', 'unfold_backward',
-<<<<<<< HEAD
-    'index', 'masked_fill', 'cross', 'lu_unpack', '_det_lu_based_helper',
-=======
     'index', 'masked_fill', 'cross', 'lu_unpack', 'renorm', '_view_as_real_physical', '_conj_physical',
     'scatter', 'scatter_add',
     'conj_physical_'
->>>>>>> 68d690ff
+    '_det_lu_based_helper',
 }
 
 GRADIENT_IMPLEMENTED_FOR_SPARSE_COMPLEX = {
