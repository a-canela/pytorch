// Basic functions on sparse tensors
#define TORCH_ASSERT_ONLY_METHOD_OPERATORS

#include <ATen/core/Tensor.h>
#include <ATen/Dispatch.h>
#include <ATen/InitialTensorOptions.h>
#include <ATen/Layout.h>
#include <ATen/Parallel.h>
#include <ATen/SparseCsrTensorImpl.h>
#include <ATen/SparseCsrTensorUtils.h>
#include <ATen/SparseTensorImpl.h>
#include <ATen/native/LinearAlgebraUtils.h>

#ifndef AT_PER_OPERATOR_HEADERS
#include <ATen/Functions.h>
#include <ATen/NativeFunctions.h>
#else
#include <ATen/ops/_nnz_native.h>
#include <ATen/ops/_sparse_compressed_tensor_unsafe_native.h>
#include <ATen/ops/_sparse_csr_tensor_unsafe_native.h>
#include <ATen/ops/_validate_sparse_compressed_tensor_args_native.h>
#include <ATen/ops/_validate_sparse_csr_tensor_args_native.h>
#include <ATen/ops/clone_native.h>
#include <ATen/ops/col_indices_native.h>
#include <ATen/ops/copy_native.h>
#include <ATen/ops/crow_indices_native.h>
#include <ATen/ops/empty.h>
#include <ATen/ops/empty_like_native.h>
#include <ATen/ops/empty_native.h>
#include <ATen/ops/resize_as_sparse_native.h>
#include <ATen/ops/resize_native.h>
#include <ATen/ops/sparse_csr_tensor_native.h>
#include <ATen/ops/values_native.h>
#endif

namespace at {
namespace native {

using namespace at::sparse_csr;

namespace {
} // end anonymous namespace

void _validate_sparse_compressed_tensor_args_worker(const Tensor& compressed_indices, const Tensor& plain_indices, const Tensor& values, const IntArrayRef size, const Layout& layout) {

  // Layout must be Sparse Compressed
  AT_DISPATCH_ALL_SPARSE_COMPRESSED_LAYOUTS(layout, "validate_sparse_compressed_tensor_args", [&]{});

  const std::string layout_name = layoutToString(layout, /*upper=*/ true);
  const std::string compressed_indices_name = compressedIndicesName(layout);
  const std::string plain_indices_name = plainIndicesName(layout);

  // Layout Invariants
  TORCH_CHECK(
      plain_indices.layout() == kStrided && plain_indices.is_contiguous(),
      "expected ", plain_indices_name, " to be a strided and contiguous tensor");

  TORCH_CHECK(
      compressed_indices.layout() == kStrided && compressed_indices.is_contiguous(),
      "expected ", compressed_indices_name ," to be a strided and contiguous tensor");

  TORCH_CHECK(
      values.layout() == kStrided && values.is_contiguous(),
      "expected values to be a strided and contiguous tensor");

  // Shape and Strides invariants
  TORCH_CHECK(
              size.size() >= 2,
              "size of a batched ", layout_name, " tensor must have length >= 2, but got: ",
              size.size());
  TORCH_CHECK(
              compressed_indices.dim() >= 1,
              compressed_indices_name, " must have dim >= 1 but got ", compressed_indices_name, ".dim() = ",
              compressed_indices.dim());
  TORCH_CHECK(
              plain_indices.dim() >= 1,
              plain_indices_name, " must have dim >= 1 but got ", plain_indices_name, ".dim() = ",
              plain_indices.dim());
  TORCH_CHECK(
              values.dim() >= 1,
              "values must have dim >= 1 but got values.dim() = ",
              values.dim());

  TORCH_CHECK(
      compressed_indices.dim() == plain_indices.dim(),
      "number of dimensions of ", compressed_indices_name, " and ", plain_indices_name, " must be the same.");

  AT_DISPATCH_PLAIN_SPARSE_COMPRESSED_LAYOUTS(
      layout, "validate_sparse_compressed_tensor_args",
      [&] {
        TORCH_CHECK(
                    compressed_indices.dim() == values.dim(),
                    "number of dimensions of indices and values must be the same.");
      },
      [&] {
        TORCH_CHECK(
                    compressed_indices.dim() + 2 == values.dim(),
                    "number of dimensions of indices must be two less than the number of dimensions of the values.");
      });

  TORCH_CHECK(
      static_cast<size_t>(compressed_indices.dim()) == size.size() - 1,
      "number of dimensions of indices must be one less than the number of dimensions of the provided size.");

  int block_ndim = AT_DISPATCH_PLAIN_SPARSE_COMPRESSED_LAYOUTS(layout, "validate_sparse_compressed_tensor_args", [&]{ return 0; }, [&]{ return 2; });
  IntArrayRef block_size = values.sizes().slice(values.dim() - block_ndim, block_ndim);
  int64_t numel_per_block = AT_DISPATCH_PLAIN_SPARSE_COMPRESSED_LAYOUTS(layout, "validate_sparse_compressed_tensor_args",
                                [&]() -> int64_t { return 1; }, [&]() -> int64_t { return block_size[0] * block_size[1]; });
  int compressed_dim = compressedDimension(layout, size);
  int plain_dim = plainDimension(layout, size);

  // All batch sizes must be the same
  auto batch_size = size.slice(0, size.size() - 2);
  auto compressed_indices_batch_size = compressed_indices.sizes().slice(0, compressed_indices.dim() - 1);
  auto plain_indices_batch_size = plain_indices.sizes().slice(0, plain_indices.dim() - 1);
  auto values_batch_size = values.sizes().slice(0, values.dim() - 1 - block_ndim);
  TORCH_CHECK(
      batch_size == compressed_indices_batch_size &&
      batch_size == plain_indices_batch_size &&
      batch_size == values_batch_size,
      "all batch dimensions of the provided size (", batch_size, "), indices (",
      compressed_indices_batch_size,", ", plain_indices_batch_size, "), and values (",
      values_batch_size,") must be the same.");

  // Note, this check also enforces `compressed_indices.size(-1) >= 1`
  TORCH_CHECK(
              compressed_indices.size(-1) == (size[compressed_dim] + 1),
              compressed_indices_name, ".size(-1) must be equal to size[-", (size.size() - compressed_dim), "] + 1 (that is ",
              size[compressed_dim] + 1, "), but got: ", compressed_indices.size(-1));

  AT_DISPATCH_PLAIN_SPARSE_COMPRESSED_LAYOUTS(layout, "validate_sparse_compressed_tensor_args",
      [&] {
        TORCH_CHECK(
                    plain_indices.numel() == values.numel(),
                    plain_indices_name, " and values must have the same number of elements, but got ", plain_indices_name, ".numel(): ",
                    plain_indices.numel(), ", values.numel(): ", values.numel());
      },
      [&] {
        TORCH_CHECK(
                    plain_indices.numel() * numel_per_block == values.numel(),
                    "number of ", plain_indices_name, " elements must be the same as the number of blocks in values, but got ",
                    plain_indices_name, ".numel() * numel_per_block: ", plain_indices.numel() * numel_per_block,
                    ", values.numel(): ", values.numel(),", numel_per_block: ", numel_per_block);
      });

  // Indices invariants
  AT_DISPATCH_INDEX_TYPES(compressed_indices.scalar_type(), "validate_sparse_compressed_tensor_args",
      [&] {
        Tensor compressed_indices_cpu = compressed_indices.to(kCPU);
        auto compressed_indices_data_ptr = compressed_indices_cpu.data_ptr<index_t>();
        auto batch_stride = compressed_indices_cpu.dim() >= 2 ? compressed_indices_cpu.stride(-2) : 0;

        for (const auto batch_id : c10::irange(batchCount(compressed_indices_cpu))) {
          TORCH_CHECK(
                      compressed_indices_data_ptr[batch_id*batch_stride] == 0,
                      "(Batch element ", batch_id, ") ",
                      ": 0th value of ", compressed_indices_name, " must be 0, but it is ", compressed_indices_data_ptr[batch_id*batch_stride]);
          TORCH_CHECK(
                      compressed_indices_data_ptr[batch_id*batch_stride + compressed_indices.size(-1) - 1] == plain_indices.size(-1),
                      "(Batch element ", batch_id, ") ",
                      "last value of ", compressed_indices_name, " should be equal to the length of ", plain_indices_name, ".");
          for (int i =  1; i <= size[size.size() - 2]; i++) {
            TORCH_CHECK(
                        compressed_indices_data_ptr[batch_id*batch_stride + i - 1] <= compressed_indices_data_ptr[batch_id*batch_stride + i],
                        "(Batch element ", batch_id, ") ",
                        "at position i = ", i, ", the condition ", compressed_indices_name, "[i - 1] <= ", compressed_indices_name, "[i] fails");
          }
        }
        if (plain_indices.numel() > 0) {
          TORCH_CHECK(0 <= plain_indices.min().item<index_t>(), plain_indices_name, ".min() should be greater or equal to zero");
          TORCH_CHECK(size[plain_dim] > plain_indices.max().item<index_t>(), "size[-", (size.size() - plain_dim),"] should be greater than ", plain_indices_name, ".max()");
        }
      });

  // Type Invariants
  auto compressed_indices_type = compressed_indices.scalar_type();
  auto plain_indices_type = plain_indices.scalar_type();
  TORCH_CHECK(
      compressed_indices_type == plain_indices_type,
      "both ", compressed_indices_name, " and ", plain_indices_name, " should have the same type.");
  TORCH_CHECK(
      compressed_indices_type == kInt || compressed_indices_type == kLong,
      compressed_indices_name, " and ", plain_indices_name, " must be an int32 or int64 type, but got: ",
      compressed_indices_type);

  // Device Invariants
  TORCH_CHECK(
      plain_indices.get_device() == compressed_indices.get_device(),
      compressed_indices_name, " and ", plain_indices_name, " devices (",
      compressed_indices.get_device(),
      ", ",
      plain_indices.get_device(),
      ") must match");
  TORCH_CHECK(
      compressed_indices.get_device() == values.get_device(),
      "device of ", compressed_indices_name, " (",
      compressed_indices.get_device(),
      ") must match device of values (",
      values.get_device(),
      ")");
  TORCH_CHECK(
      values.device().type() == kCPU || values.device().type() == kCUDA,
      "device type of values (",
      values.device().type(),
      ") must be CPU or CUDA");

}

void _validate_sparse_compressed_tensor_args(const Tensor& compressed_indices, const Tensor& plain_indices, const Tensor& values, IntArrayRef size, Layout layout) {
  _validate_sparse_compressed_tensor_args_worker(compressed_indices, plain_indices, values, size, layout);
}

void _validate_sparse_csr_tensor_args(const Tensor& crow_indices, const Tensor& col_indices, const Tensor& values, IntArrayRef size) {
  _validate_sparse_compressed_tensor_args_worker(crow_indices, col_indices, values, size, kSparseCsr);
}
void _validate_sparse_csc_tensor_args(const Tensor& ccol_indices, const Tensor& row_indices, const Tensor& values, IntArrayRef size) {
  _validate_sparse_compressed_tensor_args(ccol_indices, row_indices, values, size, kSparseCsc);
}
void _validate_sparse_bsr_tensor_args(const Tensor& crow_indices, const Tensor& col_indices, const Tensor& values, IntArrayRef size) {
  _validate_sparse_compressed_tensor_args(crow_indices, col_indices, values, size, kSparseBsr);
}
void _validate_sparse_bsc_tensor_args(const Tensor& ccol_indices, const Tensor& row_indices, const Tensor& values, IntArrayRef size) {
  _validate_sparse_compressed_tensor_args(ccol_indices, row_indices, values, size, kSparseBsc);
}

// Construction of CSR, CSC, BSR, and BSC tensors.

// Note: The usage of "Csr" in names like SparseCsrTensor,
// SparseCsrCPU, SparseCsrCUDA, and SparseCsrTensorImpl exists because
// of historical reasons (that ought to be removed in future) and does
// not mean that the corresponding functionality would be CSR layout
// only specific.
SparseCsrTensor new_compressed_tensor(const TensorOptions& options) {
  // TODO: remove this comment after enabling autograd support for CSR tensor
  // constructor.
  // TORCH_INTERNAL_ASSERT(impl::variable_excluded_from_dispatch());
  Layout layout = AT_DISPATCH_ALL_SPARSE_COMPRESSED_LAYOUTS(options.layout(), "new_compressed_tensor", [&] { return the_layout; });
  DispatchKey dispatch_key;
  TORCH_CHECK_NOT_IMPLEMENTED(
    options.device().type() == kCPU || options.device().type() == kCUDA,
<<<<<<< HEAD
    "Could not run 'sparse_compressed_tensor' from the '", options.device(), "' device.)");
=======
     "Could not run 'new_compressed_tensor' from the '", options.device(), "' device.)");
>>>>>>> 27a77014

  if (options.device().is_cuda()) {
    dispatch_key = DispatchKey::SparseCsrCUDA;
  } else {
    dispatch_key = DispatchKey::SparseCsrCPU;
  }

  return detail::make_tensor<SparseCsrTensorImpl>(
      DispatchKeySet(dispatch_key), layout, options.dtype());
}

template <c10::Layout required_layout>
Tensor _sparse_compressed_tensor_unsafe_template(const Tensor& compressed_indices,
                                                 const Tensor& plain_indices,
                                                 const Tensor& values,
                                                 IntArrayRef size,
                                                 c10::optional<ScalarType> dtype,
                                                 c10::optional<Layout> layout,
                                                 c10::optional<Device> device,
                                                 c10::optional<bool> pin_memory) {
  Layout layout_ = layout.value_or(required_layout);
  if (required_layout == Layout::Unspecified) {
    // checks that sparse compressed layout is specified
    AT_DISPATCH_ALL_SPARSE_COMPRESSED_LAYOUTS(layout_, "sparse_compressed_tensor_unsafe", [&]{});
  } else {
    TORCH_CHECK(layout_ == required_layout, "sparse compressed layout must be ",required_layout, " but got ", layout_);
  }
  TensorOptions options = TensorOptions().dtype(dtype).layout(layout_).device(device).pinned_memory(pin_memory);
  SparseCsrTensor self = new_compressed_tensor(options);
  get_sparse_csr_impl(self)->set_member_tensors(compressed_indices, plain_indices, values, size);
  return self;
}

#define SPARSE_COMPRESSED_TENSOR_UNSAFE(KIND, REQUIRED_LAYOUT)          \
  Tensor _sparse_##KIND##_tensor_unsafe(const Tensor& compressed_indices, \
                                        const Tensor& plain_indices,    \
                                        const Tensor& values,           \
                                        IntArrayRef size,               \
                                        c10::optional<ScalarType> dtype, \
                                        c10::optional<Layout> layout,   \
                                        c10::optional<Device> device,   \
                                        c10::optional<bool> pin_memory) { \
    return _sparse_compressed_tensor_unsafe_template<REQUIRED_LAYOUT>(compressed_indices, plain_indices, values, size, dtype, layout, device, pin_memory); \
  }

SPARSE_COMPRESSED_TENSOR_UNSAFE(compressed, Layout::Unspecified);
SPARSE_COMPRESSED_TENSOR_UNSAFE(csr, kSparseCsr);
SPARSE_COMPRESSED_TENSOR_UNSAFE(csc, kSparseCsc)
SPARSE_COMPRESSED_TENSOR_UNSAFE(bsr, kSparseBsr)
SPARSE_COMPRESSED_TENSOR_UNSAFE(bsc, kSparseBsc)

inline DimVector _estimate_sparse_compressed_tensor_size(
    const Tensor& compressed_indices,
    const Tensor& plain_indices,
    const Tensor& values,
    Layout layout) {
  DimVector size = DimVector(IntArrayRef(plain_indices.sizes().data(), plain_indices.dim() - 1));
  switch (layout) {
  case kSparseCsr:
    if (plain_indices.size(-1) > 0) {
      size.push_back(compressed_indices.size(-1) - 1);

    } else {
      size.push_back(0);
    }
    AT_DISPATCH_INDEX_TYPES(plain_indices.scalar_type(), "csr_construct_check", [&] {
                                                                                size.push_back(plain_indices.max().item<index_t>() + 1);
                                                                              });
    break;
  case kSparseCsc:
    AT_DISPATCH_INDEX_TYPES(plain_indices.scalar_type(), "csr_construct_check", [&] {
                                                                                size.push_back(plain_indices.max().item<index_t>() + 1);
                                                                              });
    if (plain_indices.size(-1) > 0) {
      size.push_back(compressed_indices.size(-1) - 1);

    } else {
      size.push_back(0);
    }
    break;
  case kSparseBsr:
  case kSparseBsc:
    TORCH_CHECK(false, "estimate_sparse_compressed_tensor_size: layout ", layout, " is not yet supported");  // TODO
    break;
  default:
    TORCH_CHECK(false, "estimate_sparse_compressed_tensor_size: layout ", layout, " is not supported");
  }
  return size;
}

inline DimVector _estimate_sparse_compressed_tensor_size(
    const Tensor& compressed_indices,
    const Tensor& plain_indices,
    const Tensor& values,
    Layout layout) {
  DimVector size = DimVector(IntArrayRef(plain_indices.sizes().data(), plain_indices.dim() - 1));
  int64_t compressed_dim = (plain_indices.size(-1) > 0 ? compressed_indices.size(-1) - 1 : 0);
  int64_t plain_dim = AT_DISPATCH_INDEX_TYPES(plain_indices.scalar_type(), "csr_construct_check", [&]() -> int64_t { return plain_indices.max().item<index_t>() + 1; });
  AT_DISPATCH_ROW_SPARSE_COMPRESSED_LAYOUTS(layout, "estimate_sparse_compressed_tensor_size",
      [&]{
        size.push_back(compressed_dim);
        size.push_back(plain_dim);
      },
      [&]{
        size.push_back(plain_dim);
        size.push_back(compressed_dim);
      });
  return size;
}

// TODO: This constructor should probably use an ATen abstract method in order
// to make autograd dispatch available for the CSR constructor. See the relevant
// note in native_functions.yaml.

template <Layout required_layout>
Tensor sparse_compressed_tensor_template(
    const Tensor& compressed_indices,
    const Tensor& plain_indices,
    const Tensor& values,
    c10::optional<IntArrayRef> size,
    c10::optional<ScalarType> dtype,
    c10::optional<Layout> layout,
    c10::optional<Device> device,
    c10::optional<bool> pin_memory) {
  Layout layout_ = layout.value_or(required_layout);
  if (required_layout == Layout::Unspecified) {
    // checks that sparse compressed layout is specified
    AT_DISPATCH_ALL_SPARSE_COMPRESSED_LAYOUTS(layout_, "sparse_compressed_tensor", [&]{});
  } else {
    TORCH_CHECK(layout_ == required_layout, "sparse compressed layout must be ",required_layout, " but got ", layout_);
  }
  auto size_ = (size.has_value() ? size.value() : _estimate_sparse_compressed_tensor_size(compressed_indices, plain_indices, values, layout_));

  // See [Note: hacky wrapper removal for TensorOptions]
  TensorOptions options = TensorOptions().dtype(dtype).layout(layout_).device(device).pinned_memory(pin_memory);

  _validate_sparse_compressed_tensor_args_worker(compressed_indices, plain_indices, values, size_, layout_);

  return at::native::_sparse_compressed_tensor_unsafe(
      compressed_indices,
      plain_indices,
      values,
      size_,
      optTypeMetaToScalarType(options.dtype_opt()),
      options.layout_opt(),
      options.device_opt(),
      options.pinned_memory_opt());
}

#define SPARSE_COMPRESSED_TENSOR(KIND, REQUIRED_LAYOUT) \
  Tensor sparse_##KIND##_tensor(const Tensor& compressed_indices,       \
                                const Tensor& plain_indices,            \
                                const Tensor& values,                   \
                                c10::optional<ScalarType> dtype,        \
                                c10::optional<Layout> layout,           \
                                c10::optional<Device> device,           \
                                c10::optional<bool> pin_memory) {       \
    c10::optional<IntArrayRef> size;                                    \
    return sparse_compressed_tensor_template<REQUIRED_LAYOUT>(compressed_indices, plain_indices, values, size, dtype, layout, device, pin_memory); \
  }                                                                     \
  Tensor sparse_##KIND##_tensor(const Tensor& compressed_indices,       \
                                const Tensor& plain_indices,            \
                                const Tensor& values,                   \
                                IntArrayRef size,                       \
                                c10::optional<ScalarType> dtype,        \
                                c10::optional<Layout> layout,           \
                                c10::optional<Device> device,           \
                                c10::optional<bool> pin_memory) {       \
    c10::optional<IntArrayRef> size_(size);                             \
    return sparse_compressed_tensor_template<REQUIRED_LAYOUT>(compressed_indices, plain_indices, values, size_, dtype, layout, device, pin_memory); \
  }

SPARSE_COMPRESSED_TENSOR(compressed, Layout::Unspecified)
SPARSE_COMPRESSED_TENSOR(csr, kSparseCsr)
SPARSE_COMPRESSED_TENSOR(csc, kSparseCsc)
SPARSE_COMPRESSED_TENSOR(bsr, kSparseBsr)
SPARSE_COMPRESSED_TENSOR(bsc, kSparseBsc)

Tensor empty_sparse_csr(
    IntArrayRef size,
    c10::optional<ScalarType> dtype,
    c10::optional<Layout> layout,
    c10::optional<Device> device,
    c10::optional<bool> pin_memory,
    c10::optional<MemoryFormat> optional_memory_format) {
  check_size_nonnegative(size);
  Layout layout_ = layout.value_or(kSparseCsr);
  const std::string layout_name = at::sparse_csr::layoutToString(layout_, /*upper=*/ true);
  TensorOptions options = TensorOptions().dtype(ScalarType::Long).layout(Layout::Strided).device(device).pinned_memory(pin_memory);
  Tensor crow_indices;
  Tensor col_indices;
  Tensor values;

  switch (layout_) {
  case kSparseCsr:
  case kSparseCsc:
    {
      TORCH_CHECK(size.size() >= 2, "torch.empty: Only batched sparse ", layout_name, " tensors are supported, but got size ", size);
      auto rows = size[size.size() - ((layout == kSparseCsr) ?  2 : 1)];
      auto crow_indices_size = DimVector(size.slice(0, size.size() - 2));
      crow_indices_size.push_back(rows + 1);
      auto col_indices_values_size = DimVector(size.slice(0, size.size() - 2));
      int64_t nnz = 0;
      col_indices_values_size.push_back(nnz);
      crow_indices = at::empty(crow_indices_size, options);
      col_indices = at::empty(col_indices_values_size, options);
      values = at::empty(col_indices_values_size, options.dtype(dtype));
    }
    break;
  case kSparseBsr:
  case kSparseBsc:
    TORCH_CHECK(size.size() >= 2, "torch.empty: At least 2D sparse ", layout_name, " tensors are supported.");
    TORCH_CHECK(false, "empty_sparse_csr: layout ", layout_, " is not yet supported");  // TODO: replace with implementation
    break;
  default:
    TORCH_CHECK(false, "empty_sparse_csr: layout ", layout_, " is not supported");
  }

  return at::native::_sparse_csr_tensor_unsafe(
      crow_indices,
      col_indices,
      values,
      size,
      dtype,
      layout,
      device,
      pin_memory);
}

const Tensor& resize_sparse_csr_(
    const Tensor& self,
    IntArrayRef size,
    c10::optional<MemoryFormat> optional_memory_format) {
  check_size_nonnegative(size);
  Layout layout_ = self.layout();
  const std::string layout_name = at::sparse_csr::layoutToString(layout_, /*upper=*/ true);
  switch (layout_) {
  case kSparseCsr:
  case kSparseCsc:
    TORCH_CHECK(size.size() >= 2, "torch.resize_: Only batched sparse ", layout_name, " tensors are supported, but got size ", size);
    break;
  case kSparseBsr:
  case kSparseBsc:
    TORCH_CHECK(size.size() >= 2, "torch.resize_: At least 2D sparse ", layout_name, " tensors are supported, but got size ", size);  // FIXME
    break;
  default:
    TORCH_CHECK(false, "resize_sparse_csr_: layout ", layout_, " is not supported");
  }

  auto col_index = size.size() - (at::sparse_csr::isCompressedRow(layout_) ? 1 : 2);
  std::string plain_dimension_name = (at::sparse_csr::isCompressedRow(layout_) ? "columns" : "rows");
  TORCH_CHECK(
      self.size(col_index) <= size[col_index],
      "torch.resize_: Resizing ", plain_dimension_name, " of sparse ", layout_name, " tensors to a smaller value is not supported. ",
      "The original number of ", plain_dimension_name, " is ",
      self.size(col_index),
      " while the requested new number of ", plain_dimension_name, " is ", size[col_index], ".");
  get_sparse_csr_impl(self)->resize_(self._nnz(), size);
  return self;
}

Tensor& copy_sparse_csr_(Tensor& self, const Tensor& src, bool non_blocking) {
  TORCH_CHECK(
      self.sizes() == src.sizes(),
      "copy_sparse_csr_: only same size tensors are supported.");
  TORCH_CHECK(
      self.layout() == src.layout(),  // TODO: support CSR->BSR, CSC->BSC
      "copy between different layouts is not supported. Found self type = ",
      self.toString(),
      " and src type = ",
      src.toString());
  TORCH_CHECK(
      self._nnz() == src._nnz(),
      "copy_sparse_csr_: only tensors with the same number of specified elements are supported.");
  self.crow_indices().copy_(src.crow_indices(), non_blocking);
  self.col_indices().copy_(src.col_indices(), non_blocking);
  self.values().copy_(src.values(), non_blocking);
  get_sparse_csr_impl(self)->set_layout(src.layout());
  return self;
}

// Access members of CSR tensors.
int64_t _nnz_sparse_csr(const SparseCsrTensor& self) {
  return get_sparse_csr_impl(self)->nnz();
}

Tensor values_sparse_csr(const Tensor& self) {
  return get_sparse_csr_impl(self)->values().alias();
}

Tensor crow_indices_sparse_csr(const Tensor& self) {
  return get_sparse_csr_impl(self)->crow_indices().alias();
}

Tensor col_indices_sparse_csr(const Tensor& self) {
  return get_sparse_csr_impl(self)->col_indices().alias();
}

bool _is_same_size_as_sparse_csr(
    const SparseCsrTensor& self,
    const SparseCsrTensor& src) {
  return self.sizes().equals(src.sizes());
}

const SparseCsrTensor& resize_as_sparse_csr_(
    const SparseCsrTensor& self,
    const SparseCsrTensor& src) {
  switch(self.layout()) {
  case kSparseCsr:
  case kSparseCsc:
  case kSparseBsr:
  case kSparseBsc:
    TORCH_CHECK(
                src.layout() == self.layout(),
                "resize_as_sparse_csr_: layout for self and src must be match but got ",
                self.layout(),
                " for self, and ",
                src.layout(),
                " for src");
    break;
  default:
    TORCH_CHECK(false, "resize_as_sparse_csr_: layout ", self.layout(), " is not supported");
  }
  if (!_is_same_size_as_sparse_csr(self, src)) {
    get_sparse_csr_impl(self)->resize_as_sparse_csr_tensor_(src);
  }
  return self;
}

SparseCsrTensor clone_sparse_csr(
    const SparseCsrTensor& self,
    c10::optional<c10::MemoryFormat> optional_memory_format) {
  TORCH_CHECK(
      !optional_memory_format.has_value(),
      "unsupported memory format option ",
      optional_memory_format.value());
  TensorOptions options = self.options();
  return at::native::_sparse_csr_tensor_unsafe(
                                               self.crow_indices().clone(),
                                               self.col_indices().clone(),
                                               self.values().clone(),
                                               self.sizes(),
                                               optTypeMetaToScalarType(options.dtype_opt()),
                                               self.layout(),
                                               options.device_opt(),
                                               options.pinned_memory_opt());
}

Tensor empty_like_sparse_csr(
    const Tensor& self,
    c10::optional<ScalarType> dtype,
    c10::optional<Layout> layout,
    c10::optional<Device> device,
    c10::optional<bool> pin_memory,
    c10::optional<c10::MemoryFormat> optional_memory_format) {
  TensorOptions options_ = TensorOptions().dtype(dtype).layout(layout).device(device).pinned_memory(pin_memory);
  TensorOptions options =
      self.options()
          .merge_in(options_)
          .merge_memory_format(optional_memory_format);

  switch(options.layout()) {
  case kSparseCsr:
    //case kSparseCsc:
    //case kSparseBsr:
    //case kSparseBsc:
    return at::native::_sparse_csr_tensor_unsafe(
                                                 self.crow_indices().clone(),
                                                 self.col_indices().clone(),
                                                 at::empty(self.values().sizes(), options.layout(kStrided)),
                                                 self.sizes(),
                                                 dtype,
                                                 self.layout(),
                                                 device);
    break;
  // TODO: kSparse
  case kStrided:
    return at::native::empty_like(self, dtype, layout, device, pin_memory, optional_memory_format);
    break;
  default:
    TORCH_CHECK(false, "empty_like_sparse_csr: layout ", options.layout(), " is not supported");
  }
}

} // namespace native
} // namespace at<|MERGE_RESOLUTION|>--- conflicted
+++ resolved
@@ -238,11 +238,7 @@
   DispatchKey dispatch_key;
   TORCH_CHECK_NOT_IMPLEMENTED(
     options.device().type() == kCPU || options.device().type() == kCUDA,
-<<<<<<< HEAD
-    "Could not run 'sparse_compressed_tensor' from the '", options.device(), "' device.)");
-=======
-     "Could not run 'new_compressed_tensor' from the '", options.device(), "' device.)");
->>>>>>> 27a77014
+    "Could not run 'new_compressed_tensor' from the '", options.device(), "' device.)");
 
   if (options.device().is_cuda()) {
     dispatch_key = DispatchKey::SparseCsrCUDA;
@@ -293,45 +289,6 @@
 SPARSE_COMPRESSED_TENSOR_UNSAFE(csc, kSparseCsc)
 SPARSE_COMPRESSED_TENSOR_UNSAFE(bsr, kSparseBsr)
 SPARSE_COMPRESSED_TENSOR_UNSAFE(bsc, kSparseBsc)
-
-inline DimVector _estimate_sparse_compressed_tensor_size(
-    const Tensor& compressed_indices,
-    const Tensor& plain_indices,
-    const Tensor& values,
-    Layout layout) {
-  DimVector size = DimVector(IntArrayRef(plain_indices.sizes().data(), plain_indices.dim() - 1));
-  switch (layout) {
-  case kSparseCsr:
-    if (plain_indices.size(-1) > 0) {
-      size.push_back(compressed_indices.size(-1) - 1);
-
-    } else {
-      size.push_back(0);
-    }
-    AT_DISPATCH_INDEX_TYPES(plain_indices.scalar_type(), "csr_construct_check", [&] {
-                                                                                size.push_back(plain_indices.max().item<index_t>() + 1);
-                                                                              });
-    break;
-  case kSparseCsc:
-    AT_DISPATCH_INDEX_TYPES(plain_indices.scalar_type(), "csr_construct_check", [&] {
-                                                                                size.push_back(plain_indices.max().item<index_t>() + 1);
-                                                                              });
-    if (plain_indices.size(-1) > 0) {
-      size.push_back(compressed_indices.size(-1) - 1);
-
-    } else {
-      size.push_back(0);
-    }
-    break;
-  case kSparseBsr:
-  case kSparseBsc:
-    TORCH_CHECK(false, "estimate_sparse_compressed_tensor_size: layout ", layout, " is not yet supported");  // TODO
-    break;
-  default:
-    TORCH_CHECK(false, "estimate_sparse_compressed_tensor_size: layout ", layout, " is not supported");
-  }
-  return size;
-}
 
 inline DimVector _estimate_sparse_compressed_tensor_size(
     const Tensor& compressed_indices,
