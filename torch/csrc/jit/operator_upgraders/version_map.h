#pragma once
#include <string>
#include <unordered_map>
#include <vector>

namespace torch {
namespace jit {

struct UpgraderEntry {
  int bumped_at_version;
  std::string upgrader_name;
  std::string old_schema;
};

const static std::unordered_map<std::string, std::vector<UpgraderEntry>> kOperatorVersionMap(
    {{"aten::div.Tensor",
      {{4,
        "div_Tensor_0_3",
        "aten::div.Tensor(Tensor self, Tensor other) -> Tensor"}}},
     {"aten::div.Scalar",
      {{4,
        "div_Scalar_0_3",
        "aten::div.Scalar(Tensor self, Scalar other) -> Tensor"}}},
     {"aten::div.out",
      {{4,
        "div_out_0_3",
        "aten::div.out(Tensor self, Tensor other, *, Tensor(a!) out) -> Tensor(a!)"}}},
     {"aten::div_.Tensor",
      {{4,
        "div__Tensor_0_3",
        "aten::div_.Tensor(Tensor(a!), Tensor other) -> Tensor(a!)"}}},
     {"aten::div_.Scalar",
      {{4,
        "div__Scalar_0_3",
        "aten::div_.Scalar(Tensor(a!), Tensor other) -> Tensor(a!)"}}},
     {"aten::full",
      {{5,
<<<<<<< HEAD
        "full_0_4",
        "aten::full(int[] size, Scalar fill_value, *, ScalarType? dtype=None, Layout? layout=None, Device? device=None, bool? pin_memory=None) -> Tensor"}}},
=======
        "full_names_0_4",
        "aten::full.names(int[] size, Scalar fill_value, *, Dimname[]? names, ScalarType? dtype=None, Layout? layout=None, Device? device=None, bool? pin_memory=None) -> Tensor"}}},
>>>>>>> 3a6d073a
     {"aten::full.out",
      {{5,
        "full_out_0_4",
        "aten::full.out(int[] size, Scalar fill_value, *, Tensor(a!) out) -> Tensor(a!)"}}}});

inline std::unordered_map<std::string, std::vector<UpgraderEntry>>
get_operator_version_map() {
  return kOperatorVersionMap;
}

} // namespace jit
} // namespace torch<|MERGE_RESOLUTION|>--- conflicted
+++ resolved
@@ -35,13 +35,8 @@
         "aten::div_.Scalar(Tensor(a!), Tensor other) -> Tensor(a!)"}}},
      {"aten::full",
       {{5,
-<<<<<<< HEAD
         "full_0_4",
         "aten::full(int[] size, Scalar fill_value, *, ScalarType? dtype=None, Layout? layout=None, Device? device=None, bool? pin_memory=None) -> Tensor"}}},
-=======
-        "full_names_0_4",
-        "aten::full.names(int[] size, Scalar fill_value, *, Dimname[]? names, ScalarType? dtype=None, Layout? layout=None, Device? device=None, bool? pin_memory=None) -> Tensor"}}},
->>>>>>> 3a6d073a
      {"aten::full.out",
       {{5,
         "full_out_0_4",
