#pragma once

#include <complex>
#include <iostream>

#include <c10/macros/Macros.h>

#if defined(__CUDACC__) || defined(__HIPCC__)
#include <thrust/complex.h>
#endif

namespace c10 {

// c10::complex is an implementation of complex numbers that aims
// to work on all devices supported by PyTorch
//
// Most of the APIs duplicates std::complex
// Reference: https://en.cppreference.com/w/cpp/numeric/complex
//
// [NOTE: Complex Operator Unification]
// Operators currently use a mix of std::complex, thrust::complex, and
// c10::complex internally. The end state is that all operators will use
// c10::complex internally.  Until then, there may be some hacks to support all
// variants.
//
//
// [Note on Constructors]
//
// The APIs of constructors are mostly copied from C++ standard:
//   https://en.cppreference.com/w/cpp/numeric/complex/complex
//
// Since C++14, all constructors are constexpr in std::complex
//
// There are three types of constructors:
// - initializing from real and imag:
//     `constexpr complex( const T& re = T(), const T& im = T() );`
// - implicitly-declared copy constructor
// - converting constructors
//
// Converting constructors:
// - std::complex defines converting constructor between float/double/long
// double,
//   while we define converting constructor between float/double.
// - For these converting constructors, upcasting is implicit, downcasting is
//   explicit.
// - We also define explicit casting from std::complex/thrust::complex
//   - Note that the conversion from thrust is not constexpr, because
//     thrust does not define them as constexpr ????
//
//
// [Operator =]
//
// The APIs of operator = are mostly copied from C++ standard:
//   https://en.cppreference.com/w/cpp/numeric/complex/operator%3D
//
// Since C++20, all operator= are constexpr. Although we are not building with
// C++20, we also obey this behavior.
//
// There are three types of assign operator:
// - Assign a real value from the same scalar type
//   - In std, this is templated as complex& operator=(const T& x)
//     with specialization `complex& operator=(T x)` for float/double/long
//     double Since we only support float and double, on will use `complex&
//     operator=(T x)`
// - Copy assignment operator and converting assignment operator
//   - There is no specialization of converting assignment operators, which type
//   is
//     convertible is solely dependent on whether the scalar type is convertible
//
// In addition to the standard assignment, we also provide assignment operators
// with std and thrust
//
//
// [Casting operators]
//
// std::complex does not have casting operators. We define casting operators
// casting to std::complex and thrust::complex
//
//
// [Operator ""]
//
// std::complex has custom literals `i`, `if` and `il` defined in namespace
// `std::literals::complex_literals`. We define our own custom literals in the
// namespace `c10::complex_literals`. Our custom literals does not follow the
// same behavior as in std::complex, instead, we define _if, _id to construct
// float/double complex literals.
//
//
// [real() and imag()]
//
// In C++20, there are two overload of these functions, one it to return the
// real/imag, another is to set real/imag, they are both constexpr. We follow
// this design.
//
//
// [Operator +=,-=,*=,/=]
//
// Since C++20, these operators become constexpr. In our implementation, they
// are also constexpr.
//
// There are two types of such operators: operating with a real number, or
// operating with another complex number. For the operating with a real number,
// the generic template form has argument type `const T &`, while the overload
// for float/double/long double has `T`. We will follow the same type as
// float/double/long double in std.
//
// [Unary operator +-]
//
// Since C++20, they are constexpr. We also make them expr
//
// [Binary operators +-*/]
//
// Each operator has three versions (taking + as example):
// - complex + complex
// - complex + real
// - real + complex
//
// [Operator ==, !=]
//
// Each operator has three versions (taking == as example):
// - complex == complex
// - complex == real
// - real == complex
//
// Some of them are removed on C++20, but we decide to keep them
//
// [Operator <<, >>]
//
// These are implemented by casting to std::complex
//
//
//
// TODO(@zasdfgbnm): c10::complex<c10::Half> is not currently supported,
// because:
//  - lots of members and functions of c10::Half are not constexpr
//  - thrust::complex only support float and double

template <typename T>
struct alignas(sizeof(T) * 2) complex {
  using value_type = T;

  T real_ = T(0);
  T imag_ = T(0);

  constexpr complex() = default;
<<<<<<< HEAD
  C10_HOST_DEVICE constexpr complex(const T& re, const T& im = T()): real_(re), imag_(im) {}
  template<typename U>
  explicit constexpr complex(const std::complex<U> &other): complex(other.real(), other.imag()) {}
=======
  C10_HOST_DEVICE constexpr complex(const T& re, const T& im = T())
      : real_(re), imag_(im) {}
  template <typename U>
  explicit constexpr complex(const std::complex<U>& other)
      : complex(other.real(), other.imag()) {}
>>>>>>> 98fcdb80
#if defined(__CUDACC__) || defined(__HIPCC__)
  template <typename U>
  explicit C10_HOST_DEVICE complex(const thrust::complex<U>& other)
      : real_(other.real()), imag_(other.imag()) {}
// NOTE can not be implemented as follow due to ROCm bug:
//   explicit C10_HOST_DEVICE complex(const thrust::complex<U> &other):
//   complex(other.real(), other.imag()) {}
#endif

<<<<<<< HEAD
  // Use SFINAE to specialize casting constructor for c10::complex<float> and c10::complex<double>
  template<typename U = T>
  C10_HOST_DEVICE explicit constexpr complex(const std::enable_if_t<std::is_same<U, float>::value, complex<double>> &other):
    real_(other.real_), imag_(other.imag_) {}
  template<typename U = T>
  C10_HOST_DEVICE constexpr complex(const std::enable_if_t<std::is_same<U, double>::value, complex<float>> &other):
    real_(other.real_), imag_(other.imag_) {}

  constexpr complex<T> &operator =(T re) {
=======
  // Use SFINAE to specialize casting constructor for c10::complex<float> and
  // c10::complex<double>
  template <typename U = T>
  C10_HOST_DEVICE explicit constexpr complex(
      const std::enable_if_t<std::is_same<U, float>::value, complex<double>>&
          other)
      : real_(other.real_), imag_(other.imag_) {}
  template <typename U = T>
  C10_HOST_DEVICE constexpr complex(
      const std::enable_if_t<std::is_same<U, double>::value, complex<float>>&
          other)
      : real_(other.real_), imag_(other.imag_) {}

  constexpr complex<T>& operator=(T re) {
>>>>>>> 98fcdb80
    real_ = re;
    imag_ = 0;
    return *this;
  }

  constexpr complex<T>& operator+=(T re) {
    real_ += re;
    return *this;
  }

  constexpr complex<T>& operator-=(T re) {
    real_ -= re;
    return *this;
  }

  constexpr complex<T>& operator*=(T re) {
    real_ *= re;
    imag_ *= re;
    return *this;
  }

  constexpr complex<T>& operator/=(T re) {
    real_ /= re;
    imag_ /= re;
    return *this;
  }

  template <typename U>
  constexpr complex<T>& operator=(const complex<U>& rhs) {
    real_ = rhs.real();
    imag_ = rhs.imag();
    return *this;
  }

  template <typename U>
  constexpr complex<T>& operator+=(const complex<U>& rhs) {
    real_ += rhs.real();
    imag_ += rhs.imag();
    return *this;
  }

  template <typename U>
  constexpr complex<T>& operator-=(const complex<U>& rhs) {
    real_ -= rhs.real();
    imag_ -= rhs.imag();
    return *this;
  }

  template <typename U>
  constexpr complex<T>& operator*=(const complex<U>& rhs) {
    // (a + bi) * (c + di) = (a*c - b*d) + (a * d + b * c) i
    T a = real_;
    T b = imag_;
    U c = rhs.real();
    U d = rhs.imag();
    real_ = a * c - b * d;
    imag_ = a * d + b * c;
    return *this;
  }

#ifdef __APPLE__
#define FORCE_INLINE_APPLE __attribute__((always_inline))
#else
#define FORCE_INLINE_APPLE
#endif
  template <typename U>
  constexpr FORCE_INLINE_APPLE complex<T>& operator/=(const complex<U>& rhs)
      __ubsan_ignore_float_divide_by_zero__ {
    // (a + bi) / (c + di) = (ac + bd)/(c^2 + d^2) + (bc - ad)/(c^2 + d^2) i
    T a = real_;
    T b = imag_;
    U c = rhs.real();
    U d = rhs.imag();
    auto denominator = c * c + d * d;
    real_ = (a * c + b * d) / denominator;
    imag_ = (b * c - a * d) / denominator;
    return *this;
  }
#undef FORCE_INLINE_APPLE

  template <typename U>
  constexpr complex<T>& operator=(const std::complex<U>& rhs) {
    real_ = rhs.real();
    imag_ = rhs.imag();
    return *this;
  }

#if defined(__CUDACC__) || defined(__HIPCC__)
  template <typename U>
  C10_HOST_DEVICE complex<T>& operator=(const thrust::complex<U>& rhs) {
    real_ = rhs.real();
    imag_ = rhs.imag();
    return *this;
  }
#endif

  template <typename U>
  explicit constexpr operator std::complex<U>() const {
    return std::complex<U>(std::complex<T>(real(), imag()));
  }

#if defined(__CUDACC__) || defined(__HIPCC__)
  template <typename U>
  C10_HOST_DEVICE explicit operator thrust::complex<U>() const {
    return static_cast<thrust::complex<U>>(thrust::complex<T>(real(), imag()));
  }
#endif

  // consistent with NumPy behavior
  explicit constexpr operator bool() const {
    return real() || imag();
  }

  C10_HOST_DEVICE constexpr T real() const {
    return real_;
  }
  constexpr void real(T value) {
    real_ = value;
  }
  constexpr T imag() const {
    return imag_;
  }
  constexpr void imag(T value) {
    imag_ = value;
  }
};

namespace complex_literals {

constexpr complex<float> operator"" _if(long double imag) {
  return complex<float>(0.0f, static_cast<float>(imag));
}

constexpr complex<double> operator"" _id(long double imag) {
  return complex<double>(0.0, static_cast<double>(imag));
}

constexpr complex<float> operator"" _if(unsigned long long imag) {
  return complex<float>(0.0f, static_cast<float>(imag));
}

constexpr complex<double> operator"" _id(unsigned long long imag) {
  return complex<double>(0.0, static_cast<double>(imag));
}

} // namespace complex_literals

template <typename T>
constexpr complex<T> operator+(const complex<T>& val) {
  return val;
}

template <typename T>
constexpr complex<T> operator-(const complex<T>& val) {
  return complex<T>(-val.real(), -val.imag());
}

template <typename T>
constexpr complex<T> operator+(const complex<T>& lhs, const complex<T>& rhs) {
  complex<T> result = lhs;
  return result += rhs;
}

template <typename T>
constexpr complex<T> operator+(const complex<T>& lhs, const T& rhs) {
  complex<T> result = lhs;
  return result += rhs;
}

template <typename T>
constexpr complex<T> operator+(const T& lhs, const complex<T>& rhs) {
  return complex<T>(lhs + rhs.real(), rhs.imag());
}

template <typename T>
constexpr complex<T> operator-(const complex<T>& lhs, const complex<T>& rhs) {
  complex<T> result = lhs;
  return result -= rhs;
}

template <typename T>
constexpr complex<T> operator-(const complex<T>& lhs, const T& rhs) {
  complex<T> result = lhs;
  return result -= rhs;
}

template <typename T>
constexpr complex<T> operator-(const T& lhs, const complex<T>& rhs) {
  complex<T> result = -rhs;
  return result += lhs;
}

template <typename T>
constexpr complex<T> operator*(const complex<T>& lhs, const complex<T>& rhs) {
  complex<T> result = lhs;
  return result *= rhs;
}

template <typename T>
constexpr complex<T> operator*(const complex<T>& lhs, const T& rhs) {
  complex<T> result = lhs;
  return result *= rhs;
}

template <typename T>
constexpr complex<T> operator*(const T& lhs, const complex<T>& rhs) {
  complex<T> result = rhs;
  return result *= lhs;
}

template <typename T>
constexpr complex<T> operator/(const complex<T>& lhs, const complex<T>& rhs) {
  complex<T> result = lhs;
  return result /= rhs;
}

template <typename T>
constexpr complex<T> operator/(const complex<T>& lhs, const T& rhs) {
  complex<T> result = lhs;
  return result /= rhs;
}

template <typename T>
constexpr complex<T> operator/(const T& lhs, const complex<T>& rhs) {
  complex<T> result(lhs, T());
  return result /= rhs;
}

// Define operators between integral scalars and c10::complex. std::complex does
// not support this when T is a floating-point number. This is useful because it
// saves a lot of "static_cast" when operate a complex and an integer. This
// makes the code both less verbose and potentially more efficient.
#define COMPLEX_INTEGER_OP_TEMPLATE_CONDITION                           \
  typename std::enable_if_t<                                            \
      std::is_floating_point<fT>::value && std::is_integral<iT>::value, \
      int> = 0

template <typename fT, typename iT, COMPLEX_INTEGER_OP_TEMPLATE_CONDITION>
constexpr c10::complex<fT> operator+(const c10::complex<fT>& a, const iT& b) {
  return a + static_cast<fT>(b);
}

template <typename fT, typename iT, COMPLEX_INTEGER_OP_TEMPLATE_CONDITION>
constexpr c10::complex<fT> operator+(const iT& a, const c10::complex<fT>& b) {
  return static_cast<fT>(a) + b;
}

template <typename fT, typename iT, COMPLEX_INTEGER_OP_TEMPLATE_CONDITION>
constexpr c10::complex<fT> operator-(const c10::complex<fT>& a, const iT& b) {
  return a - static_cast<fT>(b);
}

template <typename fT, typename iT, COMPLEX_INTEGER_OP_TEMPLATE_CONDITION>
constexpr c10::complex<fT> operator-(const iT& a, const c10::complex<fT>& b) {
  return static_cast<fT>(a) - b;
}

template <typename fT, typename iT, COMPLEX_INTEGER_OP_TEMPLATE_CONDITION>
constexpr c10::complex<fT> operator*(const c10::complex<fT>& a, const iT& b) {
  return a * static_cast<fT>(b);
}

template <typename fT, typename iT, COMPLEX_INTEGER_OP_TEMPLATE_CONDITION>
constexpr c10::complex<fT> operator*(const iT& a, const c10::complex<fT>& b) {
  return static_cast<fT>(a) * b;
}

template <typename fT, typename iT, COMPLEX_INTEGER_OP_TEMPLATE_CONDITION>
constexpr c10::complex<fT> operator/(const c10::complex<fT>& a, const iT& b) {
  return a / static_cast<fT>(b);
}

template <typename fT, typename iT, COMPLEX_INTEGER_OP_TEMPLATE_CONDITION>
constexpr c10::complex<fT> operator/(const iT& a, const c10::complex<fT>& b) {
  return static_cast<fT>(a) / b;
}

#undef COMPLEX_INTEGER_OP_TEMPLATE_CONDITION

template <typename T>
constexpr bool operator==(const complex<T>& lhs, const complex<T>& rhs) {
  return (lhs.real() == rhs.real()) && (lhs.imag() == rhs.imag());
}

template <typename T>
constexpr bool operator==(const complex<T>& lhs, const T& rhs) {
  return (lhs.real() == rhs) && (lhs.imag() == T());
}

template <typename T>
constexpr bool operator==(const T& lhs, const complex<T>& rhs) {
  return (lhs == rhs.real()) && (T() == rhs.imag());
}

template <typename T>
constexpr bool operator!=(const complex<T>& lhs, const complex<T>& rhs) {
  return !(lhs == rhs);
}

template <typename T>
constexpr bool operator!=(const complex<T>& lhs, const T& rhs) {
  return !(lhs == rhs);
}

template <typename T>
constexpr bool operator!=(const T& lhs, const complex<T>& rhs) {
  return !(lhs == rhs);
}

template <typename T, typename CharT, typename Traits>
std::basic_ostream<CharT, Traits>& operator<<(
    std::basic_ostream<CharT, Traits>& os,
    const complex<T>& x) {
  return (os << static_cast<std::complex<T>>(x));
}

template <typename T, typename CharT, typename Traits>
std::basic_istream<CharT, Traits>& operator>>(
    std::basic_istream<CharT, Traits>& is,
    complex<T>& x) {
  std::complex<T> tmp;
  is >> tmp;
  x = tmp;
  return is;
}

} // namespace c10

// std functions
//
// The implementation of these functions also follow the design of C++20

#if defined(__CUDACC__) || defined(__HIPCC__)
namespace c10_internal {
template <typename T>
C10_HOST_DEVICE constexpr thrust::complex<T>
cuda101bug_cast_c10_complex_to_thrust_complex(const c10::complex<T>& x) {
#if defined(CUDA_VERSION) && (CUDA_VERSION < 10200)
  // This is to circumvent a CUDA compilation bug. See
  // https://github.com/pytorch/pytorch/pull/38941 . When the bug is fixed, we
  // should do static_cast directly.
  return thrust::complex<T>(x.real(), x.imag());
#else
  return static_cast<thrust::complex<T>>(x);
#endif
}
} // namespace c10_internal
#endif

namespace std {

template <typename T>
constexpr T real(const c10::complex<T>& z) {
  return z.real();
}

template <typename T>
constexpr T imag(const c10::complex<T>& z) {
  return z.imag();
}

template <typename T>
C10_HOST_DEVICE T abs(const c10::complex<T>& z) {
#if defined(__CUDACC__) || defined(__HIPCC__)
  return thrust::abs(
      c10_internal::cuda101bug_cast_c10_complex_to_thrust_complex(z));
#else
  return std::abs(static_cast<std::complex<T>>(z));
#endif
}

#ifdef __HIP_PLATFORM_HCC__
#define ROCm_Bug(x)
#else
#define ROCm_Bug(x) x
#endif

template <typename T>
C10_HOST_DEVICE T arg(const c10::complex<T>& z) {
  return ROCm_Bug(std)::atan2(std::imag(z), std::real(z));
}

#undef ROCm_Bug

template <typename T>
constexpr T norm(const c10::complex<T>& z) {
  return z.real() * z.real() + z.imag() * z.imag();
}

// For std::conj, there are other versions of it:
//   constexpr std::complex<float> conj( float z );
//   template< class DoubleOrInteger >
//   constexpr std::complex<double> conj( DoubleOrInteger z );
//   constexpr std::complex<long double> conj( long double z );
// These are not implemented
// TODO(@zasdfgbnm): implement them as c10::conj
template <typename T>
constexpr c10::complex<T> conj(const c10::complex<T>& z) {
  return c10::complex<T>(z.real(), -z.imag());
}

// Thrust does not have complex --> complex version of thrust::proj,
// so this function is not implemented at c10 right now.
// TODO(@zasdfgbnm): implement it by ourselves

// There is no c10 version of std::polar, because std::polar always
// returns std::complex. Use c10::polar instead;

} // namespace std

namespace c10 {

template <typename T>
C10_HOST_DEVICE complex<T> polar(const T& r, const T& theta = T()) {
#if defined(__CUDACC__) || defined(__HIPCC__)
  return static_cast<complex<T>>(thrust::polar(r, theta));
#else
  return static_cast<complex<T>>(std::polar(r, theta));
#endif
}

} // namespace c10

#define C10_INTERNAL_INCLUDE_COMPLEX_REMAINING_H
// math functions are included in a separate file
#include <c10/util/complex_math.h>
// utilities for complex types
#include <c10/util/complex_utils.h>
#undef C10_INTERNAL_INCLUDE_COMPLEX_REMAINING_H<|MERGE_RESOLUTION|>--- conflicted
+++ resolved
@@ -143,17 +143,11 @@
   T imag_ = T(0);
 
   constexpr complex() = default;
-<<<<<<< HEAD
-  C10_HOST_DEVICE constexpr complex(const T& re, const T& im = T()): real_(re), imag_(im) {}
-  template<typename U>
-  explicit constexpr complex(const std::complex<U> &other): complex(other.real(), other.imag()) {}
-=======
   C10_HOST_DEVICE constexpr complex(const T& re, const T& im = T())
       : real_(re), imag_(im) {}
   template <typename U>
   explicit constexpr complex(const std::complex<U>& other)
       : complex(other.real(), other.imag()) {}
->>>>>>> 98fcdb80
 #if defined(__CUDACC__) || defined(__HIPCC__)
   template <typename U>
   explicit C10_HOST_DEVICE complex(const thrust::complex<U>& other)
@@ -163,17 +157,6 @@
 //   complex(other.real(), other.imag()) {}
 #endif
 
-<<<<<<< HEAD
-  // Use SFINAE to specialize casting constructor for c10::complex<float> and c10::complex<double>
-  template<typename U = T>
-  C10_HOST_DEVICE explicit constexpr complex(const std::enable_if_t<std::is_same<U, float>::value, complex<double>> &other):
-    real_(other.real_), imag_(other.imag_) {}
-  template<typename U = T>
-  C10_HOST_DEVICE constexpr complex(const std::enable_if_t<std::is_same<U, double>::value, complex<float>> &other):
-    real_(other.real_), imag_(other.imag_) {}
-
-  constexpr complex<T> &operator =(T re) {
-=======
   // Use SFINAE to specialize casting constructor for c10::complex<float> and
   // c10::complex<double>
   template <typename U = T>
@@ -188,7 +171,6 @@
       : real_(other.real_), imag_(other.imag_) {}
 
   constexpr complex<T>& operator=(T re) {
->>>>>>> 98fcdb80
     real_ = re;
     imag_ = 0;
     return *this;
