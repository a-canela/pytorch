from typing import (
    Tuple, Optional, Union, Any, Sequence, TYPE_CHECKING
)
from collections import namedtuple
import itertools

import torch
from torch._C import _add_docstr
import torch.nn.functional as F
from ._lowrank import svd_lowrank, pca_lowrank
from .overrides import (
    has_torch_function, has_torch_function_unary, has_torch_function_variadic,
    handle_torch_function)
from ._jit_internal import boolean_dispatch, List
from ._jit_internal import _overload as overload

Tensor = torch.Tensor
from torch import _VF

__all__ = [
    'atleast_1d',
    'atleast_2d',
    'atleast_3d',
    'align_tensors',
    'broadcast_shapes',
    'broadcast_tensors',
    'cartesian_prod',
    'block_diag',
    'cdist',
    'chain_matmul',
    'einsum',
    'histogramdd',
    'istft',
    'lu',
    'norm',
    'meshgrid',
    'pca_lowrank',
    'split',
    'stft',
    'svd_lowrank',
    'tensordot',
    'unique',
    'unique_consecutive',
]


def broadcast_tensors(*tensors):
    r"""broadcast_tensors(*tensors) -> List of Tensors

    Broadcasts the given tensors according to :ref:`broadcasting-semantics`.

    Args:
        *tensors: any number of tensors of the same type

    .. warning::

        More than one element of a broadcasted tensor may refer to a single
        memory location. As a result, in-place operations (especially ones that
        are vectorized) may result in incorrect behavior. If you need to write
        to the tensors, please clone them first.

    Example::

        >>> x = torch.arange(3).view(1, 3)
        >>> y = torch.arange(2).view(2, 1)
        >>> a, b = torch.broadcast_tensors(x, y)
        >>> a.size()
        torch.Size([2, 3])
        >>> a
        tensor([[0, 1, 2],
                [0, 1, 2]])
    """
    # This wrapper exists to support variadic args.
    if has_torch_function(tensors):
        return handle_torch_function(broadcast_tensors, tensors, *tensors)
    return _VF.broadcast_tensors(tensors)  # type: ignore[attr-defined]


def broadcast_shapes(*shapes):
    r"""broadcast_shapes(*shapes) -> Size

    Similar to :func:`broadcast_tensors` but for shapes.

    This is equivalent to
    ``torch.broadcast_tensors(*map(torch.empty, shapes))[0].shape``
    but avoids the need create to intermediate tensors. This is useful for
    broadcasting tensors of common batch shape but different rightmost shape,
    e.g. to broadcast mean vectors with covariance matrices.

    Example::

        >>> torch.broadcast_shapes((2,), (3, 1), (1, 1, 1))
        torch.Size([1, 3, 2])

    Args:
        \*shapes (torch.Size): Shapes of tensors.

    Returns:
        shape (torch.Size): A shape compatible with all input shapes.

    Raises:
        RuntimeError: If shapes are incompatible.
    """
    # This wrapper exists to support variadic args.
    # TODO Movie this to C++ once the jit has better support for torch.Size.
    if not torch.jit.is_tracing():
        max_len = 0
        for shape in shapes:
            if isinstance(shape, int):
                if max_len < 1:
                    max_len = 1
            elif isinstance(shape, tuple) or isinstance(shape, list):
                s = len(shape)
                if max_len < s:
                    max_len = s
        result = [1] * max_len
        for shape in shapes:
            if isinstance(shape, int):
                shape = (shape,)
            if isinstance(shape, tuple) or isinstance(shape, list):
                for i in range(-1, -1 - len(shape), -1):
                    if shape[i] < 0:
                        raise RuntimeError("Trying to create tensor with negative dimension ({}): ({})"
                                           .format(shape[i], shape[i]))
                    if shape[i] == 1 or shape[i] == result[i]:
                        continue
                    if result[i] != 1:
                        raise RuntimeError("Shape mismatch: objects cannot be broadcast to a single shape")
                    result[i] = shape[i]
            else:
                raise RuntimeError("Input shapes should be of type ints, a tuple of ints, or a list of ints, got ", shape)
        return torch.Size(result)
    else:
        # with implementation above, torch.jit.trace hardcodes the sizes which makes subsequent replays fail
        with torch.no_grad():
            scalar = torch.zeros((), device="cpu")
            tensors = [scalar.expand(shape) for shape in shapes]
            tensors = broadcast_tensors(*tensors)
            return tensors[0].shape



def split(tensor, split_size_or_sections, dim=0):
    r"""Splits the tensor into chunks. Each chunk is a view of the original tensor.

    If :attr:`split_size_or_sections` is an integer type, then :attr:`tensor` will
    be split into equally sized chunks (if possible). Last chunk will be smaller if
    the tensor size along the given dimension :attr:`dim` is not divisible by
    :attr:`split_size`.

    If :attr:`split_size_or_sections` is a list, then :attr:`tensor` will be split
    into ``len(split_size_or_sections)`` chunks with sizes in :attr:`dim` according
    to :attr:`split_size_or_sections`.

    Args:
        tensor (Tensor): tensor to split.
        split_size_or_sections (int) or (list(int)): size of a single chunk or
            list of sizes for each chunk
        dim (int): dimension along which to split the tensor.

    Example::

        >>> a = torch.arange(10).reshape(5,2)
        >>> a
        tensor([[0, 1],
                [2, 3],
                [4, 5],
                [6, 7],
                [8, 9]])
        >>> torch.split(a, 2)
        (tensor([[0, 1],
                 [2, 3]]),
         tensor([[4, 5],
                 [6, 7]]),
         tensor([[8, 9]]))
        >>> torch.split(a, [1,4])
        (tensor([[0, 1]]),
         tensor([[2, 3],
                 [4, 5],
                 [6, 7],
                 [8, 9]]))
    """
    if has_torch_function_unary(tensor):
        return handle_torch_function(
            split, (tensor,), tensor, split_size_or_sections, dim=dim)
    # Overwriting reason:
    # This dispatches to two ATen functions depending on the type of
    # split_size_or_sections. The branching code is in _tensor.py, which we
    # call here.
    return tensor.split(split_size_or_sections, dim)


def einsum(*args):
    r"""einsum(equation, *operands) -> Tensor

    Sums the product of the elements of the input :attr:`operands` along dimensions specified using a notation
    based on the Einstein summation convention.

    Einsum allows computing many common multi-dimensional linear algebraic array operations by representing them
    in a short-hand format based on the Einstein summation convention, given by :attr:`equation`. The details of
    this format are described below, but the general idea is to label every dimension of the input :attr:`operands`
    with some subscript and define which subscripts are part of the output. The output is then computed by summing
    the product of the elements of the :attr:`operands` along the dimensions whose subscripts are not part of the
    output. For example, matrix multiplication can be computed using einsum as `torch.einsum("ij,jk->ik", A, B)`.
    Here, j is the summation subscript and i and k the output subscripts (see section below for more details on why).

    Equation:

        The :attr:`equation` string specifies the subscripts (letters in `[a-zA-Z]`) for each dimension of
        the input :attr:`operands` in the same order as the dimensions, separating subcripts for each operand by a
        comma (','), e.g. `'ij,jk'` specify subscripts for two 2D operands. The dimensions labeled with the same subscript
        must be broadcastable, that is, their size must either match or be `1`. The exception is if a subscript is
        repeated for the same input operand, in which case the dimensions labeled with this subscript for this operand
        must match in size and the operand will be replaced by its diagonal along these dimensions. The subscripts that
        appear exactly once in the :attr:`equation` will be part of the output, sorted in increasing alphabetical order.
        The output is computed by multiplying the input :attr:`operands` element-wise, with their dimensions aligned based
        on the subscripts, and then summing out the dimensions whose subscripts are not part of the output.

        Optionally, the output subscripts can be explicitly defined by adding an arrow ('->') at the end of the equation
        followed by the subscripts for the output. For instance, the following equation computes the transpose of a
        matrix multiplication: 'ij,jk->ki'. The output subscripts must appear at least once for some input operand and
        at most once for the output.

        Ellipsis ('...') can be used in place of subscripts to broadcast the dimensions covered by the ellipsis.
        Each input operand may contain at most one ellipsis which will cover the dimensions not covered by subscripts,
        e.g. for an input operand with 5 dimensions, the ellipsis in the equation `'ab...c'` cover the third and fourth
        dimensions. The ellipsis does not need to cover the same number of dimensions across the :attr:`operands` but the
        'shape' of the ellipsis (the size of the dimensions covered by them) must broadcast together. If the output is not
        explicitly defined with the arrow ('->') notation, the ellipsis will come first in the output (left-most dimensions),
        before the subscript labels that appear exactly once for the input operands. e.g. the following equation implements
        batch matrix multiplication `'...ij,...jk'`.

        A few final notes: the equation may contain whitespaces between the different elements (subscripts, ellipsis,
        arrow and comma) but something like `'. . .'` is not valid. An empty string `''` is valid for scalar operands.

    .. note::

        ``torch.einsum`` handles ellipsis ('...') differently from NumPy in that it allows dimensions
        covered by the ellipsis to be summed over, that is, ellipsis are not required to be part of the output.

    .. note::

        This function does not optimize the given expression, so a different formula for the same computation may
        run faster or consume less memory. Projects like opt_einsum (https://optimized-einsum.readthedocs.io/en/stable/)
        can optimize the formula for you.

    .. note::

        As of PyTorch 1.10 :func:`torch.einsum` also supports the sublist format (see examples below). In this format,
        subscripts for each operand are specified by sublists, list of integers in the range [0, 52). These sublists
        follow their operands, and an extra sublist can appear at the end of the input to specify the output's
        subscripts., e.g. `torch.einsum(op1, sublist1, op2, sublist2, ..., [subslist_out])`. Python's `Ellipsis` object
        may be provided in a sublist to enable broadcasting as described in the Equation section above.

    Args:
        equation (string): The subscripts for the Einstein summation.
        operands (List[Tensor]): The tensors to compute the Einstein summation of.

    Examples::

        # trace
        >>> torch.einsum('ii', torch.randn(4, 4))
        tensor(-1.2104)

        # diagonal
        >>> torch.einsum('ii->i', torch.randn(4, 4))
        tensor([-0.1034,  0.7952, -0.2433,  0.4545])

        # outer product
        >>> x = torch.randn(5)
        >>> y = torch.randn(4)
        >>> torch.einsum('i,j->ij', x, y)
        tensor([[ 0.1156, -0.2897, -0.3918,  0.4963],
                [-0.3744,  0.9381,  1.2685, -1.6070],
                [ 0.7208, -1.8058, -2.4419,  3.0936],
                [ 0.1713, -0.4291, -0.5802,  0.7350],
                [ 0.5704, -1.4290, -1.9323,  2.4480]])

        # batch matrix multiplication
        >>> As = torch.randn(3,2,5)
        >>> Bs = torch.randn(3,5,4)
        >>> torch.einsum('bij,bjk->bik', As, Bs)
        tensor([[[-1.0564, -1.5904,  3.2023,  3.1271],
                [-1.6706, -0.8097, -0.8025, -2.1183]],

                [[ 4.2239,  0.3107, -0.5756, -0.2354],
                [-1.4558, -0.3460,  1.5087, -0.8530]],

                [[ 2.8153,  1.8787, -4.3839, -1.2112],
                [ 0.3728, -2.1131,  0.0921,  0.8305]]])

        # with sublist format and ellipsis
        >>> torch.einsum(As, [..., 0, 1], Bs, [..., 1, 2], [..., 0, 2])
        tensor([[[-1.0564, -1.5904,  3.2023,  3.1271],
                [-1.6706, -0.8097, -0.8025, -2.1183]],

                [[ 4.2239,  0.3107, -0.5756, -0.2354],
                [-1.4558, -0.3460,  1.5087, -0.8530]],

                [[ 2.8153,  1.8787, -4.3839, -1.2112],
                [ 0.3728, -2.1131,  0.0921,  0.8305]]])

        # batch permute
        >>> A = torch.randn(2, 3, 4, 5)
        >>> torch.einsum('...ij->...ji', A).shape
        torch.Size([2, 3, 5, 4])

        # equivalent to torch.nn.functional.bilinear
        >>> A = torch.randn(3,5,4)
        >>> l = torch.randn(2,5)
        >>> r = torch.randn(2,4)
        >>> torch.einsum('bn,anm,bm->ba', l, A, r)
        tensor([[-0.3430, -5.2405,  0.4494],
                [ 0.3311,  5.5201, -3.0356]])
    """
    # This wrapper exists to support variadic args.
    if len(args) < 2:
        raise ValueError('einsum(): must specify the equation string and at least one operand, '
                         'or at least one operand and its subscripts list')

    equation = None
    operands = None

    if isinstance(args[0], torch.Tensor):
        # Convert the subscript list format which is an interleaving of operand and its subscripts
        # list with an optional output subscripts list at the end (see documentation for more details on this)
        # to the equation string format by creating the equation string from the subscripts list and grouping the
        # input operands into a tensorlist (List[Tensor]).
        def parse_subscript(n: int) -> str:
            if n == Ellipsis:
                return '...'
            if n >= 0 and n < 26:
                return chr(ord('A') + n)
            if n >= 26 and n < 52:
                return chr(ord('a') + n - 26)
            raise ValueError('einsum(): subscript in subscript list is not within the valid range [0, 52)')

        # Parse subscripts for input operands
        equation = ','.join(''.join(parse_subscript(s) for s in l) for l in args[1::2])

        # Parse optional output subscripts (provided when the number of arguments is odd)
        if len(args) % 2 == 1:
            equation += '->' + ''.join(parse_subscript(s) for s in args[-1])
            operands = args[:-1:2]
        else:
            operands = args[::2]
    else:
        equation = args[0]
        operands = args[1:]

    if has_torch_function(operands):
        return handle_torch_function(einsum, operands, equation, *operands)

    if len(operands) == 1 and isinstance(operands[0], (list, tuple)):
        # the old interface of passing the operands as one list argument
        _operands = operands[0]
        # recurse incase operands contains value that has torch function
        # in the original implementation this line is omitted
        return einsum(equation, *_operands)

    return _VF.einsum(equation, operands)  # type: ignore[attr-defined]

# Wrapper around _histogramdd and _histogramdd_bin_edges needed due to (Tensor, Tensor[]) return type.
if TYPE_CHECKING:
    # The JIT doesn't understand Union, so only add type annotation for mypy
    def histogramdd(input: Tensor,
                    bins: Union[List[Tensor], List[int], int],
                    range: Optional[List[float]] = None,
                    weight: Optional[Tensor] = None,
                    density: bool = False):
        pass
else:
    def histogramdd(input, bins, range=None, weight=None, density=False):
        r"""
        histogramdd(input, bins, *, range=None, weight=None, density=False, out=None) -> (Tensor, Tensor[])

        Computes a multi-dimensional histogram of the values in a tensor.

        Interprets the elements of an input tensor whose innermost dimension has size N
        as a collection of N-dimensional points. Maps each of the points into a set of
        N-dimensional bins and returns the number of points (or total weight) in each bin.

        :attr:`input` must be a tensor with at least 2 dimensions.
        If input has shape (M, N), each of its M rows defines a point in N-dimensional space.
        If input has three or more dimensions, all but the last dimension are flattened.

        Each dimension is independently associated with its own strictly increasing sequence
        of bin edges. Bin edges may be specified explicitly by passing a sequence of 1D
        tensors. Alternatively, bin edges may be constructed automatically by passing a
        sequence of integers specifying the number of equal-width bins in each dimension.

        For each N-dimensional point in input:
            - Each of its coordinates is binned independently among the bin edges
              corresponding to its dimension
            - Binning results are combined to identify the N-dimensional bin (if any)
              into which the point falls
            - If the point falls into a bin, the bin's count (or total weight) is incremented
            - Points which do not fall into any bin do not contribute to the output

        :attr:`bins` can be a sequence of N 1D tensors, a sequence of N ints, or a single int.

        If :attr:`bins` is a sequence of N 1D tensors, it explicitly specifies the N sequences
        of bin edges. Each 1D tensor should contain a strictly increasing sequence with at
        least one element. A sequence of K bin edges defines K-1 bins, explicitly specifying
        the left and right edges of all bins. Every bin is exclusive of its left edge. Only
        the rightmost bin is inclusive of its right edge.

        If :attr:`bins` is a sequence of N ints, it specifies the number of equal-width bins
        in each dimension. By default, the leftmost and rightmost bin edges in each dimension
        are determined by the minimum and maximum elements of the input tensor in the
        corresponding dimension. The :attr:`range` argument can be provided to manually
        specify the leftmost and rightmost bin edges in each dimension.

        If :attr:`bins` is an int, it specifies the number of equal-width bins for all dimensions.

        .. note::
            See also :func:`torch.histogram`, which specifically computes 1D histograms.
            While :func:`torch.histogramdd` infers the dimensionality of its bins and
            binned values from the shape of :attr:`input`, :func:`torch.histogram`
            accepts and flattens :attr:`input` of any shape.

        Args:
            {input}
            bins: Tensor[], int[], or int.
                  If Tensor[], defines the sequences of bin edges.
                  If int[], defines the number of equal-width bins in each dimension.
                  If int, defines the number of equal-width bins for all dimensions.
        Keyword args:
            range (sequence of float): Defines the leftmost and rightmost bin edges
                                       in each dimension.
            weight (Tensor): By default, each value in the input has weight 1. If a weight
                             tensor is passed, each N-dimensional coordinate in input
                             contributes its associated weight towards its bin's result.
                             The weight tensor should have the same shape as the :attr:`input`
                             tensor excluding its innermost dimension N.
            density (bool): If False (default), the result will contain the count (or total weight)
                            in each bin. If True, each count (weight) is divided by the total count
                            (total weight), then divided by the volume of its associated bin.
        Returns:
            hist (Tensor): N-dimensional Tensor containing the values of the histogram.
            bin_edges(Tensor[]): sequence of N 1D Tensors containing the bin edges.

        Example::
            >>> torch.histogramdd(torch.tensor([[0., 1.], [1., 0.], [2., 0.], [2., 2.]]), bins=[3, 3],
            ...                   weight=torch.tensor([1., 2., 4., 8.]))
                histogramdd_return_type(hist=tensor([[0., 1., 0.],
                                                     [2., 0., 0.],
                                                     [4., 0., 8.]]),
                                        bin_edges=(tensor([0.0000, 0.6667, 1.3333, 2.0000]),
                                                   tensor([0.0000, 0.6667, 1.3333, 2.0000])))

            >>> torch.histogramdd(torch.tensor([[0., 0.], [1., 1.], [2., 2.]]), bins=[2, 2],
            ...                   range=[0., 1., 0., 1.], density=True)
                histogramdd_return_type(hist=tensor([[2., 0.],
                                                     [0., 2.]]),
                                        bin_edges=(tensor([0.0000, 0.5000, 1.0000]),
                                                   tensor([0.0000, 0.5000, 1.0000])))

        """
        if isinstance(bins, int):
            # If a single int is passed, repeat it for all dimensions
            bins = list(itertools.repeat(bins, input.size()[-1]))

        if bins and isinstance(bins[0], int):
            """
            If bins is int[], the histogram kernel runs faster knowing that the bin edges form
            a linear progression (see comments in aten/src/ATen/native/cpu/HistogramKernel.cpp).
            However, we end up constructing the bin edge tensors twice because
            _histogramdd_from_bin_cts cannot pass back (Tensor, Tensor[]).
            """
            bin_edges = _VF._histogramdd_bin_edges(input, bins, range=range, weight=weight, density=density)
            hist = _VF._histogramdd_from_bin_cts(input, bins, range=range, weight=weight, density=density)
        else:
            """
            If bins is Tensor[] we simply return it back.
            """
            bin_edges = bins
            hist = _VF._histogramdd_from_bin_tensors(input, bin_edges, weight=weight, density=density)

        # TODO: figure out how to return torch.return_types.histogramdd
        histogramdd_return_type = namedtuple('histogramdd_return_type', 'hist bin_edges')
        return histogramdd_return_type(hist, bin_edges)

# This wrapper exists to support variadic args.
if TYPE_CHECKING:
    # The JIT doesn't understand Union, so only add type annotation for mypy
    def meshgrid(*tensors: Union[Tensor, List[Tensor]],
                 indexing: Optional[str] = None) -> Tuple[Tensor, ...]:
        return _meshgrid(*tensors, indexing=indexing)
else:
    def meshgrid(*tensors, indexing: Optional[str] = None) -> Tuple[Tensor, ...]:
        r"""Creates grids of coordinates specified by the 1D inputs in `attr`:tensors.

        This is helpful when you want to visualize data over some
        range of inputs. See below for a plotting example.

        Given :math:`N` 1D tensors :math:`T_0 \ldots T_{N-1}` as
        inputs with corresponding sizes :math:`S_0 \ldots S_{N-1}`,
        this creates :math:`N` N-dimensional tensors :math:`G_0 \ldots
        G_{N-1}`, each with shape :math:`(S_0, ..., S_{N-1})` where
        the output :math:`G_i` is constructed by expanding :math:`T_i`
        to the result shape.

        .. note::
            0D inputs are treated equivalently to 1D inputs of a
            single element.

        .. warning::
            `torch.meshgrid(*tensors)` currently has the same behavior
            as calling `numpy.meshgrid(*arrays, indexing='ij')`.

            In the future `torch.meshgrid` will transition to
            `indexing='xy'` as the default.

            https://github.com/pytorch/pytorch/issues/50276 tracks
            this issue with the goal of migrating to NumPy's behavior.

        .. seealso::

            :func:`torch.cartesian_prod` has the same effect but it
            collects the data in a tensor of vectors.

        Args:
            tensors (list of Tensor): list of scalars or 1 dimensional tensors. Scalars will be
                treated as tensors of size :math:`(1,)` automatically

            indexing: (str, optional): the indexing mode, either "xy"
                or "ij", defaults to "ij". See warning for future changes.

                If "xy" is selected, the first dimension corresponds
                to the cardinality of the second input and the second
                dimension corresponds to the cardinality of the first
                input.

                If "ij" is selected, the dimensions are in the same
                order as the cardinality of the inputs.

        Returns:
            seq (sequence of Tensors): If the input has :math:`N`
            tensors of size :math:`S_0 \ldots S_{N-1}``, then the
            output will also have :math:`N` tensors, where each tensor
            is of shape :math:`(S_0, ..., S_{N-1})`.

        Example::

            >>> x = torch.tensor([1, 2, 3])
            >>> y = torch.tensor([4, 5, 6])

            Observe the element-wise pairings across the grid, (1, 4),
            (1, 5), ..., (3, 6). This is the same thing as the
            cartesian product.
            >>> grid_x, grid_y = torch.meshgrid(x, y, indexing='ij')
            >>> grid_x
            tensor([[1, 1, 1],
                    [2, 2, 2],
                    [3, 3, 3]])
            >>> grid_y
            tensor([[4, 5, 6],
                    [4, 5, 6],
                    [4, 5, 6]])

            This correspondence can be seen when these grids are
            stacked properly.
            >>> torch.equal(torch.cat(tuple(torch.dstack([grid_x, grid_y]))),
            ...             torch.cartesian_prod(x, y))
            True

            `torch.meshgrid` is commonly used to produce a grid for
            plotting.
            >>> import matplotlib.pyplot as plt
            >>> xs = torch.linspace(-5, 5, steps=100)
            >>> ys = torch.linspace(-5, 5, steps=100)
            >>> x, y = torch.meshgrid(xs, ys, indexing='xy')
            >>> z = torch.sin(torch.sqrt(x * x + y * y))
            >>> ax = plt.axes(projection='3d')
            >>> ax.plot_surface(x.numpy(), y.numpy(), z.numpy())
            <mpl_toolkits.mplot3d.art3d.Poly3DCollection object at 0x7f8f30d40100>
            >>> plt.show()

        .. image:: ../_static/img/meshgrid.png
            :width: 512

        """
        return _meshgrid(*tensors, indexing=indexing)


def _meshgrid(*tensors, indexing: Optional[str]):
    if has_torch_function(tensors):
        return handle_torch_function(meshgrid, tensors, *tensors, indexing=indexing)
    if len(tensors) == 1 and isinstance(tensors[0], (list, tuple)):
        # the old interface of passing the operands as one list argument
        tensors = tensors[0]  # type: ignore[assignment]

    # Continue allowing call of old method that takes no indexing
    # kwarg for forward compatibility reasons.
    #
    # Remove this two weeks after landing.
    kwargs = {} if indexing is None else {'indexing': indexing}
    return _VF.meshgrid(tensors, **kwargs)  # type: ignore[attr-defined]


def stft(input: Tensor, n_fft: int, hop_length: Optional[int] = None,
         win_length: Optional[int] = None, window: Optional[Tensor] = None,
         center: bool = True, pad_mode: str = 'reflect', normalized: bool = False,
         onesided: Optional[bool] = None,
         return_complex: Optional[bool] = None) -> Tensor:
    r"""Short-time Fourier transform (STFT).

    .. warning::
        From version 1.8.0, :attr:`return_complex` must always be given
        explicitly for real inputs and `return_complex=False` has been
        deprecated. Strongly prefer `return_complex=True` as in a future
        pytorch release, this function will only return complex tensors.

        Note that :func:`torch.view_as_real` can be used to recover a real
        tensor with an extra last dimension for real and imaginary components.

    The STFT computes the Fourier transform of short overlapping windows of the
    input. This giving frequency components of the signal as they change over
    time. The interface of this function is modeled after (but *not* a drop-in
    replacement for) librosa_ stft function.

    .. _librosa: https://librosa.org/doc/latest/generated/librosa.stft.html

    Ignoring the optional batch dimension, this method computes the following
    expression:

    .. math::
        X[\omega, m] = \sum_{k = 0}^{\text{win\_length-1}}%
                            \text{window}[k]\ \text{input}[m \times \text{hop\_length} + k]\ %
                            \exp\left(- j \frac{2 \pi \cdot \omega k}{\text{win\_length}}\right),

    where :math:`m` is the index of the sliding window, and :math:`\omega` is
    the frequency :math:`0 \leq \omega < \text{n\_fft}` for ``onesided=False``,
    or :math:`0 \leq \omega < \lfloor \text{n\_fft} / 2 \rfloor + 1` for ``onesided=True``.

    * :attr:`input` must be either a 1-D time sequence or a 2-D batch of time
      sequences.

    * If :attr:`hop_length` is ``None`` (default), it is treated as equal to
      ``floor(n_fft / 4)``.

    * If :attr:`win_length` is ``None`` (default), it is treated as equal to
      :attr:`n_fft`.

    * :attr:`window` can be a 1-D tensor of size :attr:`win_length`, e.g., from
      :meth:`torch.hann_window`. If :attr:`window` is ``None`` (default), it is
      treated as if having :math:`1` everywhere in the window. If
      :math:`\text{win\_length} < \text{n\_fft}`, :attr:`window` will be padded on
      both sides to length :attr:`n_fft` before being applied.

    * If :attr:`center` is ``True`` (default), :attr:`input` will be padded on
      both sides so that the :math:`t`-th frame is centered at time
      :math:`t \times \text{hop\_length}`. Otherwise, the :math:`t`-th frame
      begins at time  :math:`t \times \text{hop\_length}`.

    * :attr:`pad_mode` determines the padding method used on :attr:`input` when
      :attr:`center` is ``True``. See :meth:`torch.nn.functional.pad` for
      all available options. Default is ``"reflect"``.

    * If :attr:`onesided` is ``True`` (default for real input), only values for
      :math:`\omega` in :math:`\left[0, 1, 2, \dots, \left\lfloor
      \frac{\text{n\_fft}}{2} \right\rfloor + 1\right]` are returned because
      the real-to-complex Fourier transform satisfies the conjugate symmetry,
      i.e., :math:`X[m, \omega] = X[m, \text{n\_fft} - \omega]^*`.
      Note if the input or window tensors are complex, then :attr:`onesided`
      output is not possible.

    * If :attr:`normalized` is ``True`` (default is ``False``), the function
      returns the normalized STFT results, i.e., multiplied by :math:`(\text{frame\_length})^{-0.5}`.

    * If :attr:`return_complex` is ``True`` (default if input is complex), the
      return is a ``input.dim() + 1`` dimensional complex tensor. If ``False``,
      the output is a ``input.dim() + 2`` dimensional real tensor where the last
      dimension represents the real and imaginary components.

    Returns either a complex tensor of size :math:`(* \times N \times T)` if
    :attr:`return_complex` is true, or a real tensor of size :math:`(* \times N
    \times T \times 2)`. Where :math:`*` is the optional batch size of
    :attr:`input`, :math:`N` is the number of frequencies where STFT is applied
    and :math:`T` is the total number of frames used.

    .. warning::
      This function changed signature at version 0.4.1. Calling with the
      previous signature may cause error or return incorrect result.

    Args:
        input (Tensor): the input tensor
        n_fft (int): size of Fourier transform
        hop_length (int, optional): the distance between neighboring sliding window
            frames. Default: ``None`` (treated as equal to ``floor(n_fft / 4)``)
        win_length (int, optional): the size of window frame and STFT filter.
            Default: ``None``  (treated as equal to :attr:`n_fft`)
        window (Tensor, optional): the optional window function.
            Default: ``None`` (treated as window of all :math:`1` s)
        center (bool, optional): whether to pad :attr:`input` on both sides so
            that the :math:`t`-th frame is centered at time :math:`t \times \text{hop\_length}`.
            Default: ``True``
        pad_mode (string, optional): controls the padding method used when
            :attr:`center` is ``True``. Default: ``"reflect"``
        normalized (bool, optional): controls whether to return the normalized STFT results
             Default: ``False``
        onesided (bool, optional): controls whether to return half of results to
            avoid redundancy for real inputs.
            Default: ``True`` for real :attr:`input` and :attr:`window`, ``False`` otherwise.
        return_complex (bool, optional): whether to return a complex tensor, or
            a real tensor with an extra last dimension for the real and
            imaginary components.

    Returns:
        Tensor: A tensor containing the STFT result with shape described above

    """
    if has_torch_function_unary(input):
        return handle_torch_function(
            stft, (input,), input, n_fft, hop_length=hop_length, win_length=win_length,
            window=window, center=center, pad_mode=pad_mode, normalized=normalized,
            onesided=onesided, return_complex=return_complex)
    # TODO: after having proper ways to map Python strings to ATen Enum, move
    #       this and F.pad to ATen.
    if center:
        signal_dim = input.dim()
        extended_shape = [1] * (3 - signal_dim) + list(input.size())
        pad = int(n_fft // 2)
        input = F.pad(input.view(extended_shape), [pad, pad], pad_mode)
        input = input.view(input.shape[-signal_dim:])
    return _VF.stft(input, n_fft, hop_length, win_length, window,  # type: ignore[attr-defined]
                    normalized, onesided, return_complex)


istft = _add_docstr(
    torch.istft,
    "istft(input, n_fft, hop_length=None, win_length=None, window=None, center=True, "
    "normalized=False, onesided=None, length=None, return_complex=False) -> Tensor:\n"
    r"""
Inverse short time Fourier Transform. This is expected to be the inverse of :func:`~torch.stft`.

It has the same parameters (+ additional optional parameter of :attr:`length`) and it should return the
least squares estimation of the original signal. The algorithm will check using the NOLA condition (
nonzero overlap).

Important consideration in the parameters :attr:`window` and :attr:`center` so that the envelop
created by the summation of all the windows is never zero at certain point in time. Specifically,
:math:`\sum_{t=-\infty}^{\infty} |w|^2[n-t\times hop\_length] \cancel{=} 0`.

Since :func:`~torch.stft` discards elements at the end of the signal if they do not fit in a frame,
``istft`` may return a shorter signal than the original signal (can occur if :attr:`center` is False
since the signal isn't padded). If `length` is given in the arguments and is longer than expected,
``istft`` will pad zeros to the end of the returned signal.

If :attr:`center` is ``True``, then there will be padding e.g. ``'constant'``, ``'reflect'``, etc.
Left padding can be trimmed off exactly because they can be calculated but right padding cannot be
calculated without additional information.

Example: Suppose the last window is:
``[17, 18, 0, 0, 0]`` vs ``[18, 0, 0, 0, 0]``

The :attr:`n_fft`, :attr:`hop_length`, :attr:`win_length` are all the same which prevents the calculation
of right padding. These additional values could be zeros or a reflection of the signal so providing
:attr:`length` could be useful. If :attr:`length` is ``None`` then padding will be aggressively removed
(some loss of signal).

[1] D. W. Griffin and J. S. Lim, "Signal estimation from modified short-time Fourier transform,"
IEEE Trans. ASSP, vol.32, no.2, pp.236-243, Apr. 1984.

Args:
    input (Tensor): The input tensor. Expected to be output of :func:`~torch.stft`,
        can either be complex (``channel``, ``fft_size``, ``n_frame``), or real
        (``channel``, ``fft_size``, ``n_frame``, 2) where the ``channel``
        dimension is optional.

        .. deprecated:: 1.8.0
            Real input is deprecated, use complex inputs as returned by
            ``stft(..., return_complex=True)`` instead.
    n_fft (int): Size of Fourier transform
    hop_length (Optional[int]): The distance between neighboring sliding window frames.
        (Default: ``n_fft // 4``)
    win_length (Optional[int]): The size of window frame and STFT filter. (Default: ``n_fft``)
    window (Optional[torch.Tensor]): The optional window function.
        (Default: ``torch.ones(win_length)``)
    center (bool): Whether :attr:`input` was padded on both sides so that the :math:`t`-th frame is
        centered at time :math:`t \times \text{hop\_length}`.
        (Default: ``True``)
    normalized (bool): Whether the STFT was normalized. (Default: ``False``)
    onesided (Optional[bool]): Whether the STFT was onesided.
        (Default: ``True`` if ``n_fft != fft_size`` in the input size)
    length (Optional[int]): The amount to trim the signal by (i.e. the
        original signal length). (Default: whole signal)
    return_complex (Optional[bool]):
        Whether the output should be complex, or if the input should be
        assumed to derive from a real signal and window.
        Note that this is incompatible with ``onesided=True``.
        (Default: ``False``)

Returns:
    Tensor: Least squares estimation of the original signal of size (..., signal_length)
""")


if TYPE_CHECKING:
    # These _impl functions return a variable number of tensors as output with
    # __torch_function__; tuple unpacking is done already rather than being
    # done by the caller of the _impl function
    _unique_impl_out = Any
else:
    _unique_impl_out = Tuple[Tensor, Tensor, Tensor]


def _unique_impl(input: Tensor, sorted: bool = True,
                 return_inverse: bool = False, return_counts: bool = False,
                 dim: Optional[int] = None) -> _unique_impl_out:
    r"""unique(input, sorted=True, return_inverse=False, return_counts=False, dim=None) -> Tuple[Tensor, Tensor, Tensor]

    Returns the unique elements of the input tensor.

    .. note:: This function is different from :func:`torch.unique_consecutive` in the sense that
        this function also eliminates non-consecutive duplicate values.

    .. note:: Currently in the CUDA implementation and the CPU implementation when dim is specified,
        `torch.unique` always sort the tensor at the beginning regardless of the `sort` argument.
        Sorting could be slow, so if your input tensor is already sorted, it is recommended to use
        :func:`torch.unique_consecutive` which avoids the sorting.

    Args:
        input (Tensor): the input tensor
        sorted (bool): Whether to sort the unique elements in ascending order
            before returning as output.
        return_inverse (bool): Whether to also return the indices for where
            elements in the original input ended up in the returned unique list.
        return_counts (bool): Whether to also return the counts for each unique
            element.
        dim (int): the dimension to apply unique. If ``None``, the unique of the
            flattened input is returned. default: ``None``

    Returns:
        (Tensor, Tensor (optional), Tensor (optional)): A tensor or a tuple of tensors containing

            - **output** (*Tensor*): the output list of unique scalar elements.
            - **inverse_indices** (*Tensor*): (optional) if
              :attr:`return_inverse` is True, there will be an additional
              returned tensor (same shape as input) representing the indices
              for where elements in the original input map to in the output;
              otherwise, this function will only return a single tensor.
            - **counts** (*Tensor*): (optional) if
              :attr:`return_counts` is True, there will be an additional
              returned tensor (same shape as output or output.size(dim),
              if dim was specified) representing the number of occurrences
              for each unique value or tensor.

    Example::

        >>> output = torch.unique(torch.tensor([1, 3, 2, 3], dtype=torch.long))
        >>> output
        tensor([ 2,  3,  1])

        >>> output, inverse_indices = torch.unique(
        ...     torch.tensor([1, 3, 2, 3], dtype=torch.long), sorted=True, return_inverse=True)
        >>> output
        tensor([ 1,  2,  3])
        >>> inverse_indices
        tensor([ 0,  2,  1,  2])

        >>> output, inverse_indices = torch.unique(
        ...     torch.tensor([[1, 3], [2, 3]], dtype=torch.long), sorted=True, return_inverse=True)
        >>> output
        tensor([ 1,  2,  3])
        >>> inverse_indices
        tensor([[ 0,  2],
                [ 1,  2]])

    """
    if has_torch_function_unary(input):
        return handle_torch_function(
            unique, (input,), input, sorted=sorted, return_inverse=return_inverse,
            return_counts=return_counts, dim=dim)

    if dim is not None:
        output, inverse_indices, counts = _VF.unique_dim(
            input,
            dim,
            sorted=sorted,
            return_inverse=return_inverse,
            return_counts=return_counts,
        )
    else:
        output, inverse_indices, counts = torch._unique2(
            input,
            sorted=sorted,
            return_inverse=return_inverse,
            return_counts=return_counts,
        )
    return output, inverse_indices, counts


def _unique_consecutive_impl(input: Tensor, return_inverse: bool = False,
                             return_counts: bool = False,
                             dim: Optional[int] = None) -> _unique_impl_out:
    r"""Eliminates all but the first element from every consecutive group of equivalent elements.

    .. note:: This function is different from :func:`torch.unique` in the sense that this function
        only eliminates consecutive duplicate values. This semantics is similar to `std::unique`
        in C++.

    Args:
        input (Tensor): the input tensor
        return_inverse (bool): Whether to also return the indices for where
            elements in the original input ended up in the returned unique list.
        return_counts (bool): Whether to also return the counts for each unique
            element.
        dim (int): the dimension to apply unique. If ``None``, the unique of the
            flattened input is returned. default: ``None``

    Returns:
        (Tensor, Tensor (optional), Tensor (optional)): A tensor or a tuple of tensors containing

            - **output** (*Tensor*): the output list of unique scalar elements.
            - **inverse_indices** (*Tensor*): (optional) if
              :attr:`return_inverse` is True, there will be an additional
              returned tensor (same shape as input) representing the indices
              for where elements in the original input map to in the output;
              otherwise, this function will only return a single tensor.
            - **counts** (*Tensor*): (optional) if
              :attr:`return_counts` is True, there will be an additional
              returned tensor (same shape as output or output.size(dim),
              if dim was specified) representing the number of occurrences
              for each unique value or tensor.

    Example::

        >>> x = torch.tensor([1, 1, 2, 2, 3, 1, 1, 2])
        >>> output = torch.unique_consecutive(x)
        >>> output
        tensor([1, 2, 3, 1, 2])

        >>> output, inverse_indices = torch.unique_consecutive(x, return_inverse=True)
        >>> output
        tensor([1, 2, 3, 1, 2])
        >>> inverse_indices
        tensor([0, 0, 1, 1, 2, 3, 3, 4])

        >>> output, counts = torch.unique_consecutive(x, return_counts=True)
        >>> output
        tensor([1, 2, 3, 1, 2])
        >>> counts
        tensor([2, 2, 1, 2, 1])
    """
    if has_torch_function_unary(input):
        return handle_torch_function(
            unique_consecutive, (input,), input, return_inverse=return_inverse,
            return_counts=return_counts, dim=dim)
    output, inverse_indices, counts = _VF.unique_consecutive(  # type: ignore[attr-defined]
        input, return_inverse=return_inverse, return_counts=return_counts, dim=dim)
    return output, inverse_indices, counts


def _return_counts(input, sorted=True, return_inverse=False, return_counts=False, dim=None):
    # type: (Tensor, bool, bool, bool, Optional[int]) -> Tuple[Tensor, Tensor]

    if has_torch_function_unary(input):
        return _unique_impl(input, sorted, return_inverse, return_counts, dim)

    output, _, counts = _unique_impl(input, sorted, return_inverse, return_counts, dim)
    return output, counts


def _return_output(input, sorted=True, return_inverse=False, return_counts=False, dim=None):
    # type: (Tensor, bool, bool, bool, Optional[int]) -> Tensor

    if has_torch_function_unary(input):
        return _unique_impl(input, sorted, return_inverse, return_counts, dim)

    output, _, _ = _unique_impl(input, sorted, return_inverse, return_counts, dim)
    return output


def _return_inverse(input, sorted=True, return_inverse=False, return_counts=False, dim=None):
    # type: (Tensor, bool, bool, bool, Optional[int]) -> Tuple[Tensor, Tensor]

    if has_torch_function_unary(input):
        return _unique_impl(input, sorted, return_inverse, return_counts, dim)

    output, inverse_indices, _ = _unique_impl(input, sorted, return_inverse, return_counts, dim)
    return output, inverse_indices


_return_inverse_false = boolean_dispatch(
    arg_name='return_counts',
    arg_index=3,
    default=False,
    if_true=_return_counts,
    if_false=_return_output,
    module_name=__name__,
    func_name='unique')

_return_inverse_true = boolean_dispatch(
    arg_name='return_counts',
    arg_index=3,
    default=False,
    if_true=_unique_impl,
    if_false=_return_inverse,
    module_name=__name__,
    func_name='unique')

# The return type of unique depends on `return_inverse`, and `return_counts` so in order to
# resolve the output type in TorchScript we need to statically know the value of both parameters

unique = boolean_dispatch(
    arg_name='return_inverse',
    arg_index=2,
    default=False,
    if_true=_return_inverse_true,
    if_false=_return_inverse_false,
    module_name=__name__,
    func_name='unique')
unique.__doc__ = _unique_impl.__doc__


def _consecutive_return_counts(input, return_inverse=False, return_counts=False, dim=None):
    # type: (Tensor, bool, bool, Optional[int]) -> Tuple[Tensor, Tensor]

    if has_torch_function_unary(input):
        return _unique_consecutive_impl(input, return_inverse, return_counts, dim)

    output, _, counts = _unique_consecutive_impl(input, return_inverse, return_counts, dim)
    return output, counts


def _consecutive_return_output(input, return_inverse=False, return_counts=False, dim=None):
    # type: (Tensor, bool, bool, Optional[int]) -> Tensor

    if has_torch_function_unary(input):
        return _unique_consecutive_impl(input, return_inverse, return_counts, dim)

    output, _, _ = _unique_consecutive_impl(input, return_inverse, return_counts, dim)
    return output


def _consecutive_return_inverse(input, return_inverse=False, return_counts=False, dim=None):
    # type: (Tensor, bool, bool, Optional[int]) -> Tuple[Tensor, Tensor]

    if has_torch_function_unary(input):
        return _unique_consecutive_impl(input, return_inverse, return_counts, dim)

    output, inverse_indices, _ = _unique_consecutive_impl(input, return_inverse, return_counts, dim)
    return output, inverse_indices


_consecutive_return_inverse_false = boolean_dispatch(
    arg_name='return_counts',
    arg_index=1,
    default=False,
    if_true=_consecutive_return_counts,
    if_false=_consecutive_return_output,
    module_name=__name__,
    func_name='unique_consecutive')

_consecutive_return_inverse_true = boolean_dispatch(
    arg_name='return_counts',
    arg_index=1,
    default=False,
    if_true=_unique_consecutive_impl,
    if_false=_consecutive_return_inverse,
    module_name=__name__,
    func_name='unique_consecutive')

# The return type of unique depends on `return_inverse`, and `return_counts` so in order to
# resolve the output type in TorchScript we need to statically know the value of both parameters

unique_consecutive = boolean_dispatch(
    arg_name='return_inverse',
    arg_index=2,
    default=False,
    if_true=_consecutive_return_inverse_true,
    if_false=_consecutive_return_inverse_false,
    module_name=__name__,
    func_name='unique_consecutive')
unique_consecutive.__doc__ = _unique_consecutive_impl.__doc__

if TYPE_CHECKING:
    pass
    # There's no good way to use this type annotation without breaking JIT
    # overloads. So leave untyped for mypy for now.
else:
    @overload
    def tensordot(a, b, dims: int = 2, out: Optional[torch.Tensor] = None):
        pass

    @overload  # noqa: F811
    def tensordot(a, b, dims: Tuple[List[int], List[int]], out: Optional[torch.Tensor] = None):  # noqa: F811
        pass

    @overload  # noqa: F811
    def tensordot(a, b, dims: List[List[int]], out: Optional[torch.Tensor] = None):  # noqa: F811
        pass

    @overload  # noqa: F811
    def tensordot(a, b, dims: torch.Tensor, out: Optional[torch.Tensor] = None):  # noqa: F811
        pass

def tensordot(a, b, dims=2, out: Optional[torch.Tensor] = None):  # noqa: F811
    r"""Returns a contraction of a and b over multiple dimensions.

    :attr:`tensordot` implements a generalized matrix product.

    Args:
      a (Tensor): Left tensor to contract
      b (Tensor): Right tensor to contract
      dims (int or Tuple[List[int], List[int]] or List[List[int]] containing two lists or Tensor): number of dimensions to
         contract or explicit lists of dimensions for :attr:`a` and
         :attr:`b` respectively

    When called with a non-negative integer argument :attr:`dims` = :math:`d`, and
    the number of dimensions of :attr:`a` and :attr:`b` is :math:`m` and :math:`n`,
    respectively, :func:`~torch.tensordot` computes

    .. math::
        r_{i_0,...,i_{m-d}, i_d,...,i_n}
          = \sum_{k_0,...,k_{d-1}} a_{i_0,...,i_{m-d},k_0,...,k_{d-1}} \times b_{k_0,...,k_{d-1}, i_d,...,i_n}.

    When called with :attr:`dims` of the list form, the given dimensions will be contracted
    in place of the last :math:`d` of :attr:`a` and the first :math:`d` of :math:`b`. The sizes
    in these dimensions must match, but :func:`~torch.tensordot` will deal with broadcasted
    dimensions.

    Examples::

        >>> a = torch.arange(60.).reshape(3, 4, 5)
        >>> b = torch.arange(24.).reshape(4, 3, 2)
        >>> torch.tensordot(a, b, dims=([1, 0], [0, 1]))
        tensor([[4400., 4730.],
                [4532., 4874.],
                [4664., 5018.],
                [4796., 5162.],
                [4928., 5306.]])

        >>> a = torch.randn(3, 4, 5, device='cuda')
        >>> b = torch.randn(4, 5, 6, device='cuda')
        >>> c = torch.tensordot(a, b, dims=2).cpu()
        tensor([[ 8.3504, -2.5436,  6.2922,  2.7556, -1.0732,  3.2741],
                [ 3.3161,  0.0704,  5.0187, -0.4079, -4.3126,  4.8744],
                [ 0.8223,  3.9445,  3.2168, -0.2400,  3.4117,  1.7780]])

        >>> a = torch.randn(3, 5, 4, 6)
        >>> b = torch.randn(6, 4, 5, 3)
        >>> torch.tensordot(a, b, dims=([2, 1, 3], [1, 2, 0]))
        tensor([[  7.7193,  -2.4867, -10.3204],
                [  1.5513, -14.4737,  -6.5113],
                [ -0.2850,   4.2573,  -3.5997]])
    """
    if has_torch_function_variadic(a, b):
        return handle_torch_function(tensordot, (a, b), a, b, dims=dims)

    if not isinstance(dims, (tuple, list, torch.Tensor, int)):
        raise RuntimeError("tensordot expects dims to be int or "
                           + "Tuple[List[int], List[int]] or "
                           + "List[List[int]] containing two lists, but got "
                           + f"dims={dims}")

    dims_a: List[int] = []
    dims_b: List[int] = []

    if isinstance(dims, (tuple, list)):
        dims_a, dims_b = dims

    if isinstance(dims, torch.Tensor):
        num_elements = dims.numel()
        if num_elements > 1:
            assert dims.size()[0] == 2
            dims_a = torch.jit.annotate(List[int], dims[0].tolist())
            dims_b = torch.jit.annotate(List[int], dims[1].tolist())
        else:
            dims_val = int(dims.item())
            if dims_val < 0:
                raise RuntimeError(f"tensordot expects dims >= 0, but got dims={dims}")
            dims_a = list(range(-dims_val, 0))
            dims_b = list(range(dims_val))

    if isinstance(dims, int):
        if dims < 0:
            raise RuntimeError(f"tensordot expects dims >= 0, but got dims={dims}")
        dims_a = list(range(-dims, 0))
        dims_b = list(range(dims))

    if out is None:
        return _VF.tensordot(a, b, dims_a, dims_b)  # type: ignore[attr-defined]
    else:
        return _VF.tensordot(a, b, dims_a, dims_b, out=out)  # type: ignore[attr-defined]

def cartesian_prod(*tensors):
    """Do cartesian product of the given sequence of tensors. The behavior is similar to
    python's `itertools.product`.

    Args:
        *tensors: any number of 1 dimensional tensors.

    Returns:
        Tensor: A tensor equivalent to converting all the input tensors into lists,
        do `itertools.product` on these lists, and finally convert the resulting list
        into tensor.

    Example::

        >>> a = [1, 2, 3]
        >>> b = [4, 5]
        >>> list(itertools.product(a, b))
        [(1, 4), (1, 5), (2, 4), (2, 5), (3, 4), (3, 5)]
        >>> tensor_a = torch.tensor(a)
        >>> tensor_b = torch.tensor(b)
        >>> torch.cartesian_prod(tensor_a, tensor_b)
        tensor([[1, 4],
                [1, 5],
                [2, 4],
                [2, 5],
                [3, 4],
                [3, 5]])
    """
    # This wrapper exists to support variadic args.
    if has_torch_function(tensors):
        return handle_torch_function(cartesian_prod, tensors, *tensors)
    return _VF.cartesian_prod(tensors)  # type: ignore[attr-defined]

def block_diag(*tensors):
    """Create a block diagonal matrix from provided tensors.

    Args:
        *tensors: One or more tensors with 0, 1, or 2 dimensions.

    Returns:
        Tensor: A 2 dimensional tensor with all the input tensors arranged in
        order such that their upper left and lower right corners are
        diagonally adjacent. All other elements are set to 0.

    Example::

        >>> import torch
        >>> A = torch.tensor([[0, 1], [1, 0]])
        >>> B = torch.tensor([[3, 4, 5], [6, 7, 8]])
        >>> C = torch.tensor(7)
        >>> D = torch.tensor([1, 2, 3])
        >>> E = torch.tensor([[4], [5], [6]])
        >>> torch.block_diag(A, B, C, D, E)
        tensor([[0, 1, 0, 0, 0, 0, 0, 0, 0, 0],
                [1, 0, 0, 0, 0, 0, 0, 0, 0, 0],
                [0, 0, 3, 4, 5, 0, 0, 0, 0, 0],
                [0, 0, 6, 7, 8, 0, 0, 0, 0, 0],
                [0, 0, 0, 0, 0, 7, 0, 0, 0, 0],
                [0, 0, 0, 0, 0, 0, 1, 2, 3, 0],
                [0, 0, 0, 0, 0, 0, 0, 0, 0, 4],
                [0, 0, 0, 0, 0, 0, 0, 0, 0, 5],
                [0, 0, 0, 0, 0, 0, 0, 0, 0, 6]])
    """
    # This wrapper exists to support variadic args.
    if has_torch_function(tensors):
        return handle_torch_function(block_diag, tensors, *tensors)
    return torch._C._VariableFunctions.block_diag(tensors)  # type: ignore[attr-defined]


def cdist(x1, x2, p=2., compute_mode='use_mm_for_euclid_dist_if_necessary'):
    # type: (Tensor, Tensor, float, str) -> (Tensor)
    r"""Computes batched the p-norm distance between each pair of the two collections of row vectors.

    Args:
        x1 (Tensor): input tensor of shape :math:`B \times P \times M`.
        x2 (Tensor): input tensor of shape :math:`B \times R \times M`.
        p: p value for the p-norm distance to calculate between each vector pair
            :math:`\in [0, \infty]`.
        compute_mode:
            'use_mm_for_euclid_dist_if_necessary' - will use matrix multiplication approach to calculate
            euclidean distance (p = 2) if P > 25 or R > 25
            'use_mm_for_euclid_dist' - will always use matrix multiplication approach to calculate
            euclidean distance (p = 2)
            'donot_use_mm_for_euclid_dist' - will never use matrix multiplication approach to calculate
            euclidean distance (p = 2)
            Default: use_mm_for_euclid_dist_if_necessary.

    If x1 has shape :math:`B \times P \times M` and x2 has shape :math:`B \times R \times M` then the
    output will have shape :math:`B \times P \times R`.

    This function is equivalent to `scipy.spatial.distance.cdist(input,'minkowski', p=p)`
    if :math:`p \in (0, \infty)`. When :math:`p = 0` it is equivalent to
    `scipy.spatial.distance.cdist(input, 'hamming') * M`. When :math:`p = \infty`, the closest
    scipy function is `scipy.spatial.distance.cdist(xn, lambda x, y: np.abs(x - y).max())`.

    Example:

        >>> a = torch.tensor([[0.9041,  0.0196], [-0.3108, -2.4423], [-0.4821,  1.059]])
        >>> a
        tensor([[ 0.9041,  0.0196],
                [-0.3108, -2.4423],
                [-0.4821,  1.0590]])
        >>> b = torch.tensor([[-2.1763, -0.4713], [-0.6986,  1.3702]])
        >>> b
        tensor([[-2.1763, -0.4713],
                [-0.6986,  1.3702]])
        >>> torch.cdist(a, b, p=2)
        tensor([[3.1193, 2.0959],
                [2.7138, 3.8322],
                [2.2830, 0.3791]])
    """
    if has_torch_function_variadic(x1, x2):
        return handle_torch_function(
            cdist, (x1, x2), x1, x2, p=p, compute_mode=compute_mode)
    if compute_mode == 'use_mm_for_euclid_dist_if_necessary':
        return _VF.cdist(x1, x2, p, None)  # type: ignore[attr-defined]
    elif compute_mode == 'use_mm_for_euclid_dist':
        return _VF.cdist(x1, x2, p, 1)  # type: ignore[attr-defined]
    elif compute_mode == 'donot_use_mm_for_euclid_dist':
        return _VF.cdist(x1, x2, p, 2)  # type: ignore[attr-defined]
    else:
        raise ValueError(f"{compute_mode} is not a valid value for compute_mode")

def atleast_1d(*tensors):
    r"""
    Returns a 1-dimensional view of each input tensor with zero dimensions.
    Input tensors with one or more dimensions are returned as-is.

    Args:
        input (Tensor or list of Tensors)

    Returns:
        output (Tensor or tuple of Tensors)

    Example::

        >>> x = torch.randn(2)
        >>> x
        tensor([1.4584, 0.7583])
        >>> torch.atleast_1d(x)
        tensor([1.4584, 0.7583])
        >>> x = torch.tensor(1.)
        >>> x
        tensor(1.)
        >>> torch.atleast_1d(x)
        tensor([1.])
        >>> x = torch.tensor(0.5)
        >>> y = torch.tensor(1.)
        >>> torch.atleast_1d((x,y))
        (tensor([0.5000]), tensor([1.]))
    """
    # This wrapper exists to support variadic args.
    if has_torch_function(tensors):
        return handle_torch_function(atleast_1d, tensors, *tensors)
    if len(tensors) == 1:
        tensors = tensors[0]
    return _VF.atleast_1d(tensors)  # type: ignore[attr-defined]

def atleast_2d(*tensors):
    r"""
    Returns a 2-dimensional view of each input tensor with zero dimensions.
    Input tensors with two or more dimensions are returned as-is.

    Args:
        input (Tensor or list of Tensors)

    Returns:
        output (Tensor or tuple of Tensors)

    Example::

        >>> x = torch.tensor(1.)
        >>> x
        tensor(1.)
        >>> torch.atleast_2d(x)
        tensor([[1.]])
        >>> x = torch.randn(2,2)
        >>> x
        tensor([[2.2086, 2.5165],
                [0.1757, 0.5194]])
        >>> torch.atleast_2d(x)
        tensor([[2.2086, 2.5165],
                [0.1757, 0.5194]])
        >>> x = torch.tensor(0.5)
        >>> y = torch.tensor(1.)
        >>> torch.atleast_2d((x,y))
        (tensor([[0.5000]]), tensor([[1.]]))
    """
    # This wrapper exists to support variadic args.
    if has_torch_function(tensors):
        return handle_torch_function(atleast_2d, tensors, *tensors)
    if len(tensors) == 1:
        tensors = tensors[0]
    return _VF.atleast_2d(tensors)  # type: ignore[attr-defined]

def atleast_3d(*tensors):
    r"""
    Returns a 3-dimensional view of each input tensor with zero dimensions.
    Input tensors with three or more dimensions are returned as-is.

    Args:
        input (Tensor or list of Tensors)

    Returns:
        output (Tensor or tuple of Tensors)

    Example:

        >>> x = torch.tensor(0.5)
        >>> x
        tensor(0.5000)
        >>> torch.atleast_3d(x)
        tensor([[[0.5000]]])
        >>> y = torch.randn(2,2)
        >>> y
        tensor([[-0.8079,  0.7460],
                [-1.1647,  1.4734]])
        >>> torch.atleast_3d(y)
        tensor([[[-0.8079],
                [ 0.7460]],
                <BLANKLINE>
                [[-1.1647],
                [ 1.4734]]])
        >>> x = torch.randn(1,1,1)
        >>> x
        tensor([[[-1.5689]]])
        >>> torch.atleast_3d(x)
        tensor([[[-1.5689]]])
        >>> x = torch.tensor(0.5)
        >>> y = torch.tensor(1.)
        >>> torch.atleast_3d((x,y))
        (tensor([[[0.5000]]]), tensor([[[1.]]]))
    """
    # This wrapper exists to support variadic args.
    if has_torch_function(tensors):
        return handle_torch_function(atleast_3d, tensors, *tensors)
    if len(tensors) == 1:
        tensors = tensors[0]
    return _VF.atleast_3d(tensors)  # type: ignore[attr-defined]


if TYPE_CHECKING:
    pass
    # There's no good way to use this type annotation; cannot rename norm() to
    # _norm_impl() in a way that doesn't break JIT overloads. So leave untyped
    # for mypy for now.
    #    def norm(input: Tensor,
    #             p: Optional[Union[str, Number]] = "fro",
    #             dim: Optional[Union[int, List[int]]] = None,
    #             keepdim: bool = False,
    #             out: Optional[Tensor] = None,
    #             dtype: _dtype = None) -> Tensor:
    #        return _norm_impl(input, p, dim, keepdim, out, dtype)
else:
    # TODO: type dim as BroadcastingList when
    # https://github.com/pytorch/pytorch/issues/33782 is fixed
    @overload
    def norm(input, p="fro", dim=None, keepdim=False, out=None, dtype=None):
        # type: (Tensor, str, Optional[List[int]], bool, Optional[Tensor], Optional[int]) -> Tensor
        pass

    @overload  # noqa: F811
    def norm(input, p="fro", dim=None, keepdim=False, out=None, dtype=None):  # noqa: F811
        # type: (Tensor, Optional[number], Optional[List[int]], bool, Optional[Tensor], Optional[int]) -> Tensor
        pass

    @overload  # noqa: F811
    def norm(input, p="fro", dim=None, keepdim=False, out=None, dtype=None):  # noqa: F811
        # type: (Tensor, Optional[number], Optional[int], bool, Optional[Tensor], Optional[int]) -> Tensor
        pass

    @overload  # noqa: F811
    def norm(input, p="fro", dim=None, keepdim=False, out=None, dtype=None):  # noqa: F811
        # type: (Tensor, str, Optional[int], bool, Optional[Tensor], Optional[int]) -> Tensor
        pass


def norm(input, p="fro", dim=None, keepdim=False, out=None, dtype=None):  # noqa: F811
    r"""Returns the matrix norm or vector norm of a given tensor.

    .. warning::

        torch.norm is deprecated and may be removed in a future PyTorch release.
        Its documentation and behavior may be incorrect, and it is no longer
        actively maintained.

        Use :func:`torch.linalg.norm`, instead, or :func:`torch.linalg.vector_norm`
        when computing vector norms and :func:`torch.linalg.matrix_norm` when
        computing matrix norms. Note, however, the signature for these functions
        is slightly different than the signature for torch.norm.

    Args:
        input (Tensor): The input tensor. Its data type must be either a floating
            point or complex type. For complex inputs, the norm is calculated using the
            absolute value of each element. If the input is complex and neither
            :attr:`dtype` nor :attr:`out` is specified, the result's data type will
            be the corresponding floating point type (e.g. float if :attr:`input` is
            complexfloat).

        p (int, float, inf, -inf, 'fro', 'nuc', optional): the order of norm. Default: ``'fro'``
            The following norms can be calculated:

            ======  ==============  ==========================
            ord     matrix norm     vector norm
            ======  ==============  ==========================
            'fro'   Frobenius norm  --
            'nuc'   nuclear norm    --
            Number  --              sum(abs(x)**ord)**(1./ord)
            ======  ==============  ==========================

            The vector norm can be calculated across any number of dimensions.
            The corresponding dimensions of :attr:`input` are flattened into
            one dimension, and the norm is calculated on the flattened
            dimension.

            Frobenius norm produces the same result as ``p=2`` in all cases
            except when :attr:`dim` is a list of three or more dims, in which
            case Frobenius norm throws an error.

            Nuclear norm can only be calculated across exactly two dimensions.

        dim (int, tuple of ints, list of ints, optional):
            Specifies which dimension or dimensions of :attr:`input` to
            calculate the norm across. If :attr:`dim` is ``None``, the norm will
            be calculated across all dimensions of :attr:`input`. If the norm
            type indicated by :attr:`p` does not support the specified number of
            dimensions, an error will occur.
        keepdim (bool, optional): whether the output tensors have :attr:`dim`
            retained or not. Ignored if :attr:`dim` = ``None`` and
            :attr:`out` = ``None``. Default: ``False``
        out (Tensor, optional): the output tensor. Ignored if
            :attr:`dim` = ``None`` and :attr:`out` = ``None``.
        dtype (:class:`torch.dtype`, optional): the desired data type of
            returned tensor. If specified, the input tensor is casted to
            :attr:`dtype` while performing the operation. Default: None.

    .. note::
        Even though ``p='fro'`` supports any number of dimensions, the true
        mathematical definition of Frobenius norm only applies to tensors with
        exactly two dimensions. :func:`torch.linalg.norm` with ``ord='fro'`` aligns
        with the mathematical definition, since it can only be applied across
        exactly two dimensions.

    Example::

        >>> import torch
        >>> a = torch.arange(9, dtype= torch.float) - 4
        >>> b = a.reshape((3, 3))
        >>> torch.norm(a)
        tensor(7.7460)
        >>> torch.norm(b)
        tensor(7.7460)
        >>> torch.norm(a, float('inf'))
        tensor(4.)
        >>> torch.norm(b, float('inf'))
        tensor(4.)
        >>> c = torch.tensor([[ 1, 2, 3],[-1, 1, 4]] , dtype= torch.float)
        >>> torch.norm(c, dim=0)
        tensor([1.4142, 2.2361, 5.0000])
        >>> torch.norm(c, dim=1)
        tensor([3.7417, 4.2426])
        >>> torch.norm(c, p=1, dim=1)
        tensor([6., 6.])
        >>> d = torch.arange(8, dtype= torch.float).reshape(2,2,2)
        >>> torch.norm(d, dim=(1,2))
        tensor([ 3.7417, 11.2250])
        >>> torch.norm(d[0, :, :]), torch.norm(d[1, :, :])
        (tensor(3.7417), tensor(11.2250))
    """

    if has_torch_function_unary(input):
        return handle_torch_function(
            norm, (input,), input, p=p, dim=dim, keepdim=keepdim, out=out, dtype=dtype)

    ndim = input.dim()

    # catch default case
    if dim is None and out is None and dtype is None and p is not None:
        if isinstance(p, str):
            if p == "fro":
                return _VF.frobenius_norm(input, dim=(), keepdim=keepdim)
        if not isinstance(p, str):
            _dim = [i for i in range(ndim)]  # noqa: C416 TODO: rewrite as list(range(m))
            return _VF.norm(input, p, dim=_dim, keepdim=keepdim)  # type: ignore[attr-defined]

    # TODO: when https://github.com/pytorch/pytorch/issues/33782 is fixed
    # remove the overloads where dim is an int and replace with BraodcastingList1
    # and remove next four lines, replace _dim with dim
    if dim is not None:
        if isinstance(dim, int):
            _dim = [dim]
        else:
            _dim = dim
    else:
        _dim = None  # type: ignore[assignment]

    if isinstance(p, str):
        if p == "fro":
            if dtype is not None:
                raise ValueError("dtype argument is not supported in frobenius norm")

            if _dim is None:
                _dim = list(range(ndim))
            if out is None:
                return _VF.frobenius_norm(input, _dim, keepdim=keepdim)
            else:
                return _VF.frobenius_norm(input, _dim, keepdim=keepdim, out=out)
        elif p == "nuc":
            if dtype is not None:
                raise ValueError("dtype argument is not supported in nuclear norm")
            if _dim is None:
                if out is None:
                    return _VF.nuclear_norm(input, keepdim=keepdim)
                else:
                    return _VF.nuclear_norm(input, keepdim=keepdim, out=out)
            else:
                if out is None:
                    return _VF.nuclear_norm(input, _dim, keepdim=keepdim)
                else:
                    return _VF.nuclear_norm(input, _dim, keepdim=keepdim, out=out)
        raise RuntimeError(f"only valid string values are 'fro' and 'nuc', found {p}")
    else:
        if _dim is None:
            _dim = list(range(ndim))

        if out is None:
            if dtype is None:
                return _VF.norm(input, p, _dim, keepdim=keepdim)  # type: ignore[attr-defined]
            else:
                return _VF.norm(input, p, _dim, keepdim=keepdim, dtype=dtype)  # type: ignore[attr-defined]
        else:
            if dtype is None:
                return _VF.norm(input, p, _dim, keepdim=keepdim, out=out)  # type: ignore[attr-defined]
            else:
                return _VF.norm(input, p, _dim, keepdim=keepdim, dtype=dtype, out=out)  # type: ignore[attr-defined]

def chain_matmul(*matrices, out=None):
    r"""Returns the matrix product of the :math:`N` 2-D tensors. This product is efficiently computed
    using the matrix chain order algorithm which selects the order in which incurs the lowest cost in terms
    of arithmetic operations (`[CLRS]`_). Note that since this is a function to compute the product, :math:`N`
    needs to be greater than or equal to 2; if equal to 2 then a trivial matrix-matrix product is returned.
    If :math:`N` is 1, then this is a no-op - the original matrix is returned as is.

    .. warning::

        :func:`torch.chain_matmul` is deprecated and will be removed in a future PyTorch release.
        Use :func:`torch.linalg.multi_dot` instead, which accepts a list of two or more tensors
        rather than multiple arguments.

    Args:
        matrices (Tensors...): a sequence of 2 or more 2-D tensors whose product is to be determined.
        out (Tensor, optional): the output tensor. Ignored if :attr:`out` = ``None``.

    Returns:
        Tensor: if the :math:`i^{th}` tensor was of dimensions :math:`p_{i} \times p_{i + 1}`, then the product
        would be of dimensions :math:`p_{1} \times p_{N + 1}`.

    Example::

        >>> a = torch.randn(3, 4)
        >>> b = torch.randn(4, 5)
        >>> c = torch.randn(5, 6)
        >>> d = torch.randn(6, 7)
        >>> torch.chain_matmul(a, b, c, d)
        tensor([[ -2.3375,  -3.9790,  -4.1119,  -6.6577,   9.5609, -11.5095,  -3.2614],
                [ 21.4038,   3.3378,  -8.4982,  -5.2457, -10.2561,  -2.4684,   2.7163],
                [ -0.9647,  -5.8917,  -2.3213,  -5.2284,  12.8615, -12.2816,  -2.5095]])

    .. _`[CLRS]`: https://mitpress.mit.edu/books/introduction-algorithms-third-edition
    """
    # This wrapper exists to support variadic args.
    if has_torch_function(matrices):
        return handle_torch_function(chain_matmul, matrices, *matrices)

    if out is None:
        return _VF.chain_matmul(matrices)  # type: ignore[attr-defined]
    else:
        return _VF.chain_matmul(matrices, out=out)  # type: ignore[attr-defined]


def _lu_impl(A, pivot=True, get_infos=False, out=None):
    # type: (Tensor, bool, bool, Any) -> Tuple[Tensor, Tensor, Tensor]
    r"""Computes the LU factorization of a matrix or batches of matrices
    :attr:`A`. Returns a tuple containing the LU factorization and
    pivots of :attr:`A`.  Pivoting is done if :attr:`pivot` is set to
    ``True``.

    .. warning::

        :func:`torch.lu` is deprecated in favor of :func:`torch.linalg.lu_factor`
        and :func:`torch.linalg.lu_factor_ex`. :func:`torch.lu` will be removed in a
        future PyTorch release.
        ``LU, pivots, info = torch.lu(A, compute_pivots)`` should be replaced with

        .. code:: python

            LU, pivots = torch.linalg.lu_factor(A, compute_pivots)

        ``LU, pivots, info = torch.lu(A, compute_pivots, get_infos=True)`` should be replaced with

        .. code:: python
<<<<<<< HEAD

            LU, pivots, info = torch.linalg.lu_factor_ex(A, compute_pivots, false)
=======
            LU, pivots, info = torch.linalg.lu_factor_ex(A, compute_pivots)
>>>>>>> d8940910

    .. note::
        * The returned permutation matrix for every matrix in the batch is
          represented by a 1-indexed vector of size ``min(A.shape[-2], A.shape[-1])``.
          ``pivots[i] == j`` represents that in the ``i``-th step of the algorithm,
          the ``i``-th row was permuted with the ``j-1``-th row.
        * LU factorization with :attr:`pivot` = ``False`` is not available
          for CPU, and attempting to do so will throw an error. However,
          LU factorization with :attr:`pivot` = ``False`` is available for
          CUDA.
        * This function does not check if the factorization was successful
          or not if :attr:`get_infos` is ``True`` since the status of the
          factorization is present in the third element of the return tuple.
        * In the case of batches of square matrices with size less or equal
          to 32 on a CUDA device, the LU factorization is repeated for
          singular matrices due to the bug in the MAGMA library
          (see magma issue 13).
        * ``L``, ``U``, and ``P`` can be derived using :func:`torch.lu_unpack`.

    .. warning::
        The gradients of this function will only be finite when :attr:`A` is full rank.
        This is because the LU decomposition is just differentiable at full rank matrices.
        Furthermore, if :attr:`A` is close to not being full rank,
        the gradient will be numerically unstable as it depends on the computation of :math:`L^{-1}` and :math:`U^{-1}`.

    Args:
        A (Tensor): the tensor to factor of size :math:`(*, m, n)`
        pivot (bool, optional): controls whether pivoting is done. Default: ``True``
        get_infos (bool, optional): if set to ``True``, returns an info IntTensor.
                                    Default: ``False``
        out (tuple, optional): optional output tuple. If :attr:`get_infos` is ``True``,
                               then the elements in the tuple are Tensor, IntTensor,
                               and IntTensor. If :attr:`get_infos` is ``False``, then the
                               elements in the tuple are Tensor, IntTensor. Default: ``None``

    Returns:
        (Tensor, IntTensor, IntTensor (optional)): A tuple of tensors containing

            - **factorization** (*Tensor*): the factorization of size :math:`(*, m, n)`

            - **pivots** (*IntTensor*): the pivots of size :math:`(*, \text{min}(m, n))`.
              ``pivots`` stores all the intermediate transpositions of rows.
              The final permutation ``perm`` could be reconstructed by
              applying ``swap(perm[i], perm[pivots[i] - 1])`` for ``i = 0, ..., pivots.size(-1) - 1``,
              where ``perm`` is initially the identity permutation of :math:`m` elements
              (essentially this is what :func:`torch.lu_unpack` is doing).

            - **infos** (*IntTensor*, *optional*): if :attr:`get_infos` is ``True``, this is a tensor of
              size :math:`(*)` where non-zero values indicate whether factorization for the matrix or
              each minibatch has succeeded or failed

    Example::

        >>> A = torch.randn(2, 3, 3)
        >>> A_LU, pivots = torch.lu(A)
        >>> A_LU
        tensor([[[ 1.3506,  2.5558, -0.0816],
                 [ 0.1684,  1.1551,  0.1940],
                 [ 0.1193,  0.6189, -0.5497]],

                [[ 0.4526,  1.2526, -0.3285],
                 [-0.7988,  0.7175, -0.9701],
                 [ 0.2634, -0.9255, -0.3459]]])
        >>> pivots
        tensor([[ 3,  3,  3],
                [ 3,  3,  3]], dtype=torch.int32)
        >>> A_LU, pivots, info = torch.lu(A, get_infos=True)
        >>> if info.nonzero().size(0) == 0:
        ...   print('LU factorization succeeded for all samples!')
        LU factorization succeeded for all samples!
    """
    # If get_infos is True, then we don't need to check for errors and vice versa
    return torch._lu_with_info(A, pivot=pivot, check_errors=(not get_infos))

if TYPE_CHECKING:
    _ListOrSeq = Sequence[Tensor]
else:
    _ListOrSeq = List[Tensor]

def _check_list_size(out_len: int, get_infos: bool, out: _ListOrSeq) -> None:
    get_infos_int = 1 if get_infos else 0
    if out_len - get_infos_int != 2:
        raise TypeError(f"expected tuple of {2 + int(get_infos)} elements but got {out_len}")
    if not isinstance(out, (tuple, list)):
        raise TypeError(f"argument 'out' must be tuple of Tensors, not {type(out).__name__}")

def _lu_with_infos(A, pivot=True, get_infos=False, out=None):
    # type: (Tensor, bool, bool, Optional[Tuple[Tensor, Tensor, Tensor]]) -> Tuple[Tensor, Tensor, Tensor]
    if has_torch_function_unary(A):
        return handle_torch_function(
            lu, (A,), A, pivot=pivot, get_infos=get_infos, out=out)
    result = _lu_impl(A, pivot, get_infos, out)
    if out is not None:
        _check_list_size(len(out), get_infos, out)
        for i in range(len(out)):
            out[i].resize_as_(result[i]).copy_(result[i])
        return out
    else:
        return result  # A_LU, pivots, infos

def _lu_no_infos(A, pivot=True, get_infos=False, out=None):
    # type: (Tensor, bool, bool, Optional[Tuple[Tensor, Tensor]]) -> Tuple[Tensor, Tensor]
    # need to check for torch_function here so that we exit if
    if has_torch_function_unary(A):
        return handle_torch_function(
            lu, (A,), A, pivot=pivot, get_infos=get_infos, out=out)
    result = _lu_impl(A, pivot, get_infos, out)
    if out is not None:
        _check_list_size(len(out), get_infos, out)
        for i in range(len(out)):
            out[i].resize_as_(result[i]).copy_(result[i])
        return out
    else:
        return result[0], result[1]  # A_LU, pivots

# The return type of lu depends on `get_infos`, so in order to resolve the output type
# of lu in TorchScript we need to statically know the value of `get_infos`
lu = boolean_dispatch(
    arg_name='get_infos',
    arg_index=2,
    default=False,
    if_true=_lu_with_infos,
    if_false=_lu_no_infos,
    module_name=__name__,
    func_name='lu')
lu.__doc__ = _lu_impl.__doc__

def align_tensors(*tensors):
    raise RuntimeError('`align_tensors` not yet implemented.')<|MERGE_RESOLUTION|>--- conflicted
+++ resolved
@@ -1687,12 +1687,8 @@
         ``LU, pivots, info = torch.lu(A, compute_pivots, get_infos=True)`` should be replaced with
 
         .. code:: python
-<<<<<<< HEAD
-
-            LU, pivots, info = torch.linalg.lu_factor_ex(A, compute_pivots, false)
-=======
+
             LU, pivots, info = torch.linalg.lu_factor_ex(A, compute_pivots)
->>>>>>> d8940910
 
     .. note::
         * The returned permutation matrix for every matrix in the batch is
