--- conflicted
+++ resolved
@@ -32,13 +32,9 @@
 if not errorlevel 0 exit /b
 
 :: Install ninja and other deps
-<<<<<<< HEAD
-if "%REBUILD%"=="" ( pip install -q "ninja==1.9.0" dataclasses typing_extensions )
+if "%REBUILD%"=="" ( pip install -q "ninja==1.10.0.post1" dataclasses typing_extensions "expecttest==0.1.3" )
 if errorlevel 1 exit /b
 if not errorlevel 0 exit /b
-=======
-if "%REBUILD%"=="" ( pip install -q "ninja==1.10.0.post1" dataclasses typing_extensions "expecttest==0.1.3" )
->>>>>>> 609384c0
 
 :: Override VS env here
 pushd .
