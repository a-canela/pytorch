--- conflicted
+++ resolved
@@ -62,11 +62,7 @@
   auto expected_dtype = tensors1[0].dtype();
   auto expected_device = tensors1[0].device();
 
-<<<<<<< HEAD
-  for (int i = 0; i < tensors1.size(); i++) {
-=======
   for (int64_t i = 0; i < tensors1.size(); i++) {
->>>>>>> d6998509
     TORCH_CHECK(tensors1[i].sizes() == tensors2[i].sizes(), "Corresponding tensors from tensor lists have different size.");
 
     if (tensors1[i].dtype() != expected_dtype || 
