import copy
import itertools
import math
import os
import random
import sys
import tempfile
import time
from collections import namedtuple, OrderedDict
from contextlib import contextmanager, suppress
from datetime import timedelta
from functools import reduce
from typing import Union, NamedTuple, Callable, Any
<<<<<<< HEAD
import unittest

=======
import numpy as np
>>>>>>> 55646637
import torch
import torch.cuda
import torch.distributed as dist
import torch.distributed.algorithms.model_averaging.averagers as averagers
import torch.distributed.algorithms.model_averaging.hierarchical_model_averager as hierarchicalSGD
import torch.distributed.algorithms.model_averaging.utils as model_averaging_utils
import torch.nn as nn
import torch.nn.functional as F
import torch.nn.utils._stateless as _stateless
from torch._utils_internal import TEST_MASTER_ADDR as MASTER_ADDR
from torch._utils_internal import TEST_MASTER_PORT as MASTER_PORT
from torch.cuda.amp import GradScaler, autocast

from torch.distributed.algorithms.ddp_comm_hooks import (
    post_localSGD_hook as post_localSGD,
    powerSGD_hook as powerSGD,
    default_hooks as default,
    quantization as quantization_hooks,
)

from torch.distributed.distributed_c10d import (
    get_world_size,
    _get_default_group,
    AllreduceOptions,
    GroupMember,
)
from torch.nn.parallel import DistributedDataParallel
from torch.nn.parallel.distributed import _dump_DDP_relevant_env_vars
from torch.testing._internal.common_distributed import (
    MultiProcessTestCase,
    TEST_SKIPS,
    init_multigpu_helper,
    initialize_temp_directories,
    cleanup_temp_dir,
    simple_sparse_reduce_tests,
    skip_if_rocm,
    skip_if_small_worldsize,
    skip_if_lt_x_gpu,
    nccl_skip_if_lt_x_gpu,
    skip_if_no_gpu,
    require_n_gpus_for_nccl_backend,
    requires_nccl_version,
    captured_output,
    with_nccl_blocking_wait,
    with_dist_debug_levels,
    verify_ddp_error_logged,
    DistTestCases
)
from torch.testing._internal.common_utils import (
    instantiate_parametrized_tests,
    IS_MACOS,
    IS_WINDOWS,
    FILE_SCHEMA,
    IS_FBCODE,
    NO_MULTIPROCESSING_SPAWN,
    parametrize,
    sandcastle_skip,
    sandcastle_skip_if,
)

import torch.distributed.optim.post_localSGD_optimizer as post_localSGD_optimizer

from torch.utils.data.distributed import DistributedSampler

try:
    import torchvision

    HAS_TORCHVISION = True
except ImportError:
    HAS_TORCHVISION = False

if sys.platform == "win32":
    import msvcrt
else:
    import fcntl


class NetWithBuffers(nn.Module):
    def __init__(self):
        super().__init__()
        self.a = nn.Linear(10, 10, bias=False)
        self.b = nn.Linear(10, 1, bias=False)
        self.register_buffer('buffer', torch.randn(1, 2))

    def forward(self, x):
        self.buffer.add_(1)
        return self.b(self.a(x))

class Foo:
    def __init__(self, x):
        # Can be tensor or int
        self.x = x

    def __eq__(self, other):
        def eq(value, other):
            if isinstance(value, torch.Tensor):
                return torch.equal(value, other)
            return value == other

        for attr, value in self.__dict__.items():
            other_value = other.__dict__[attr]
            if not eq(value, other_value):
                return False
        return True


f = Foo(10)
f.bar = 1

foo_cpu_tensor = Foo(torch.randn(3, 3))


COLLECTIVES_OBJECT_TEST_LIST = [
    {"key1": 3, "key2": 4, "key3": {"nested": True}},
    f,
    foo_cpu_tensor,
    "foo",
    [1, 2, True, "string", [4, 5, "nested"]],
]

# Allowlist of distributed backends where profiling collectives is supported.
PROFILING_SUPPORTED_BACKENDS = [
    dist.Backend.NCCL,
    dist.Backend.GLOO,
    dist.Backend.MPI,
]

# Allowlist of distributed backends where profiling is supported with use_cuda=True
CUDA_PROFILING_SUPPORTED_BACKENDS = [
    dist.Backend.GLOO,
    dist.Backend.MPI,
    dist.Backend.NCCL,
]

# Allowlist of distributed backends where profiling is supported for p2p ops
SEND_RECV_PROFILING_SUPPORTED_BACKENDS = [
    dist.Backend.MPI,
    dist.Backend.GLOO,
    dist.Backend.NCCL,
]

# Dummy NamedTuple data structures to test DDP support for NamedTuple types.
EXPECTED_FIELDS = ("a", "b")
TestNamedTupleInput_0 = namedtuple("NamedTuple", EXPECTED_FIELDS)


class TestNamedTupleInput_1(NamedTuple):
    a: torch.tensor
    b: torch.tensor


skipIfNoTorchVision = sandcastle_skip_if(not HAS_TORCHVISION, "no torchvision")

BACKEND = os.environ["BACKEND"]
INIT_METHOD = os.getenv("INIT_METHOD", "env://")

DEFAULT_TIMEOUT = 300
CUSTOMIZED_TIMEOUT = {"test_DistributedDataParallel": 500}


def get_profiling_event(postfix, profiler):
    event_list = (
        profiler.events()
        if isinstance(profiler, torch.profiler.profile)
        else profiler.function_events
    )
    return [event for event in event_list if event.name.endswith(postfix)]


# Base error message substring on unfinished reductions.
ddp_prev_reduction_unfinished_str = (
    "Expected to have finished reduction in the prior iteration"
)
# Error message substring when find_unused_parameters=True has not been passed
ddp_recommend_find_unused_params_str = (
    "passing the keyword argument `find_unused_parameters=True`"
)
# Error message substring when find_unused_parameters=True is enabled
ddp_find_unused_params_enabled_str = "Since `find_unused_parameters=True` is enabled"
# Error message substring for possibility of not all model outputs being used
# in loss computation
ddp_outputs_not_used_in_loss_str = (
    "`forward` function outputs participate in calculating loss"
)
# Error message substring suggesting to use TORCH_DISTRIBUTED_DEBUG
ddp_suggest_debug_mode_str = (
    "set the environment variable TORCH_DISTRIBUTED_DEBUG to either INFO or DETAIL"
)


class DDPUnevenTestInput(NamedTuple):
    name: str
    model: nn.Module
    inp: Union[torch.tensor, tuple]
    sync_interval: int
    throw_on_early_termination: bool = False
    hook: Callable = None
    state: Any = None


class _FC2(nn.Module):
    def __init__(self):
        super(_FC2, self).__init__()
        self.fc = nn.Linear(10, 50, bias=True)
        self.fc.bias.requires_grad = False

    def forward(self, x):
        x = self.fc(x)
        return x


class Net(nn.Module):
    def __init__(self):
        super(Net, self).__init__()
        self.fc1 = nn.Linear(2, 10, bias=False)
        self.fc2 = _FC2()
        self.fc3 = nn.Linear(50, 4, bias=False)
        self.relu = nn.ReLU()
        self.no_grad_param = nn.Parameter(
            torch.tensor([2, 2]).long(), requires_grad=False
        )

    def forward(self, x):
        x = self.relu(self.fc1(x))
        x = self.relu(self.fc2(x))
        x = self.fc3(x)
        return F.softmax(x, dim=1)


class LargeNet(nn.Module):
    def __init__(self):
        super(LargeNet, self).__init__()
        self.fc1 = nn.Linear(1000, 2000, bias=False)
        self.fc2 = nn.Linear(2000, 500, bias=False)

    def forward(self, x):
        x = self.fc1(x)
        x = self.fc2(x)
        return x


class Task(nn.Module):
    def __init__(self):
        super().__init__()
        self.p = nn.Parameter(torch.ones(2, 2))

    def forward(self, x):
        return self.p + x


class BatchNormNet(nn.Module):
    def __init__(self, affine=True):
        super(BatchNormNet, self).__init__()
        self.fc1 = nn.Linear(2, 40, bias=False)
        self.bn = nn.BatchNorm1d(4, affine=affine)
        self.fc2 = nn.Linear(40, 4, bias=False)

    def forward(self, x):
        x = torch.reshape(self.fc1(x), (-1, 4, 10))
        x = self.bn(x)
        x = torch.reshape(x, (-1, 40))
        x = self.fc2(x)
        return F.softmax(x, dim=1)


class UnusedParamTwoLinLayerNet(nn.Module):
    def __init__(self):
        super().__init__()
        self.a = nn.Linear(10, 10, bias=False)
        self.b = nn.Linear(10, 10, bias=False)
        self.c = nn.Linear(5, 5, bias=False)

    def forward(self, x):
        a = self.a(x)
        b = self.b(x)
        return (a, b)


class DictOutputModule(nn.Module):
    def __init__(self):
        super().__init__()
        self.module = UnusedParamTwoLinLayerNet()

    def forward(self, x):
        predictions = self.module(x)
        loss = (predictions[0] + predictions[1]).sum()
        return {
            "predictions": predictions,
            "loss": loss,
        }


class TwoLinLayerNet(nn.Module):
    def __init__(self):
        super().__init__()
        self.a = nn.Linear(10, 10, bias=False)
        self.b = nn.Linear(10, 1, bias=False)

    def forward(self, x):
        a = self.a(x)
        b = self.b(x)
        return (a, b)


class EmbeddingNetDifferentParams(nn.Module):
    """
    A module containing an embedding with different dimension or different # of
    parameters depending on the rank.
    """
    def __init__(self, rank, diff_num_params=False):
        super().__init__()
        embedding_dim = 500 if diff_num_params or rank == 0 else 50
        self.embedding = nn.Embedding(num_embeddings=10, embedding_dim=embedding_dim)
        self.lin = nn.Linear(embedding_dim, 1)
        if diff_num_params:
            self.lin2 = nn.Linear(1, 1, bias=False)

    def forward(self, x):
        x = self.embedding(x)
        return self.lin(x)


class ControlFlowToyModel(nn.Module):
    def __init__(self):
        super(ControlFlowToyModel, self).__init__()
        self.lin1 = nn.Linear(10, 10, bias=False)
        self.lin2 = nn.Linear(10, 10, bias=False)

    def forward(self, x):
        # Second layer is used dependent on input x.
        use_second_layer = torch.equal(x, torch.ones(20, 10, device=x.device))
        if use_second_layer:
            return self.lin2(F.relu(self.lin1(x)))
        else:
            return F.relu(self.lin1(x))


DDP_NET = Net()
BN_NET = BatchNormNet()
BN_NET_NO_AFFINE = BatchNormNet(affine=False)
ONLY_SBN_NET = nn.SyncBatchNorm(2, momentum=0.99)


def get_timeout(test_id):
    test_name = test_id.split(".")[-1]
    if test_name in CUSTOMIZED_TIMEOUT:
        return CUSTOMIZED_TIMEOUT[test_name]
    else:
        return DEFAULT_TIMEOUT


default_pg_timeout = 60

CUSTOM_PG_TIMEOUT = {
    # This test runs slowly and needs additional time to complete, otherwise can
    # be taken down by NCCL_ASYNC_ERROR_HANDLING
    "test_ddp_uneven_inputs": 300,
    # This test has a short timeout since it tests being taken down by
    # NCCL_ASYNC_ERROR_HANDLING which we want to happen quickly.
    "test_ddp_model_diff_across_ranks": 5,
}


def require_backend(backends):
    if BACKEND not in backends:
        return sandcastle_skip("Test requires backend to be one of %s" % backends)
    return lambda func: func


def require_ucc_for_nccl():
    def do_skip():
        def is_ucc_available():
            return dist.distributed_c10d._get_default_group().is_ucc_available

        if BACKEND == dist.Backend.NCCL and not is_ucc_available():
            raise unittest.SkipTest("Test requires UCC to be available for the NCCL backend")

    def wrapper(func):
        def wrapped_func(*args, **kwargs):
            do_skip()
            func(*args, **kwargs)
        return wrapped_func

    return wrapper


def require_backends_available(backends):
    def check(backend):
        if backend == dist.Backend.GLOO:
            return dist.is_gloo_available()
        if backend == dist.Backend.NCCL:
            return dist.is_nccl_available()
        if backend == dist.Backend.MPI:
            return dist.is_mpi_available()
        if backend in DistTestCases.backend_feature["plugin"]:
            return True
        return False

    if not all(check(dist.Backend(backend)) for backend in backends):
        return sandcastle_skip("Test requires backends to be available %s" % backends)
    return lambda func: func


def require_world_size(world_size):
    if int(os.environ["WORLD_SIZE"]) < world_size:
        return sandcastle_skip("Test requires world size of %d" % world_size)
    return lambda func: func


@contextmanager
def _lock():
    TEMP_DIR = os.environ["TEMP_DIR"]
    lockfile = os.path.join(TEMP_DIR, "lockfile")
    with open(lockfile, "w") as lf:
        try:
            if sys.platform == "win32":
                msvcrt.locking(lf.fileno(), msvcrt.LK_RLCK, 1)
                yield
            else:
                fcntl.flock(lf.fileno(), fcntl.LOCK_EX)
                yield
        finally:
            if sys.platform == "win32":
                msvcrt.locking(lf.fileno(), msvcrt.LK_UNLCK, 1)
            else:
                fcntl.flock(lf.fileno(), fcntl.LOCK_UN)
            lf.close()


def _build_tensor(size, value=None, dtype=torch.float, device_id=None):
    if value is None:
        value = size
    if device_id is None:
        return torch.empty(size, size, size, dtype=dtype).fill_(value)
    else:
        return torch.empty(size, size, size, dtype=dtype).fill_(value).cuda(device_id)


def _build_multidim_tensor(dim, dim_size, value=None, dtype=torch.float):
    if value is None:
        value = dim
    return torch.empty(size=[dim_size for _ in range(dim)], dtype=dtype).fill_(value)


def _create_autograd_profiler():
    return torch.autograd.profiler.profile(record_shapes=True)


def _create_torch_profiler():
    return torch.profiler.profile(
        activities=[
            torch.profiler.ProfilerActivity.CPU,
        ],
        record_shapes=True,
    )




class Barrier(object):
    barrier_id = 0

    @classmethod
    def init(cls):
        cls.barrier_id = 0
        barrier_dir = os.path.join(os.environ["TEMP_DIR"], "barrier")
        for f_name in os.listdir(barrier_dir):
            os.unlink(os.path.join(barrier_dir, f_name))

    @classmethod
    def sync(cls, wait_for=None, timeout=10):
        if wait_for is None:
            wait_for = dist.get_world_size()
        cls.barrier_id += 1
        barrier_dir = os.path.join(os.environ["TEMP_DIR"], "barrier")
        pid = str(os.getpid())
        barrier_file = os.path.join(barrier_dir, pid)
        with _lock():
            with open(barrier_file, "w") as f:
                f.write(str(cls.barrier_id))

        start_time = time.time()
        while True:
            arrived = 0
            with _lock():
                for f_name in os.listdir(barrier_dir):
                    with open(os.path.join(barrier_dir, f_name), "r") as f:
                        data = f.read()
                        if int(data) >= cls.barrier_id:
                            arrived += 1
            if arrived == wait_for:
                break

            if time.time() - start_time > timeout:
                raise RuntimeError("barrier timeout")
            time.sleep(0.1)


class TestDistBackend(MultiProcessTestCase):
    @classmethod
    def setUpClass(cls):
        os.environ["MASTER_ADDR"] = str(MASTER_ADDR)
        os.environ["MASTER_PORT"] = str(MASTER_PORT)
        # NCCL_BLOCKING_WAIT overrides NCCL_ASYNC_ERROR_HANDLING hence tests
        # such as test_batch_isend_irecv_nccl will test NCCL_BLOCKING_WAIT as
        # expected.
        os.environ["NCCL_ASYNC_ERROR_HANDLING"] = "1"
        super().setUpClass()

    def setUp(self):
        super().setUp()
        # initialize temp directories
        initialize_temp_directories()
        # initialize Barrier
        Barrier.init()
        # Skip return code checking for following tests as they are expected to
        # crash a process due to NCCL_ASYNC_ERROR_HANDLING.
        self.skip_return_code_checks = []

    def tearDown(self):
        cleanup_temp_dir()
        super().tearDown()

    @property
    def init_method(self):
        return "{}{file_name}".format(FILE_SCHEMA, file_name=self.file_name)

    @classmethod
    def _run(cls, rank, test_name, file_name, pipe):
        self = cls(test_name)
        self.rank = rank
        self.file_name = file_name

        if torch.cuda.is_available() and torch.cuda.device_count() < int(
            self.world_size
        ):
            sys.exit(TEST_SKIPS[f"multi-gpu-{self.world_size}"].exit_code)
        try:
            pg_timeout_seconds = CUSTOM_PG_TIMEOUT.get(test_name, default_pg_timeout)
            timeout = timedelta(seconds=pg_timeout_seconds)
            dist.init_process_group(
                init_method=self.init_method,
                backend=BACKEND,
                world_size=int(self.world_size),
                rank=self.rank,
                timeout=timeout,
            )
        except RuntimeError as e:
            if "recompile" in e.args[0]:
                sys.exit(TEST_SKIPS["backend_unavailable"].exit_code)

            raise

        # Execute barrier prior to running test to ensure that every process
        # has finished initialization and that the following test
        # immediately exiting due to a skip doesn't cause flakiness.
        self._barrier()

        self.run_test(test_name, pipe)
        self._barrier()
        dist.destroy_process_group()
        sys.exit(0)

    # Needed since MultiProcessTestCase assumes a world_size of 4, but we
    # run these tests under other various world_sizes.
    @property
    def world_size(self):
        return os.environ["WORLD_SIZE"]


class DistributedTest:
    class _DistTestBase:
        def _barrier(self, *args, **kwargs):
            Barrier.sync(*args, **kwargs)

        def _init_group_test(self, **kwargs):
            group = [1, 2]
            group_id = dist.new_group(group, **kwargs)
            rank = dist.get_rank()
            if rank not in group:
                return ([], None, rank)

            return (group, group_id, rank)

        def _init_full_group_test(self, **kwargs):
            group = list(range(0, dist.get_world_size()))
            group_id = dist.new_group(**kwargs)
            rank = dist.get_rank()
            return (group, group_id, rank)

        def _init_global_test(self):
            group = list(range(0, dist.get_world_size()))
            group_id = dist.group.WORLD
            rank = dist.get_rank()
            return (group, group_id, rank)

        def _verify_buffers_equal(self, m1, m2):
            # verify buffers across models
            m1_buf_dict = {k: v for k, v in m1.module.named_buffers()}
            for name, buf in m2.module.named_buffers():
                self.assertEqual(buf, m1_buf_dict[name])

            # Verify buffers across ranks.
            m1_buffers = list(m1.buffers())
            m2_buffers = list(m2.buffers())
            for (buf1, buf2) in zip(m1_buffers, m2_buffers):
                gathered_bufs = [
                    torch.empty_like(buf1) for _ in range(dist.get_world_size())
                ]
                dist.all_gather(gathered_bufs, buf1)
                gathered_bufs_m2 = [
                    torch.empty_like(buf2) for _ in range(dist.get_world_size())
                ]
                for b in gathered_bufs:
                    self.assertEqual(b, buf1)
                dist.all_gather(gathered_bufs_m2, buf2)
                for b in gathered_bufs_m2:
                    self.assertEqual(b, buf2)


        def test_dump_DDP_relevant_env_vars(self):
            with captured_output() as (out, _):
                _dump_DDP_relevant_env_vars()
                lines = out.getvalue().splitlines()

            def format_line(var):
                return "env:%s=%s" % (
                    var,
                    os.environ[var] if var in os.environ else "N/A",
                )

            # Check relevant env vars
            vars = [
                "MASTER_ADDR",
                "MASTER_PORT",
                "WORLD_SIZE",
                "NCCL_TOPO_DUMP_FILE",  # N/A
                "NCCL_ASYNC_ERROR_HANDLING",
            ]
            for var in vars:
                line = format_line(var)
                self.assertIn(line, lines)
            # Check irrelevant env vars
            vars = [
                "xxx",
                "yyy",
                "zzz",
            ]
            for var in vars:
                line = format_line(var)
                self.assertNotIn(line, lines)

        # GET RANK
        def test_get_rank(self):
            test_dir = os.path.join(os.environ["TEMP_DIR"], "test_dir")
            pid = str(os.getpid())
            num_processes = dist.get_world_size()
            with open(os.path.join(test_dir, pid), "w") as f:
                f.write(str(dist.get_rank()))

            self._barrier()

            all_ranks = set()
            for f_name in os.listdir(test_dir):
                with open(os.path.join(test_dir, f_name), "r") as f:
                    all_ranks.add(int(f.read()))
            self.assertEqual(len(all_ranks), num_processes)

            self._barrier()

            if dist.get_rank() == 0:
                for f_name in os.listdir(test_dir):
                    os.unlink(os.path.join(test_dir, f_name))

            self._barrier()

        def test_get_backend(self):
            if dist.get_world_size() > 2:
                group = [1, 2]
            else:
                group = [0, 1]
            group_id = dist.new_group(group)
            backend_str = BACKEND.lower()
            self.assertEqual(dist.get_backend(), backend_str)
            if dist.get_rank() in group:
                self.assertEqual(dist.get_backend(group_id), backend_str)
            else:
                with self.assertRaisesRegex(
                    RuntimeError, "Invalid process group specified"
                ):
                    dist.get_backend(group_id)

        def test_Backend_enum_class(self):
            # test parsing
            backend = BACKEND.lower()
            self.assertEqual(dist.Backend(BACKEND.upper()), backend)
            self.assertEqual(dist.Backend(BACKEND), backend)
            with self.assertRaisesRegex(ValueError, "Invalid backend: 'undefined'"):
                dist.Backend("undefined")
            with self.assertRaisesRegex(ValueError, "Invalid backend: 'xYz'"):
                dist.Backend("xYz")
            with self.assertRaises(ValueError):
                dist.Backend(None)
            with self.assertRaises(ValueError):
                dist.Backend(3)
            with self.assertRaises(ValueError):
                dist.Backend(["gloo"])

        # Test destroy
        def test_destroy_group(self):
            if dist.get_world_size() > 2:
                group = [1, 2]
            else:
                group = [0, 1]
            group_id = dist.new_group(group)
            self._barrier()
            dist.destroy_process_group(group_id)

        # Test get rank and size of group
        def test_get_rank_size_group(self):
            if dist.get_world_size() > 2:
                group = [1, 2]
            else:
                group = [0, 1]
            group_id = dist.new_group(group)
            if dist.get_rank() in group:
                self.assertEqual(dist.get_world_size(group_id), 2)
                self.assertTrue(dist.get_rank(group_id) in list(range(2)))
            else:
                self.assertEqual(dist.get_world_size(group_id), -1)
                self.assertEqual(dist.get_rank(group_id), -1)

        # Test destroy full groups
        def test_destroy_full_group(self):
            _, group_id, _ = self._init_full_group_test()
            self._barrier()
            dist.destroy_process_group(group_id)

        # Test get rank and size of full group
        def test_get_rank_size_full_group(self):
            _, group_id, _ = self._init_full_group_test()
            self.assertEqual(dist.get_world_size(group_id), dist.get_world_size())
            self.assertEqual(dist.get_rank(group_id), dist.get_rank())

        def _test_barrier_timeout(self, group_id, timeout):
            local_rank = dist.get_rank(group_id)

            # Only execute barrier on rank == 0, causing it to timeout
            if local_rank == 0:
                expected_time = time.time() + timeout.total_seconds()
                # In debug mode, we execute a monitored_barrier before the
                # collective, so assert on that.
                if dist.get_debug_level() == dist.DebugLevel.DETAIL:
                    exception_ctx = self.assertRaisesRegex(
                        Exception, "failed to pass monitoredBarrier"
                    )
                else:
                    exception_ctx = self.assertRaisesRegex(
                        Exception, " (Timed out|closed|timeout) "
                    )
                with exception_ctx:
                    dist.barrier(group_id)
                self.assertGreaterAlmostEqual(time.time(), expected_time, delta=0.1)
            else:
                pass

        @sandcastle_skip_if(BACKEND != "gloo", "Only gloo backend supports timeouts")
        @sandcastle_skip_if(
            not INIT_METHOD.startswith("file://"),
            "Requires file:// initialization method. "
            + "Both tcp:// and env:// rely on the TCP store for which "
            "reinitialization has proven racy.",
        )
        def test_barrier_timeout_global(self):
            dist.destroy_process_group()

            # Explicitly pass world size to the barrier because we've
            # just destroyed any state in torch.distributed.
            self._barrier(wait_for=int(os.environ["WORLD_SIZE"]))

            # Reinitialize global process group
            timeout = timedelta(seconds=1)
            dist.init_process_group(
                init_method=INIT_METHOD,
                backend=BACKEND,
                world_size=int(os.environ["WORLD_SIZE"]),
                rank=self.rank,
                timeout=timeout,
            )
            self._test_barrier_timeout(dist.group.WORLD, timeout)

        @skip_if_small_worldsize
        @sandcastle_skip_if(BACKEND != "gloo", "Only gloo backend supports timeouts")
        def test_barrier_timeout_group(self):
            timeout = timedelta(seconds=5)
            _, group_id, _ = self._init_group_test(timeout=timeout)
            if group_id is not None:
                self._test_barrier_timeout(group_id, timeout)

        @sandcastle_skip_if(BACKEND != "gloo", "Only gloo backend supports timeouts")
        def test_barrier_timeout_full_group(self):
            timeout = timedelta(seconds=1)
            _, group_id, _ = self._init_full_group_test(timeout=timeout)
            if group_id is not None:
                self._test_barrier_timeout(group_id, timeout)

        # This test helper can only be used when using the Gloo or NCCL backend
        # **and** both the Gloo and NCCL backends are available.
        # See the @skip annotations below.
        def _test_group_override_backend(self, initializer):
            if BACKEND == "gloo":
                new_backend = "nccl"
            elif BACKEND == "nccl":
                new_backend = "gloo"
            elif BACKEND in DistTestCases.backend_feature["plugin"]:
                new_backend = "gloo"

            group, group_id, rank = initializer(backend=new_backend)
            if group_id is None:
                return

            if new_backend == "gloo":
                self.assertTrue(isinstance(group_id, dist.ProcessGroupGloo))
            if new_backend == "nccl":
                self.assertTrue(isinstance(group_id, dist.ProcessGroupNCCL))

            self.assertEqual(rank, group[dist.get_rank(group_id)])
            self.assertEqual(len(group), dist.get_world_size(group_id))

            # Pin device (so we avoid NCCL race conditions/deadlocks).
            group_rank = dist.get_rank(group_id)
            torch.cuda.set_device(group_rank)

            # Run broadcast of CUDA tensor (so it works for both Gloo and NCCL).
            tensor = _build_tensor(2, value=group_rank).cuda()
            dist.broadcast(tensor, src=group[0], group=group_id)
            self.assertEqual(_build_tensor(2, value=0), tensor.to("cpu"))

        @require_backend(DistTestCases.backend_feature["gpu"])
        @require_backends_available(DistTestCases.backend_feature["gpu"])
        @require_world_size(3)
        @skip_if_lt_x_gpu(2)
        def test_backend_group(self):
            self._test_group_override_backend(self._init_group_test)

        @require_backend(DistTestCases.backend_feature["gpu"])
        @require_backends_available(DistTestCases.backend_feature["gpu"])
        @skip_if_lt_x_gpu(3)
        def test_backend_full_group(self):
            self._test_group_override_backend(self._init_full_group_test)

        @sandcastle_skip_if(
            BACKEND not in DistTestCases.backend_feature["subgroup"],
            f"The {BACKEND} backend does not support creating subgroups on CUDA devices"
        )
        @require_world_size(4)
        @skip_if_lt_x_gpu(2)
        def test_new_subgroups(self):
            subgroup_size = 2
            cur_subgroup, subgroups = dist.new_subgroups(subgroup_size)

            world_size = dist.get_world_size()
            self.assertEqual(cur_subgroup.size(), subgroup_size)
            self.assertEqual(len(subgroups), world_size / subgroup_size)
            self.assertFalse(dist._rank_not_in_group(cur_subgroup))

            for subgroup in subgroups:
                dist.destroy_process_group(subgroup)

        @sandcastle_skip_if(
            BACKEND not in DistTestCases.backend_feature["subgroup"],
            f"The {BACKEND} backend does not support creating subgroups on CUDA devices"
        )
        @skip_if_no_gpu
        def test_new_subgroups_group_size_exceeds_world_size(self):
            with self.assertRaisesRegex(
                ValueError, "The arg 'group_size' must not exceed the world size"
            ):
                dist.new_subgroups(100)

        @sandcastle_skip_if(
            BACKEND not in DistTestCases.backend_feature["subgroup"],
            f"The {BACKEND} backend does not support creating subgroups on CUDA devices"
        )
        @require_world_size(4)
        @skip_if_lt_x_gpu(4)
        def test_new_subgroups_world_size_not_divisible_by_group_size(self):
            with self.assertRaisesRegex(
                ValueError, "The world size must be divisible by 'group_size'"
            ):
                dist.new_subgroups(3)

        @sandcastle_skip_if(
            BACKEND not in DistTestCases.backend_feature["subgroup"],
            f"The {BACKEND} backend does not support creating subgroups on CUDA devices"
        )
        @require_world_size(4)
        @skip_if_lt_x_gpu(4)
        def test_new_subgroups_by_enumeration(self):
            group, group_id, rank = self._init_global_test()
            rank_to_GPU = init_multigpu_helper(dist.get_world_size(), BACKEND)
            device_id = rank_to_GPU[rank][0]
            cur_subgroup, subgroups = dist.new_subgroups_by_enumeration(
                ranks_per_subgroup_list=[[0, 2], [1, 3]]
            )
            if device_id >= 4:
                self.assertIsNone(cur_subgroup)
            else:
                self.assertEqual(cur_subgroup.size(), 2)
                self.assertEqual(len(subgroups), 2)
                if device_id == 0 or device_id == 2:
                    self.assertEqual(cur_subgroup, subgroups[0])
                else:
                    self.assertEqual(cur_subgroup, subgroups[1])

            for subgroup in subgroups:
                dist.destroy_process_group(subgroup)

        @sandcastle_skip_if(
            BACKEND not in DistTestCases.backend_feature["subgroup"],
            f"The {BACKEND} backend does not support creating subgroups on CUDA devices"
        )
        @require_world_size(4)
        @skip_if_lt_x_gpu(4)
        def test_new_subgroups_by_enumeration_input_rank_exceeds_world_size(self):
            group, group_id, rank = self._init_global_test()
            rank_to_GPU = init_multigpu_helper(dist.get_world_size(), BACKEND)
            device_id = rank_to_GPU[rank][0]
            world_size = get_world_size(group_id)

            with self.assertRaisesRegex(
                RuntimeError,
                "The new group's rank should be within the the world_size set by init_process_group",
            ):
                dist.new_subgroups_by_enumeration(
                    ranks_per_subgroup_list=[[0, 1], [world_size, 2]]
                )

        @sandcastle_skip_if(
            BACKEND not in DistTestCases.backend_feature["subgroup"],
            f"The {BACKEND} backend does not support creating subgroups on CUDA devices"
        )
        @skip_if_no_gpu
        def test_new_subgroups_by_enumeration_negative_input_rank(self):
            group, group_id, rank = self._init_global_test()

            with self.assertRaisesRegex(
                RuntimeError,
                "The new group's rank should be within the the world_size set by init_process_group",
            ):
                dist.new_subgroups_by_enumeration(
                    ranks_per_subgroup_list=[[-1, -2], [-3, -4]]
                )

        @sandcastle_skip_if(
            BACKEND not in DistTestCases.backend_feature["subgroup"],
            f"The {BACKEND} backend does not support creating subgroups on CUDA devices"
        )
        @require_world_size(4)
        @skip_if_lt_x_gpu(4)
        def test_new_subgroups_overlap_not_allowed(self):
            with self.assertRaisesRegex(
                ValueError, "Rank 1 has appeared in both subgroup"
            ):
                dist.new_subgroups_by_enumeration(
                    ranks_per_subgroup_list=[[0], [1, 2], [1, 3]]
                )

        @sandcastle_skip_if(
            BACKEND not in DistTestCases.backend_feature["subgroup"],
            f"The {BACKEND} backend does not support creating subgroups on CUDA devices"
        )
        @skip_if_lt_x_gpu(2)
        def test_average_parameters(self):
            rank = dist.get_rank()
            rank_to_GPU = init_multigpu_helper(dist.get_world_size(), BACKEND)
            device_id = rank_to_GPU[rank][0]

            model = nn.Sequential(
                nn.Conv2d(3, 3, kernel_size=3, padding=1),
                nn.ReLU(),
                nn.Linear(1, 5, bias=False),
            ).cuda(device_id)
            # Test global model averaging
            for p in model.parameters():
                p.data = torch.ones_like(p.data)
            model_averaging_utils.average_parameters(
                params=model.parameters(), process_group=None
            )
            # Every element will be the same as the input.
            for p in model.parameters():
                self.assertEqual(p.data, torch.ones_like(p.data))

            # Test partial model averaging
            for p in model.parameters():
                p.data = torch.ones_like(p.data) * rank
            group_nccl = dist.new_group(ranks=[0, 1], backend="nccl")
            model_averaging_utils.average_parameters(
                params=model.parameters(), process_group=group_nccl
            )
            if not dist._rank_not_in_group(group_nccl):
                # Every element on device 0 or 1 should be the average of 0 and 1, i.e., 0.5.
                for p in model.parameters():
                    self.assertEqual(p.data, torch.ones_like(p.data) * 0.5)
            else:
                # Every element on device not in the subgroup should remain the same.
                for p in model.parameters():
                    self.assertEqual(p.data, torch.ones_like(p.data) * rank)

        @sandcastle_skip_if(
            BACKEND not in DistTestCases.backend_feature["subgroup"],
            f"The {BACKEND} backend does not support creating subgroups on CUDA devices"
        )
        @skip_if_lt_x_gpu(2)
        def test_periodic_model_averager(self):
            rank = dist.get_rank()
            world_size = dist.get_world_size()
            rank_to_GPU = init_multigpu_helper(world_size, BACKEND)
            device_id = rank_to_GPU[rank][0]

            model = nn.Linear(1, 5, bias=False).cuda(device_id)
            param = next(model.parameters())
            tensor = torch.ones_like(param.data) * rank
            expected_avg_tensor = (
                torch.ones_like(param.data) * sum(range(world_size)) / world_size
            )
            period = 4
            for warmup_steps in [12, 13, 14, 15]:
                averager = averagers.PeriodicModelAverager(period=period, warmup_steps=warmup_steps)
                for step in range(0, 20):
                    # Reset the parameters at every step.
                    param.data = copy.deepcopy(tensor)
                    for params in model.parameters():
                        # mock grad
                        params.grad = torch.ones_like(param.data)
                    averager.average_parameters(model.parameters())
                    if step >= warmup_steps and (step - warmup_steps) % period == 0:
                        self.assertEqual(param.data, expected_avg_tensor)
                    else:
                        # No model averaging, so the parameters are not updated.
                        self.assertEqual(param.data, tensor)

        @skip_if_lt_x_gpu(2)
        def test_periodic_model_averager_param_group(self):
            rank = dist.get_rank()
            world_size = dist.get_world_size()
            rank_to_GPU = init_multigpu_helper(world_size, BACKEND)
            device_id = rank_to_GPU[rank][0]

            model = nn.Linear(1, 5, bias=False).cuda(device_id)
            param = next(model.parameters())
            opt = torch.optim.SGD(model.parameters(), lr=0.1)

            period = 4
            for warmup_steps in [12, 13, 14, 15]:
                averager = averagers.PeriodicModelAverager(period=period, warmup_steps=warmup_steps)
                for step in range(0, 20):
                    # Reset the parameters at every step.
                    for param_group in opt.param_groups:
                        for params in param_group["params"]:
                            # mock grad
                            params.grad = torch.ones_like(param.data) * rank
                            params.data = torch.ones_like(param.data) * rank
                    averager.average_parameters(opt.param_groups)
                    if step >= warmup_steps and (step - warmup_steps) % period == 0:
                        for param_group in opt.param_groups:
                            for params in param_group["params"]:
                                if params.grad is None:
                                    continue
                                self.assertEqual(param.data, torch.ones_like(param.data) * sum(range(world_size)) / world_size)
                    else:
                        # No model averaging, so the parameters are not updated.
                        for param_group in opt.param_groups:
                            for params in param_group["params"]:
                                if params.grad is None:
                                    continue
                                self.assertEqual(param.data, torch.ones_like(param.data) * rank)

        @sandcastle_skip_if(
            BACKEND not in DistTestCases.backend_feature["subgroup"],
            f"The {BACKEND} backend does not support creating subgroups on CUDA devices"
        )
        @skip_if_lt_x_gpu(2)
        def test_1_level_hierarchical_model_averager_equivalent_to_periodic_model_averager(self):
            rank = dist.get_rank()
            world_size = dist.get_world_size()
            rank_to_GPU = init_multigpu_helper(world_size, BACKEND)
            device_id = rank_to_GPU[rank][0]

            model = nn.Linear(1, 5, bias=False).cuda(device_id)
            param = next(model.parameters())
            tensor = torch.ones_like(param.data) * rank
            expected_avg_tensor = (
                torch.ones_like(param.data) * sum(range(world_size)) / world_size
            )
            period = 4
            for warmup_steps in [12, 13, 14, 15]:
                averager = hierarchicalSGD.HierarchicalModelAverager(
                    # Run the global averaging at a period of 4,
                    # which is equivalent to the above periodic model averaging test case.
                    period_group_size_dict=OrderedDict([(period, world_size)]), warmup_steps=warmup_steps
                )

                averager = averagers.PeriodicModelAverager(period=period, warmup_steps=warmup_steps)
                for step in range(0, 20):
                    # Reset the parameters at every step.
                    param.data = copy.deepcopy(tensor)
                    for params in model.parameters():
                        # mock grad
                        params.grad = torch.ones_like(param.data)
                    averager.average_parameters(model.parameters())
                    if step >= warmup_steps and (step - warmup_steps) % period == 0:
                        self.assertEqual(param.data, expected_avg_tensor)
                    else:
                        # No model averaging, so the parameters are not updated.
                        self.assertEqual(param.data, tensor)

        @sandcastle_skip_if(
            BACKEND not in DistTestCases.backend_feature["subgroup"],
            f"The {BACKEND} backend does not support creating subgroups on CUDA devices"
        )
        @require_world_size(4)
        @skip_if_lt_x_gpu(4)
        def test_3_level_hierarchical_model_averager(self):
            from torch.distributed.distributed_c10d import _pg_group_ranks
            rank = dist.get_rank()
            world_size = dist.get_world_size()
            rank_to_GPU = init_multigpu_helper(world_size, BACKEND)
            device_id = rank_to_GPU[rank][0]

            model = nn.Linear(1, 5, bias=False).cuda(device_id)
            param = next(model.parameters())
            tensor = torch.ones_like(param.data) * rank
            # Set up such a hierarchical model averaging as follows:
            # after the first 10 warmup steps,
            # run model averaging every 2 steps within each subgroup of size 2,
            # run model averaging every 4 steps within each subgroup of size 3,
            # and run the global model averaging every 8 steps.
            # If there is a conflict in model averaging at a step, only run the highest-level model averaging.
            warmup_steps = 10
            subgroup_size1 = 2
            subgroup_avg_period1 = 2
            subgroup_size2 = 4
            subgroup_avg_period2 = 4
            global_avg_period = 8
            period_group_size_dict = OrderedDict(
                [(subgroup_avg_period1, subgroup_size1),
                 (subgroup_avg_period2, subgroup_size2),
                 (global_avg_period, world_size)])
            averager = hierarchicalSGD.HierarchicalModelAverager(
                period_group_size_dict=period_group_size_dict, warmup_steps=warmup_steps
            )
            subgroup1 = averager.period_process_group_dict[subgroup_avg_period1]
            subgroup2 = averager.period_process_group_dict[subgroup_avg_period2]

            real_group_ranks_res1 = list(_pg_group_ranks[subgroup1].keys())
            real_group_ranks_res2 = list(_pg_group_ranks[subgroup2].keys())
            expect_group_ranks_res1 = (rank // subgroup_size1 * subgroup_size1 + np.array(list(range(subgroup_size1)))).tolist()
            expect_group_ranks_res2 = (rank // subgroup_size2 * subgroup_size2 + np.array(list(range(subgroup_size2)))).tolist()
            self.assertEqual(real_group_ranks_res1, expect_group_ranks_res1)
            self.assertEqual(real_group_ranks_res2, expect_group_ranks_res2)

            expected_avg_tensor_within_subgroup1 = (
                torch.ones_like(param.data) * sum(real_group_ranks_res1) / subgroup_size1
            )
            expected_avg_tensor_within_subgroup2 = (
                torch.ones_like(param.data) * sum(real_group_ranks_res2) / subgroup_size2
            )
            expected_global_avg_tensor = (
                torch.ones_like(param.data) * sum(range(world_size)) / world_size
            )
            for step in range(0, 25):
                # Reset the parameters at every step.
                param.data = copy.deepcopy(tensor)
                for params in model.parameters():
                    # mock grad
                    params.grad = torch.ones_like(param.data)
                averager.average_parameters(model.parameters())
                if step == 16 or step == 24:
                    # Run global model averaging when `step` can be divided by 8.
                    self.assertEqual(param.data, expected_global_avg_tensor)
                elif step == 12 or step == 20:
                    # Run model averaging within subgroup when `step` can be divided by 4 but not by 8.
                    self.assertEqual(param.data, expected_avg_tensor_within_subgroup2)
                elif step == 10 or step == 14 or step == 18 or step == 22:
                    # Run model averaging within subgroup when `step` can be divided by 2 but not by 4 or 8.
                    self.assertEqual(param.data, expected_avg_tensor_within_subgroup1)
                else:
                    # No model averaging, so the parameters are not updated.
                    self.assertEqual(param.data, tensor)

        # NCCL Batch SEND RECV
        @skip_if_no_gpu
        @sandcastle_skip_if(BACKEND != "nccl", "NCCL Batch Send Recv Only")
        @requires_nccl_version((2, 7, 0), "Need NCCL 2.7+ for send/recv")
        def test_batch_isend_irecv_nccl(self):
            self._barrier()
            rank = dist.get_rank()
            world_size = dist.get_world_size()
            rank_to_GPU = init_multigpu_helper(world_size, BACKEND)
            device_id = rank_to_GPU[rank][0]
            torch.cuda.set_device(device_id)
            p2p_op_list = []

            for val in ["1", "0"]:
                os.environ["NCCL_BLOCKING_WAIT"] = val
                for src in range(0, world_size):
                    send_tensor = _build_tensor(rank + 1, device_id=device_id)
                    recv_tensor = _build_tensor(src + 1, value=-1, device_id=device_id)
                    recv_op = dist.P2POp(dist.irecv, recv_tensor, src)
                    p2p_op_list.append(recv_op)
                    send_op = dist.P2POp(dist.isend, send_tensor, src)
                    p2p_op_list.append(send_op)

                reqs = dist.batch_isend_irecv(p2p_op_list)
                for req in reqs:
                    req.wait()

            self._barrier()

        @skip_if_no_gpu
        @sandcastle_skip_if(BACKEND != "nccl", "NCCL Batch Send Recv Only")
        @requires_nccl_version((2, 7, 0), "Need NCCL 2.7+ for send/recv")
        def test_batch_isend_irecv_ring_exchange_nccl(self):
            self._barrier()
            rank = dist.get_rank()
            world_size = dist.get_world_size()
            rank_to_GPU = init_multigpu_helper(world_size, BACKEND)
            device_id = rank_to_GPU[rank][0]
            torch.cuda.set_device(device_id)
            p2p_op_list = []

            send_tensor = _build_tensor(world_size, device_id=device_id)
            recv_tensor = _build_tensor(world_size, value=-1, device_id=device_id)
            send_op = dist.P2POp(dist.isend, send_tensor, (rank + 1) % world_size)
            recv_op = dist.P2POp(dist.irecv, recv_tensor, (rank - 1 + world_size) % world_size)
            reqs = dist.batch_isend_irecv([send_op, recv_op])
            for req in reqs:
                req.wait()

            self._barrier()

        @skip_if_no_gpu
        @sandcastle_skip_if(BACKEND != "nccl", "NCCL Batch Send Recv Only")
        @requires_nccl_version((2, 7, 0), "Need NCCL 2.7+ for send/recv")
        def test_batch_isend_irecv_self_nccl(self):
            self._barrier()
            # Ensure the process group has been fully initialized (needed by
            # the first sub-group batch_isend_irecv call)
            dist.barrier()
            rank = dist.get_rank()
            rank_to_GPU = init_multigpu_helper(dist.get_world_size(), BACKEND)
            device_id = rank_to_GPU[rank][0]
            p2p_op_list = []

            if rank == 0:
                send_tensor = _build_tensor(rank + 1, device_id=device_id)
                recv_tensor = _build_tensor(rank + 1, value=-1, device_id=device_id)
                recv_op = dist.P2POp(dist.irecv, recv_tensor, 0)
                p2p_op_list.append(recv_op)
                send_op = dist.P2POp(dist.isend, send_tensor, 0)
                p2p_op_list.append(send_op)

                reqs = dist.batch_isend_irecv(p2p_op_list)
                for req in reqs:
                    req.wait()

            self._barrier()

        @skip_if_no_gpu
        @skip_if_small_worldsize
        @sandcastle_skip_if(BACKEND != "nccl", "NCCL Batch Send Recv Only")
        @requires_nccl_version((2, 7, 0), "Need NCCL 2.7+ for send/recv")
        def test_batch_isend_irecv_no_rank_zero_nccl(self):
            self._barrier()
            # Ensure the process group has been fully initialized (needed by
            # the first sub-group batch_isend_irecv call)
            dist.barrier()
            rank = dist.get_rank()
            rank_to_GPU = init_multigpu_helper(dist.get_world_size(), BACKEND)
            device_id = rank_to_GPU[rank][0]
            torch.cuda.set_device(device_id)
            p2p_op_list = []

            if rank == 1:
                peer = 2
            elif rank == 2:
                peer = 1

            if rank in [1, 2]:
                send_tensor = _build_tensor(rank + 1, device_id=device_id)
                recv_tensor = _build_tensor(peer + 1, value=-1, device_id=device_id)
                recv_op = dist.P2POp(dist.irecv, recv_tensor, peer)
                p2p_op_list.append(recv_op)
                send_op = dist.P2POp(dist.isend, send_tensor, peer)
                p2p_op_list.append(send_op)

                reqs = dist.batch_isend_irecv(p2p_op_list)
                for req in reqs:
                    req.wait()

            self._barrier()

        # GLOO Batch SEND RECV CPU
        @sandcastle_skip_if(BACKEND != "gloo", "GLOO Batch Send Recv CPU")
        def test_batch_isend_irecv_gloo(self):
            self._barrier()
            rank = dist.get_rank()
            p2p_op_list = []

            for src in range(0, dist.get_world_size()):
                if src == rank:
                    continue
                send_tensor = _build_tensor(rank + 1)
                recv_tensor = _build_tensor(src + 1, value=-1)
                recv_op = dist.P2POp(dist.irecv, recv_tensor, src)
                p2p_op_list.append(recv_op)
                send_op = dist.P2POp(dist.isend, send_tensor, src)
                p2p_op_list.append(send_op)

            reqs = dist.batch_isend_irecv(p2p_op_list)
            for req in reqs:
                req.wait()

            self._barrier()

        # GLOO Batch SEND RECV CPU with provided tags
        @sandcastle_skip_if(BACKEND != "gloo", "GLOO Batch Send Recv CPU")
        def test_batch_isend_irecv_gloo_tags(self):
            self._barrier()
            rank = dist.get_rank()
            p2p_op_list = []

            for src in range(0, dist.get_world_size()):
                if src == rank:
                    continue
                send_tensor = _build_tensor(rank + 1)
                recv_tensor = _build_tensor(src + 1, value=-1)
                recv_op = dist.P2POp(dist.irecv, recv_tensor, src, tag=src)
                p2p_op_list.append(recv_op)
                send_op = dist.P2POp(dist.isend, send_tensor, src, tag=rank)
                p2p_op_list.append(send_op)

            reqs = dist.batch_isend_irecv(p2p_op_list)
            for req in reqs:
                req.wait()

            self._barrier()

        # NCCL Batch SEND RECV Tensor Error
        @sandcastle_skip_if(BACKEND != "nccl", "NCCL Batch Send Recv Only")
        @requires_nccl_version((2, 7, 0), "Need NCCL 2.7+ for send/recv")
        def test_batch_isend_irecv_tensor_err(self):
            self._barrier()
            rank = dist.get_rank()
            if rank == 0:
                with self.assertRaisesRegex(
                    RuntimeError, "Tensors must be CUDA and dense"
                ):
                    send_tensor = _build_tensor(rank + 10)[::2]
                    send_op = dist.P2POp(dist.isend, send_tensor, 1)
                    dist.batch_isend_irecv([send_op])

        # NCCL Batch SEND RECV Op Error
        @sandcastle_skip_if(BACKEND != "nccl", "NCCL Batch Send Recv Only")
        @requires_nccl_version((2, 7, 0), "Need NCCL 2.7+ for send/recv")
        def test_batch_isend_irecv_op_err(self):
            self._barrier()
            rank = dist.get_rank()
            if rank == 0:
                rank_to_GPU = init_multigpu_helper(dist.get_world_size(), BACKEND)
                device_id = rank_to_GPU[rank][0]
                with self.assertRaisesRegex(RuntimeError, "^Invalid ``op``"):
                    send_tensor = _build_tensor(rank + 1, device_id=device_id)
                    send_op = dist.P2POp(dist.broadcast, send_tensor, 1)
                    dist.batch_isend_irecv([send_op])

        # NCCL Batch SEND RECV p2p_op_list Error
        @sandcastle_skip_if(BACKEND != "nccl", "NCCL Batch Send Recv Only")
        @requires_nccl_version((2, 7, 0), "Need NCCL 2.7+ for send/recv")
        def test_batch_isend_irecv_op_list_err(self):
            self._barrier()
            rank = dist.get_rank()
            if rank == 0:
                with self.assertRaisesRegex(RuntimeError, "^Invalid ``p2p_op_list``"):
                    dist.batch_isend_irecv([1, 2])

        # NCCL Batch SEND RECV Mixed Backend Error
        @sandcastle_skip_if(BACKEND != "nccl", "NCCL Batch Send Recv Only")
        @requires_nccl_version((2, 7, 0), "Need NCCL 2.7+ for send/recv")
        def test_batch_isend_irecv_mixed_backend_err(self):
            self._barrier()
            rank = dist.get_rank()
            rank_to_GPU = init_multigpu_helper(dist.get_world_size(), BACKEND)
            device_id = rank_to_GPU[rank][0]
            group_gloo = dist.new_group(ranks=[0, 1], backend="gloo")
            group_nccl = dist.new_group(ranks=[0, 1], backend="nccl")
            if rank == 0:
                with self.assertRaisesRegex(
                    RuntimeError, "All groups need to use the same backend"
                ):
                    send_tensor = _build_tensor(rank + 1)
                    send_op_gloo = dist.P2POp(dist.isend, send_tensor, 1, group_gloo)
                    send_op_nccl = dist.P2POp(dist.isend, send_tensor, 1, group_nccl)
                    dist.batch_isend_irecv([send_op_gloo, send_op_nccl])

        # NCCL SEND RECV
        @skip_if_no_gpu
        @sandcastle_skip_if(BACKEND != "nccl", "NCCL Send Recv Only")
        @requires_nccl_version((2, 7, 0), "Need NCCL 2.7+ for send/recv")
        def _test_send_recv_nccl(self, profiler_ctx=None):
            # TODO: now that nccl send/recv is supported, there does not seem to
            # be a need to have nccl send/recv be tested separately.
            rank = dist.get_rank()
            world_size = dist.get_world_size()
            rank_to_GPU = init_multigpu_helper(world_size, BACKEND)
            device_id = rank_to_GPU[rank][0]
            torch.cuda.set_device(device_id)

            tensor = _build_tensor(rank + 1, device_id=device_id)
            profiler_cls = profiler_ctx if profiler_ctx is not None else suppress()
            with profiler_cls as prof:
                for src in range(0, world_size):
                    if src == rank:
                        # Send mode
                        for dst in range(0, world_size):
                            if dst == rank:
                                continue
                            dist.send(tensor, dst)
                    else:
                        # Recv mode
                        expected_tensor = _build_tensor(src + 1)
                        output_tensor = _build_tensor(
                            src + 1, value=-1, device_id=device_id
                        )
                        dist.recv(output_tensor, src)
                        self.assertEqual(output_tensor, expected_tensor)

                self._barrier()

            if profiler_ctx is not None:
                backend = dist.get_backend()
                if backend in SEND_RECV_PROFILING_SUPPORTED_BACKENDS:
                    for event_name in [f"{backend}:send", f"{backend}:recv"]:
                        events = get_profiling_event(event_name, prof)
                        self.assertTrue(events)
                        # Event order is not deterministic, so simply assert their shape
                        # is found in the following list.
                        expected_shapes = [
                            [[rank + 1] * 3] for rank in range(dist.get_world_size())
                        ]
                        for event in events:
                            self.assertTrue(event.input_shapes in expected_shapes)

        @skip_if_no_gpu
        @sandcastle_skip_if(BACKEND != "nccl", "NCCL Send Recv Only")
        @requires_nccl_version((2, 7, 0), "Need NCCL 2.7+ for send/recv")
        def test_send_recv_nccl(self):
            self._test_send_recv_nccl()

        @skip_if_no_gpu
        @sandcastle_skip_if(BACKEND != "nccl", "NCCL Send Recv Only")
        @requires_nccl_version((2, 7, 0), "Need NCCL 2.7+ for send/recv")
        def test_send_recv_nccl_autograd_profiler(self):
            profiler_ctx = torch.autograd.profiler.profile(record_shapes=True)
            self._test_send_recv_nccl(profiler_ctx)

        @skip_if_no_gpu
        @sandcastle_skip_if(BACKEND != "nccl", "NCCL Send Recv Only")
        @requires_nccl_version((2, 7, 0), "Need NCCL 2.7+ for send/recv")
        @sandcastle_skip_if(IS_FBCODE, "Kineto in fbcode causes hang")
        @sandcastle_skip_if(
            IS_MACOS or IS_WINDOWS,
            "torch.profiler not enabled for mac/windows: https://github.com/pytorch/pytorch/pull/56124",
        )
        def test_send_recv_nccl_torch_profiler(self):
            profiler_ctx = torch.profiler.profile(
                activities=[
                    torch.profiler.ProfilerActivity.CPU,
                    torch.profiler.ProfilerActivity.CUDA,
                ],
                record_shapes=True,
            )
            self._test_send_recv_nccl(profiler_ctx)

        # SEND RECV
        def _test_send_recv(self, profiler_ctx):
            rank = dist.get_rank()
            send_size = rank + 1
            tensor = _build_tensor(send_size)
            ctx = profiler_ctx if profiler_ctx is not None else suppress()
            with ctx as prof:
                for src in range(0, dist.get_world_size()):
                    if src == rank:
                        # Send mode
                        for dst in range(0, dist.get_world_size()):
                            if dst == rank:
                                continue
                            dist.send(tensor, dst)
                    else:
                        # Recv mode
                        recv_size = src + 1
                        expected_tensor = _build_tensor(recv_size)
                        output_tensor = _build_tensor(recv_size, value=-1)
                        dist.recv(output_tensor, src)
                        self.assertEqual(output_tensor, expected_tensor)

            if profiler_ctx is not None:
                backend = dist.get_backend()
                if backend in SEND_RECV_PROFILING_SUPPORTED_BACKENDS:
                    for event_name in [f"{backend}:send", f"{backend}:recv"]:
                        events = get_profiling_event(event_name, prof)
                        # Each rank sends/recvs from all other ranks.
                        event_count = sum(e.count for e in events)
                        expected_event_count = dist.get_world_size() - 1
                        self.assertEqual(event_count, expected_event_count)
                        # Event order is not deterministic, so simply assert their shape
                        # is found in the following list.
                        expected_shapes = [
                            [[rank + 1] * 3] for rank in range(dist.get_world_size())
                        ]
                        for event in events:
                            self.assertTrue(event.is_async)
                            self.assertTrue(event.input_shapes in expected_shapes)

        @require_ucc_for_nccl()
        def test_send_recv(self):
            self._test_send_recv(profiler_ctx=None)

        @sandcastle_skip_if(
            BACKEND == "nccl", "NCCL send/recv tested by test_send_recv_nccl"
        )
        def test_send_recv_autograd_profiler(self):
            autograd_profiler_ctx = _create_autograd_profiler()
            self._test_send_recv(profiler_ctx=autograd_profiler_ctx)

        @sandcastle_skip_if(
            BACKEND == "nccl", "NCCL send/recv tested by test_send_recv_nccl"
        )
        @sandcastle_skip_if(IS_FBCODE, "Kineto in fbcode causes hang")
        @sandcastle_skip_if(
            IS_MACOS or IS_WINDOWS,
            "torch.profiler not enabled for mac/windows: https://github.com/pytorch/pytorch/pull/56124",
        )
        def test_send_recv_torch_profiler(self):
            torch_profiler_ctx = _create_torch_profiler()
            return self._test_send_recv(profiler_ctx=torch_profiler_ctx)

        # SEND RECV ANY SOURCE
        def _test_send_recv_any_source(self, profiler_ctx):
            rank = dist.get_rank()
            send_recv_size = 10
            tensor = _build_tensor(send_recv_size, value=rank)
            recv_ranks = list()
            irecv_ranks = list()

            ctx = profiler_ctx if profiler_ctx is not None else suppress()
            with ctx as prof:
                for dst in range(0, dist.get_world_size()):
                    if dst == rank:
                        # Recv mode
                        for dst in range(0, dist.get_world_size()):
                            if dst == rank:
                                continue

                            for recv in ["recv", "irecv"]:
                                output_tensor = _build_tensor(send_recv_size, value=-1)

                                if recv == "recv":
                                    sender = dist.recv(output_tensor)
                                    recv_ranks.append(sender)
                                elif recv == "irecv":
                                    work = dist.irecv(output_tensor)
                                    work.wait()
                                    sender = work._source_rank()
                                    irecv_ranks.append(sender)

                                # Assert the scalar value "sender" that should be
                                # equal to the rank of the sender is equal to all
                                # values in the received tensor.
                                self.assertTrue(output_tensor.eq(sender).all())
                    else:
                        # Send mode
                        dist.send(tensor, dst)  # recv
                        dist.send(tensor, dst)  # irecv

            if profiler_ctx is not None:
                backend = dist.get_backend()
                if backend in SEND_RECV_PROFILING_SUPPORTED_BACKENDS:
                    for event_name in [f"{backend}:send", f"{backend}:recvAnySource"]:
                        events = get_profiling_event(event_name, prof)
                        # Each rank sends/recvs from other rank twice.
                        self.assertEqual(
                            sum(event.count for event in events),
                            2 * (dist.get_world_size() - 1),
                        )
                        for event in events:
                            self.assertTrue(event.is_async)
                            self.assertEqual(event.input_shapes, [[send_recv_size] * 3])

                # Each rank would have 2 * (world_size - 1) sends, verify that
                # globally we receive the same amount on the other end.
                recv_ranks_tensor = torch.cat(
                    (torch.tensor(recv_ranks), torch.tensor(irecv_ranks)), 0
                )
                global_recv_ranks = [
                    torch.empty_like(recv_ranks_tensor)
                    for _ in range(dist.get_world_size())
                ]
                dist.all_gather(global_recv_ranks, recv_ranks_tensor)
                global_recv_ranks_list = []
                for tensor in global_recv_ranks:
                    global_recv_ranks_list += tensor.tolist()

                from itertools import groupby

                global_recv_ranks_list.sort()
                frequency = [
                    len(list(group)) for key, group in groupby(global_recv_ranks_list)
                ]
                self.assertEqual(dist.get_world_size(), len(frequency))
                self.assertEqual(
                    [2 * (dist.get_world_size() - 1)] * dist.get_world_size(), frequency
                )
                self._barrier()

        @sandcastle_skip_if(
            BACKEND in DistTestCases.skip_collective["sendrecv anysource"], f"{BACKEND} does not support send/recv from any source"
        )
        def test_send_recv_any_source(self):
            self._test_send_recv_any_source(profiler_ctx=None)

        @sandcastle_skip_if(
            BACKEND in DistTestCases.skip_collective["sendrecv anysource"], f"{BACKEND} does not support send/recv from any source"
        )
        def test_send_recv_any_source_autograd_profiler(self):
            autograd_profiler_ctx = _create_autograd_profiler()
            self._test_send_recv_any_source(profiler_ctx=autograd_profiler_ctx)

        @sandcastle_skip_if(
            BACKEND in DistTestCases.skip_collective["sendrecv anysource"], f"{BACKEND} does not support send/recv from any source"
        )
        @sandcastle_skip_if(IS_FBCODE, "Kineto in fbcode code causes hang")
        @sandcastle_skip_if(
            IS_MACOS or IS_WINDOWS,
            "torch.profiler not enabled for mac/windows: https://github.com/pytorch/pytorch/pull/56124",
        )
        def test_send_recv_any_source_torch_profiler(self):
            torch_profiler_ctx = _create_torch_profiler()
            return self._test_send_recv_any_source(profiler_ctx=torch_profiler_ctx)

        # SEND RECV WITH TAG
        def _test_send_recv_with_tag(self, profiler_ctx):
            rank = dist.get_rank()
            world_size = dist.get_world_size()
            send_recv_size = 10
            tensor = _build_tensor(send_recv_size, value=rank)
            ctx = profiler_ctx if profiler_ctx is not None else suppress()
            with ctx as prof:
                for dst in range(0, world_size):
                    if dst == rank:
                        # Recv mode
                        for src in range(0, world_size):
                            if src == rank:
                                continue
                            output_tensor = _build_tensor(send_recv_size, value=-1)
                            dist.recv(output_tensor, src, tag=src)
                            self.assertTrue(output_tensor.eq(src).all())
                    else:
                        # Send mode
                        dist.send(tensor, dst, tag=rank)

            if profiler_ctx is not None:
                backend = dist.get_backend()
                if backend in SEND_RECV_PROFILING_SUPPORTED_BACKENDS:
                    for event_name in [f"{backend}:send", f"{backend}:recv"]:
                        events = get_profiling_event(event_name, prof)
                        # Each rank sends/recvs from all other ranks
                        event_count = sum(e.count for e in events)
                        expected_event_count = dist.get_world_size() - 1
                        self.assertEqual(event_count, expected_event_count)
                        for event in events:
                            self.assertTrue(event.is_async)
                            self.assertEqual(event.name, event_name)
                            self.assertEqual(event.input_shapes, [[send_recv_size] * 3])

        @require_ucc_for_nccl()
        def test_send_recv_with_tag(self):
            self._test_send_recv_with_tag(profiler_ctx=None)

        @sandcastle_skip_if(
            BACKEND == "nccl", "NCCL send/recv tested by test_send_recv_nccl"
        )
        def test_send_recv_with_tag_autograd_profiler(self):
            autograd_profiler_ctx = _create_autograd_profiler()
            return self._test_send_recv_with_tag(profiler_ctx=autograd_profiler_ctx)

        @sandcastle_skip_if(
            BACKEND == "nccl", "NCCL send/recv tested by test_send_recv_nccl"
        )
        @sandcastle_skip_if(IS_FBCODE, "Kineto in fbcode code causes hang")
        @sandcastle_skip_if(
            IS_MACOS or IS_WINDOWS,
            "torch.profiler not enabled for mac/windows: https://github.com/pytorch/pytorch/pull/56124",
        )
        def test_send_recv_with_tag_torch_profiler(self):
            torch_profiler_ctx = _create_torch_profiler()
            return self._test_send_recv_with_tag(profiler_ctx=torch_profiler_ctx)

        # ISEND
        def _test_isend(self, profiler_ctx):
            rank = dist.get_rank()
            world_size = dist.get_world_size()
            ctx = profiler_ctx if profiler_ctx is not None else suppress()
            with ctx as prof:
                if rank == 0:
                    requests = [
                        dist.isend(_build_tensor(dest, 10), dest)
                        for dest in range(1, world_size)
                    ]
                    for request in requests:
                        request.wait()
                        self.assertTrue(request.is_completed())
                else:
                    tensor = _build_tensor(rank, -1)
                    dist.recv(tensor, 0)
                    self.assertEqual(tensor, _build_tensor(rank, 10))

                self._barrier()

            if profiler_ctx is not None:
                backend = dist.get_backend()
                if backend in SEND_RECV_PROFILING_SUPPORTED_BACKENDS:
                    expected_event_name = (
                        f"{backend}:send" if rank == 0 else f"{backend}:recv"
                    )
                    events = get_profiling_event(expected_event_name, prof)
                    event_count = sum(e.count for e in events)
                    expected_count = dist.get_world_size() - 1 if rank == 0 else 1
                    self.assertEqual(expected_count, event_count)
                    # Event ordering is not guaranteed, so simply ensure the shapes are
                    # found in the following map.
                    expected_shapes = {
                        r: [[r] * 3] for r in range(1, dist.get_world_size())
                    }
                    for event in events:
                        self.assertTrue(event.is_async)
                        self.assertEqual(event.name, expected_event_name)
                        if rank == 0:
                            self.assertTrue(
                                event.input_shapes in expected_shapes.values()
                            )
                        else:
                            self.assertEqual(event.input_shapes, expected_shapes[rank])

        @require_ucc_for_nccl()
        def test_isend(self):
            self._test_isend(profiler_ctx=None)

        @sandcastle_skip_if(BACKEND == "nccl", "Nccl does not support isend")
        def test_isend_autograd_profiler(self):
            autograd_profiler_ctx = _create_autograd_profiler()
            self._test_isend(profiler_ctx=autograd_profiler_ctx)

        @sandcastle_skip_if(BACKEND == "nccl", "Nccl does not support isend")
        @sandcastle_skip_if(IS_FBCODE, "Kineto in fbcode code causes hang")
        @sandcastle_skip_if(
            IS_MACOS or IS_WINDOWS,
            "torch.profiler not enabled for mac/windows: https://github.com/pytorch/pytorch/pull/56124",
        )
        def test_isend_torch_profiler(self):
            torch_profiler_ctx = _create_torch_profiler()
            self._test_isend(profiler_ctx=torch_profiler_ctx)

        # IRECV
        @require_ucc_for_nccl()
        def test_irecv(self):
            rank = dist.get_rank()
            world_size = dist.get_world_size()

            if rank == 0:
                expected_tensors = [
                    _build_tensor(src, -1) for src in range(1, world_size)
                ]
                requests = [
                    dist.irecv(expected_tensors[src - 1], src)
                    for src in range(1, world_size)
                ]

                for src in range(1, world_size):
                    requests[src - 1].wait()
                    self.assertTrue(requests[src - 1].is_completed())
                    self.assertEqual(expected_tensors[src - 1], _build_tensor(src, 10))
            else:
                tensor = _build_tensor(rank, 10)
                dist.send(tensor, 0)

            self._barrier()

        # BROADCAST
        def _test_broadcast_helper(
            self,
            group,
            group_id,
            rank,
            cuda=False,
            rank_to_GPU=None,
            with_options=False,
        ):
            for dtype, value, requires_cuda in [
                (torch.float, -1e-10, False),
                (torch.double, -1e-100, False),
                (torch.half, -0.1, True),
                (torch.int8, -2, False),
                (torch.uint8, 129, False),
                (torch.int, -1e5, False),
                (torch.long, -1e15, False),
            ]:
                if requires_cuda and not cuda:
                    continue
                for src in group:
                    expected_tensor = _build_tensor(src + 1, value, dtype)
                    if cuda:
                        expected_tensor = expected_tensor.cuda(rank_to_GPU[rank][0])
                    if rank == src:
                        if with_options:
                            opts = dist.BroadcastOptions()
                            opts.rootTensor = 0
                            opts.rootRank = src
                            self.call_dist_op(
                                ":broadcast",
                                True,
                                group_id.broadcast,
                                [expected_tensor],
                                opts,
                            )
                        else:
                            self.call_dist_op(
                                ":broadcast",
                                False,
                                dist.broadcast,
                                expected_tensor,
                                src,
                                group_id,
                            )
                    else:
                        tensor = _build_tensor(src + 1, -1, dtype)
                        if cuda:
                            tensor = tensor.cuda(rank_to_GPU[rank][0])
                        if with_options:
                            opts = dist.BroadcastOptions()
                            opts.rootTensor = 0
                            opts.rootRank = src
                            self.call_dist_op(
                                ":broadcast", True, group_id.broadcast, [tensor], opts
                            )
                        else:
                            self.call_dist_op(
                                ":broadcast",
                                False,
                                dist.broadcast,
                                tensor,
                                src,
                                group_id,
                            )
                        self.assertEqual(tensor.size(), expected_tensor.size())
                        self.assertEqual(
                            tensor.ne(expected_tensor).max(), torch.tensor(False)
                        )

            self._barrier()

        @sandcastle_skip_if(BACKEND == "nccl", "Nccl does not support CPU tensors")
        def test_broadcast(self):
            group, group_id, rank = self._init_global_test()
            self._test_broadcast_helper(group, group_id, rank)

        @sandcastle_skip_if(
            BACKEND != "gloo" and BACKEND != "nccl",
            "Only Gloo and Nccl backend supports CUDA allReduce",
        )
        @skip_if_no_gpu
        def test_broadcast_cuda(self):
            group, group_id, rank = self._init_global_test()
            rank_to_GPU = init_multigpu_helper(dist.get_world_size(), BACKEND)
            device_id = rank_to_GPU[rank][0]
            torch.cuda.set_device(device_id)
            self._test_broadcast_helper(group, group_id, rank, True, rank_to_GPU)

        @skip_if_small_worldsize
        @sandcastle_skip_if(BACKEND == "nccl", "Nccl does not support CPU tensors")
        def test_broadcast_group(self):
            group, group_id, rank = self._init_group_test()
            self._test_broadcast_helper(group, group_id, rank)

        @sandcastle_skip_if(BACKEND == "nccl", "Nccl does not support CPU tensors")
        def test_broadcast_full_group(self):
            group, group_id, rank = self._init_full_group_test()
            self._test_broadcast_helper(group, group_id, rank)

        @sandcastle_skip_if(
            BACKEND != "nccl",
            "Only NCCL backend supports high priority stream",
        )
        @skip_if_no_gpu
        def test_nccl_high_priority_stream(self):
            group, _, rank = self._init_global_test()
            rank_to_GPU = init_multigpu_helper(dist.get_world_size(), BACKEND)
            device_id = rank_to_GPU[rank][0]
            torch.cuda.set_device(device_id)

            new_port = str(MASTER_PORT + 1)
            os.environ["MASTER_PORT"] = new_port
            gen_iterator = dist.rendezvous("env://", rank, dist.get_world_size())
            store, rank, size = next(gen_iterator)
            store = dist.PrefixStore(new_port, store)

            opts = dist.ProcessGroupNCCL.Options()
            opts.is_high_priority_stream = False
            group_id = dist.ProcessGroupNCCL(store, rank, size, opts)

            self._test_broadcast_helper(group, group_id, rank, True, rank_to_GPU, True)

        # REDUCE
        def _test_reduce_helper(
            self,
            group,
            group_id,
            rank,
            op,
            master_value,
            worker_value,
            expected_value,
            cuda=False,
            rank_to_GPU=None,
        ):
            for src in group:
                tensor = _build_tensor(src + 1).fill_(
                    master_value if rank == src else worker_value
                )
                if cuda:
                    tensor = tensor.cuda(rank_to_GPU[rank][0])
                self.call_dist_op(
                    ":reduce",
                    False,
                    dist.reduce,
                    tensor,
                    src,
                    op,
                    group_id,
                    tensor_shapes=[tensor.shape],
                )
                if rank == src:
                    self.assertEqual(tensor, _build_tensor(src + 1, expected_value))

            self._barrier()

        @sandcastle_skip_if(BACKEND == "nccl", "Nccl does not support CPU tensors")
        @sandcastle_skip_if(BACKEND in DistTestCases.skip_collective["reduce"], f"{BACKEND} does not support reduce")
        def test_reduce_sum(self):
            group, group_id, rank = self._init_global_test()
            self._test_reduce_helper(
                group,
                group_id,
                rank,
                dist.ReduceOp.SUM,
                2,
                10,
                2 + (10 * (len(group) - 1)),
            )

        @sandcastle_skip_if(BACKEND != "nccl", "Only Nccl supports CUDA reduce")
        @sandcastle_skip_if(BACKEND in DistTestCases.skip_collective["reduce"], f"{BACKEND} does not support reduce")
        @skip_if_no_gpu
        def test_reduce_sum_cuda(self):
            group, group_id, rank = self._init_global_test()
            rank_to_GPU = init_multigpu_helper(dist.get_world_size(), BACKEND)
            device_id = rank_to_GPU[rank][0]
            torch.cuda.set_device(device_id)
            self._test_reduce_helper(
                group,
                group_id,
                rank,
                dist.ReduceOp.SUM,
                2,
                10,
                2 + 10 * (len(group) - 1),
                True,
                rank_to_GPU,
            )

        @sandcastle_skip_if(BACKEND == "nccl", "Nccl does not support CPU tensors")
        @sandcastle_skip_if(BACKEND in DistTestCases.skip_collective["reduce"], f"{BACKEND} does not support reduce")
        def test_reduce_product(self):
            group, group_id, rank = self._init_global_test()
            self._test_reduce_helper(
                group,
                group_id,
                rank,
                dist.ReduceOp.PRODUCT,
                2,
                10,
                reduce((lambda x, y: x * y), [10] * (len(group) - 1), 2),
            )

        @sandcastle_skip_if(BACKEND == "nccl", "Nccl does not support CPU tensors")
        @sandcastle_skip_if(BACKEND in DistTestCases.skip_collective["reduce"], f"{BACKEND} does not support reduce")
        def test_reduce_min(self):
            group, group_id, rank = self._init_global_test()
            self._test_reduce_helper(
                group, group_id, rank, dist.ReduceOp.MIN, 1010, 1, 1
            )

        @sandcastle_skip_if(BACKEND == "nccl", "Nccl does not support CPU tensors")
        @sandcastle_skip_if(BACKEND in DistTestCases.skip_collective["reduce"], f"{BACKEND} does not support reduce")
        def test_reduce_max(self):
            group, group_id, rank = self._init_global_test()
            self._test_reduce_helper(
                group, group_id, rank, dist.ReduceOp.MAX, -1, 10, 10
            )

        @sandcastle_skip_if(BACKEND == "nccl", "Nccl does not support CPU tensors")
        @sandcastle_skip_if(BACKEND in DistTestCases.skip_collective["reduce"], f"{BACKEND} does not support reduce")
        @skip_if_small_worldsize
        def test_reduce_group_sum(self):
            group, group_id, rank = self._init_group_test()
            self._test_reduce_helper(
                group,
                group_id,
                rank,
                dist.ReduceOp.SUM,
                2,
                10,
                2 + (10 * (len(group) - 1)),
            )

        @sandcastle_skip_if(BACKEND == "nccl", "Nccl does not support CPU tensors")
        @sandcastle_skip_if(BACKEND in DistTestCases.skip_collective["reduce"], f"{BACKEND} does not support reduce")
        @skip_if_small_worldsize
        def test_reduce_group_product(self):
            group, group_id, rank = self._init_group_test()
            self._test_reduce_helper(
                group,
                group_id,
                rank,
                dist.ReduceOp.PRODUCT,
                2,
                10,
                reduce((lambda x, y: x * y), [10] * (len(group) - 1), 2),
            )

        @sandcastle_skip_if(BACKEND == "nccl", "Nccl does not support CPU tensors")
        @sandcastle_skip_if(BACKEND in DistTestCases.skip_collective["reduce"], f"{BACKEND} does not support reduce")
        @skip_if_small_worldsize
        def test_reduce_group_min(self):
            group, group_id, rank = self._init_group_test()
            self._test_reduce_helper(
                group, group_id, rank, dist.ReduceOp.MIN, 1010, 1, 1
            )

        @sandcastle_skip_if(BACKEND == "nccl", "Nccl does not support CPU tensors")
        @sandcastle_skip_if(BACKEND in DistTestCases.skip_collective["reduce"], f"{BACKEND} does not support reduce")
        @skip_if_small_worldsize
        def test_reduce_group_max(self):
            group, group_id, rank = self._init_group_test()
            self._test_reduce_helper(
                group, group_id, rank, dist.ReduceOp.MAX, -1, 10, 10
            )

        @sandcastle_skip_if(BACKEND == "nccl", "Nccl does not support CPU tensors")
        @sandcastle_skip_if(BACKEND in DistTestCases.skip_collective["reduce"], f"{BACKEND} does not support reduce")
        def test_reduce_full_group_sum(self):
            group, group_id, rank = self._init_full_group_test()
            self._test_reduce_helper(
                group,
                group_id,
                rank,
                dist.ReduceOp.SUM,
                2,
                10,
                2 + (10 * (len(group) - 1)),
            )

        @sandcastle_skip_if(BACKEND == "nccl", "Nccl does not support CPU tensors")
        @sandcastle_skip_if(BACKEND in DistTestCases.skip_collective["reduce"], f"{BACKEND} does not support reduce")
        def test_reduce_full_group_product(self):
            group, group_id, rank = self._init_full_group_test()
            self._test_reduce_helper(
                group,
                group_id,
                rank,
                dist.ReduceOp.PRODUCT,
                2,
                10,
                reduce((lambda x, y: x * y), [10] * (len(group) - 1), 2),
            )

        @sandcastle_skip_if(BACKEND == "nccl", "Nccl does not support CPU tensors")
        @sandcastle_skip_if(BACKEND in DistTestCases.skip_collective["reduce"], f"{BACKEND} does not support reduce")
        def test_reduce_full_group_min(self):
            group, group_id, rank = self._init_full_group_test()
            self._test_reduce_helper(
                group, group_id, rank, dist.ReduceOp.MIN, 1010, 1, 1
            )

        @sandcastle_skip_if(BACKEND == "nccl", "Nccl does not support CPU tensors")
        @sandcastle_skip_if(BACKEND in DistTestCases.skip_collective["reduce"], f"{BACKEND} does not support reduce")
        def test_reduce_full_group_max(self):
            group, group_id, rank = self._init_full_group_test()
            self._test_reduce_helper(
                group, group_id, rank, dist.ReduceOp.MAX, -1, 10, 10
            )

        # REDUCE TWICE
        def _test_reduce_twice_helper(
            self,
            group,
            group_id,
            rank,
            op,
            master_value,
            worker_value,
            expected_value,
            cuda=False,
            rank_to_GPU=None,
        ):
            for src in group:
                tensors = [
                    _build_tensor(src + 1).fill_(
                        master_value if rank == src else worker_value
                    )
                    for i in range(2)
                ]
                if cuda:
                    for i in range(2):
                        tensors[i] = tensors[i].cuda(rank_to_GPU[rank][0])
                self.call_dist_op(
                    ":reduce",
                    False,
                    dist.reduce,
                    tensors[0],
                    src,
                    op,
                    group_id,
                    secondary_op_call=lambda: dist.reduce(
                        tensors[1], src, op, group_id
                    ),
                    tensor_shapes=[tensors[0].shape],
                )
                if rank == src:
                    for tensor in tensors:
                        self.assertEqual(tensor, _build_tensor(src + 1, expected_value))

            self._barrier()

        @sandcastle_skip_if(BACKEND == "nccl", "Nccl does not support CPU tensors")
        @sandcastle_skip_if(BACKEND in DistTestCases.skip_collective["reduce"], f"{BACKEND} does not support reduce")
        def test_reduce_sum_twice(self):
            group, group_id, rank = self._init_global_test()
            self._test_reduce_twice_helper(
                group,
                group_id,
                rank,
                dist.ReduceOp.SUM,
                2,
                10,
                2 + (10 * (len(group) - 1)),
            )

        @sandcastle_skip_if(BACKEND != "nccl", "Only Nccl supports CUDA reduce")
        @sandcastle_skip_if(BACKEND in DistTestCases.skip_collective["reduce"], f"{BACKEND} does not support reduce")
        @skip_if_no_gpu
        def test_reduce_sum_cuda_twice(self):
            group, group_id, rank = self._init_global_test()
            rank_to_GPU = init_multigpu_helper(dist.get_world_size(), BACKEND)
            device_id = rank_to_GPU[rank][0]
            torch.cuda.set_device(device_id)
            self._test_reduce_twice_helper(
                group,
                group_id,
                rank,
                dist.ReduceOp.SUM,
                2,
                10,
                2 + 10 * (len(group) - 1),
                True,
                rank_to_GPU,
            )

        @skip_if_no_gpu
        @require_backend(DistTestCases.backend_feature["gpu"])
        def test_all_reduce_result_cuda(self):
            group, group_id, rank = self._init_global_test()
            rank_to_GPU = init_multigpu_helper(dist.get_world_size(), BACKEND)
            for src in group:
                if rank == src:
                    tensor = _build_tensor(src + 1, 2)
                else:
                    tensor = _build_tensor(src + 1, 10)
                tensor = tensor.cuda(rank_to_GPU[rank][0])

                opts = AllreduceOptions()
                opts.reduceOp = dist.ReduceOp.SUM

                if group_id == GroupMember.WORLD:
                    work = _get_default_group().allreduce([tensor], opts)
                else:
                    work = group_id.allreduce([tensor], opts)

                if BACKEND == "gloo":
                    # Calling result right the work is finished should throw exception.
                    # Here we have a race condition, we may not assume the work is not
                    # finished by the time we run next lines.
                    try:
                        with self.assertRaisesRegex(
                            RuntimeError,
                            "Work needs to be completed before calling result",
                        ):
                            work.result()
                    except AssertionError:
                        # Exception was not raised, ensure is_completed()
                        self.assertTrue(work.is_completed())

                    work.wait()
                    result = work.result()
                else:
                    # In case of NCCL we should be able to retrieve pointer to the result
                    # even before work is finished.
                    result = work.result()
                    work.wait()

                expected_value = 2 + (10 * (len(group) - 1))
                self.assertEqual(result, [_build_tensor(src + 1, expected_value)])
            self._barrier()

        def call_dist_op(
            self,
            profiling_title_postfix,
            is_async,
            op,
            *args,
            expect_event=True,
            secondary_op_call=None,
            profile_cuda=False,
            tensor_shapes=None,
            **kwargs,
        ):
            op_calls = [lambda: op(*args, **kwargs)]
            if secondary_op_call is not None:
                op_calls.append(secondary_op_call)

            autograd_profiler_ctx = torch.autograd.profiler.profile(
                use_cuda=profile_cuda, record_shapes=True
            )

            # TODO: move this test to use torch.profiler once kineto issues are
            # fixed internally.
            with autograd_profiler_ctx as prof:
                works = [op_call() for op_call in op_calls]
                if is_async:
                    for work in works:
                        work.wait()

            if expect_event and dist.get_backend() in PROFILING_SUPPORTED_BACKENDS:
                events = get_profiling_event(
                    profiling_title_postfix, autograd_profiler_ctx
                )
                # DETAIL debug mode can use a pg wrapper that issues more collectives
                # under the hood
                if dist.get_debug_level() != dist.DebugLevel.DETAIL:
                    self.assertEqual(len(events), len(op_calls))
                for e in events:
                    self.assertTrue(e.is_async)
                    self.assertEqual(e.count, 1)
                    self.assertGreaterEqual(e.cpu_time, 0)
                    # Verify tensor shapes if given
                    # DETAIL debug mode can use a pg wrapper that issues more collectives
                    # under the hood
                    if (
                        tensor_shapes is not None
                        and dist.get_debug_level() != dist.DebugLevel.DETAIL
                    ):
                        self.assertEqual(
                            e.input_shapes,
                            tensor_shapes,
                            f"event shape: {e.input_shapes} vs tensor {tensor_shapes}",
                        )

        # ALL REDUCE
        def _test_all_reduce_helper(
            self,
            group,
            group_id,
            rank,
            op,
            master_value,
            worker_value,
            expected_value,
            cuda=False,
            rank_to_GPU=None,
            dtype=torch.float,
            async_op=False,
        ):
            for src in group:
                curr_value = master_value if rank == src else worker_value

                tensor = _build_tensor(src + 1, dtype=dtype).fill_(curr_value)
                if cuda:
                    tensor = tensor.cuda(rank_to_GPU[rank][0])
                if tensor.dtype == torch.complex64:
                    tensor_shapes = [torch.view_as_real(tensor).shape]
                else:
                    tensor_shapes = [tensor.shape]
                self.call_dist_op(
                    ":all_reduce",
                    async_op,
                    dist.all_reduce,
                    tensor,
                    op,
                    group_id,
                    async_op=async_op,
                    tensor_shapes=tensor_shapes,
                )
                # Currently, only Gloo backend has profiling tested with CUDA enabled.
                # Only run cuda profiling test for one rank to speed up since
                # running with different src_rank does not affect the correctness.
                if (
                    src == 0
                    and cuda
                    and dist.get_backend() in CUDA_PROFILING_SUPPORTED_BACKENDS
                ):
                    self.call_dist_op(
                        ":all_reduce",
                        async_op,
                        dist.all_reduce,
                        tensor,
                        op,
                        group_id,
                        async_op=async_op,
                        profile_cuda=True,
                        tensor_shapes=tensor_shapes,
                    )

            self._barrier()

        @sandcastle_skip_if(BACKEND == "nccl", "Nccl does not support CPU tensors")
        def test_all_reduce_sum(self):
            group, group_id, rank = self._init_global_test()
            self._test_all_reduce_helper(
                group,
                group_id,
                rank,
                dist.ReduceOp.SUM,
                2,
                10,
                2 + (10 * (len(group) - 1)),
            )

        @sandcastle_skip_if(BACKEND == "nccl", "Nccl does not support CPU tensors")
        def test_all_reduce_sum_async(self):
            group, group_id, rank = self._init_global_test()
            self._test_all_reduce_helper(
                group,
                group_id,
                rank,
                dist.ReduceOp.SUM,
                2,
                10,
                2 + (10 * (len(group) - 1)),
                async_op=True,
            )

        @sandcastle_skip_if(
            BACKEND != "gloo" and BACKEND != "nccl",
            "Only Gloo and NCCL backends will have CUDA allReduce tested",
        )
        @skip_if_no_gpu
        def test_all_reduce_sum_cuda(self):
            torch.cuda.set_device(self.rank)
            group, group_id, rank = self._init_global_test()
            rank_to_GPU = init_multigpu_helper(dist.get_world_size(), BACKEND)
            self._test_all_reduce_helper(
                group,
                group_id,
                rank,
                dist.ReduceOp.SUM,
                2,
                10,
                2 + (10 * (len(group) - 1)),
                True,
                rank_to_GPU,
            )

        @sandcastle_skip_if(
            BACKEND != "gloo" and BACKEND != "nccl",
            "Only Gloo and NCCL backends will have CUDA allReduce tested",
        )
        @skip_if_no_gpu
        def test_all_reduce_sum_cuda_async(self):
            torch.cuda.set_device(self.rank)
            group, group_id, rank = self._init_global_test()
            rank_to_GPU = init_multigpu_helper(dist.get_world_size(), BACKEND)
            self._test_all_reduce_helper(
                group,
                group_id,
                rank,
                dist.ReduceOp.SUM,
                2,
                10,
                2 + (10 * (len(group) - 1)),
                True,
                rank_to_GPU,
                async_op=True,
            )

        @sandcastle_skip_if(BACKEND == "nccl", "Nccl does not support CPU tensors")
        def test_all_reduce_sum_complex(self):
            group, group_id, rank = self._init_global_test()
            self._test_all_reduce_helper(
                group,
                group_id,
                rank,
                dist.ReduceOp.SUM,
                complex(2, 3),
                complex(10, 11),
                complex(2, 3) + (complex(10, 11) * (len(group) - 1)),
                dtype=torch.cfloat,
            )

        @sandcastle_skip_if(BACKEND == "nccl", "Nccl does not support CPU tensors")
        def test_all_reduce_complex_unsupported_ops(self):
            unsupported_ops = [
                dist.ReduceOp.MAX,
                dist.ReduceOp.MIN,
                dist.ReduceOp.PRODUCT,
                dist.ReduceOp.BAND,
                dist.ReduceOp.BOR,
                dist.ReduceOp.BXOR,
            ]
            group, group_id, rank = self._init_global_test()
            for unsupported_op in unsupported_ops:
                with self.assertRaisesRegex(
                    RuntimeError, "all_reduce does not support"
                ):
                    dist.all_reduce(
                        _build_tensor(1, dtype=torch.cfloat), unsupported_op, group_id
                    )

        @sandcastle_skip_if(
            BACKEND != "gloo" and BACKEND != "nccl",
            "Only Gloo and NCCL backends will have CUDA allReduce tested",
        )
        @skip_if_no_gpu
        def test_all_reduce_sum_cuda_complex(self):
            torch.cuda.set_device(self.rank)
            group, group_id, rank = self._init_global_test()
            rank_to_GPU = init_multigpu_helper(dist.get_world_size(), BACKEND)
            self._test_all_reduce_helper(
                group,
                group_id,
                rank,
                dist.ReduceOp.SUM,
                complex(2, 3),
                complex(10, 11),
                complex(2, 3) + (complex(10, 11) * (len(group) - 1)),
                True,
                rank_to_GPU,
                dtype=torch.cfloat,
            )

        @sandcastle_skip_if(BACKEND == "nccl", "Nccl does not support CPU tensors")
        def test_all_reduce_product(self):
            group, group_id, rank = self._init_global_test()
            self._test_all_reduce_helper(
                group,
                group_id,
                rank,
                dist.ReduceOp.PRODUCT,
                2,
                10,
                reduce((lambda x, y: x * y), [10] * (len(group) - 1), 2),
            )

        @sandcastle_skip_if(BACKEND == "nccl", "Nccl does not support CPU tensors")
        def test_all_reduce_min(self):
            group, group_id, rank = self._init_global_test()
            self._test_all_reduce_helper(
                group, group_id, rank, dist.ReduceOp.MIN, 1010, 1, 1
            )

        @sandcastle_skip_if(BACKEND == "nccl", "Nccl does not support CPU tensors")
        def test_all_reduce_max(self):
            group, group_id, rank = self._init_global_test()
            self._test_all_reduce_helper(
                group, group_id, rank, dist.ReduceOp.MAX, -1, 10, 10
            )

        @skip_if_small_worldsize
        @sandcastle_skip_if(BACKEND == "nccl", "Nccl does not support CPU tensors")
        def test_all_reduce_group_sum(self):
            group, group_id, rank = self._init_group_test()
            self._test_all_reduce_helper(
                group,
                group_id,
                rank,
                dist.ReduceOp.SUM,
                2,
                10,
                2 + (10 * (len(group) - 1)),
            )

        @skip_if_small_worldsize
        @sandcastle_skip_if(BACKEND == "nccl", "Nccl does not support CPU tensors")
        def test_all_reduce_group_product(self):
            group, group_id, rank = self._init_group_test()
            self._test_all_reduce_helper(
                group,
                group_id,
                rank,
                dist.ReduceOp.PRODUCT,
                2,
                10,
                reduce((lambda x, y: x * y), [10] * (len(group) - 1), 2),
            )

        @skip_if_small_worldsize
        @sandcastle_skip_if(BACKEND == "nccl", "Nccl does not support CPU tensors")
        def test_all_reduce_group_min(self):
            group, group_id, rank = self._init_group_test()
            self._test_all_reduce_helper(
                group, group_id, rank, dist.ReduceOp.MIN, 1010, 1, 1
            )

        @skip_if_small_worldsize
        @sandcastle_skip_if(BACKEND == "nccl", "Nccl does not support CPU tensors")
        def test_all_reduce_group_max(self):
            group, group_id, rank = self._init_group_test()
            self._test_all_reduce_helper(
                group, group_id, rank, dist.ReduceOp.MAX, -1, 10, 10
            )

        @sandcastle_skip_if(BACKEND == "nccl", "Nccl does not support CPU tensors")
        def test_all_reduce_full_group_sum(self):
            group, group_id, rank = self._init_full_group_test()
            self._test_all_reduce_helper(
                group,
                group_id,
                rank,
                dist.ReduceOp.SUM,
                2,
                10,
                2 + (10 * (len(group) - 1)),
            )

        @sandcastle_skip_if(BACKEND == "nccl", "Nccl does not support CPU tensors")
        def test_all_reduce_full_group_product(self):
            group, group_id, rank = self._init_full_group_test()
            self._test_all_reduce_helper(
                group,
                group_id,
                rank,
                dist.ReduceOp.PRODUCT,
                2,
                10,
                reduce((lambda x, y: x * y), [10] * (len(group) - 1), 2),
            )

        @sandcastle_skip_if(BACKEND == "nccl", "Nccl does not support CPU tensors")
        def test_all_reduce_full_group_min(self):
            group, group_id, rank = self._init_full_group_test()
            self._test_all_reduce_helper(
                group, group_id, rank, dist.ReduceOp.MIN, 1010, 1, 1
            )

        @sandcastle_skip_if(BACKEND == "nccl", "Nccl does not support CPU tensors")
        def test_all_reduce_full_group_max(self):
            group, group_id, rank = self._init_full_group_test()
            self._test_all_reduce_helper(
                group, group_id, rank, dist.ReduceOp.MAX, -1, 10, 10
            )

        # SPARSE ALL REDUCE
        def _test_sparse_all_reduce_sum(self, fn):
            group, group_id, rank = self._init_global_test()

            tests = simple_sparse_reduce_tests(
                rank, dist.get_world_size(), num_inputs=1
            )
            for (inputs, outputs) in tests:
                tensors = [fn(input) for input in inputs]
                dist.all_reduce(tensors[0], dist.ReduceOp.SUM, group_id)
                self.assertEqual(tensors[0], outputs[0])

        @sandcastle_skip_if(
            BACKEND != "gloo", "Only Gloo backend support sparse all reduce"
        )
        def test_sparse_all_reduce_sum(self):
            self._test_sparse_all_reduce_sum(lambda t: t)

        @sandcastle_skip_if(
            BACKEND != "gloo", "Only Gloo backend support sparse all reduce"
        )
        @skip_if_no_gpu
        def test_sparse_all_reduce_sum_cuda(self):
            self._test_sparse_all_reduce_sum(lambda t: t.clone().cuda())

        # ALL REDUCE - COALESCED
        @staticmethod
        def _all_reduce_coalesced_sum_test_cases(group_size):
            return (
                [2, 3, complex(2, 3)],
                [10, 11, complex(10, 11)],
                [
                    2 + 10 * (group_size - 1),
                    3 + 11 * (group_size - 1),
                    complex(2, 3) + complex(10, 11) * (group_size - 1),
                ],
                [torch.float, torch.float, torch.cfloat],
            )

        @staticmethod
        def _all_reduce_coalesced_product_test_cases(group_size):
            return (
                [1, 2],
                [3, 4],
                [1 * 3 ** (group_size - 1), 2 * 4 ** (group_size - 1)],
                [torch.float, torch.float],
            )

        @staticmethod
        def _all_reduce_coalesced_min_test_cases(group_size):
            return (
                [1, 4],
                [2, 3],
                [1, 3],
                [torch.float, torch.float],
            )

        @staticmethod
        def _all_reduce_coalesced_max_test_cases(group_size):
            return (
                [1, 4],
                [2, 3],
                [2, 4],
                [torch.float, torch.float],
            )

        @sandcastle_skip_if(BACKEND == "nccl", "Nccl does not support CPU tensors")
        def test_all_reduce_coalesced_max_complex_unsupported(self):
            group, group_id, rank = self._init_global_test()
            with self.assertRaisesRegex(RuntimeError, "all_reduce does not support"):
                dist.all_reduce_coalesced(
                    [_build_tensor(1, dtype=torch.cfloat)], dist.ReduceOp.MAX, group_id
                )

        def _test_all_reduce_coalesced_helper(
            self,
            group,
            group_id,
            rank,
            op,
            cuda=False,
            rank_to_GPU=None,
        ):
            test_case_func = {
                dist.ReduceOp.SUM: self._all_reduce_coalesced_sum_test_cases,
                dist.ReduceOp.PRODUCT: self._all_reduce_coalesced_product_test_cases,
                dist.ReduceOp.MIN: self._all_reduce_coalesced_min_test_cases,
                dist.ReduceOp.MAX: self._all_reduce_coalesced_max_test_cases,
            }[op]

            master_values, worker_values, expected_values, dtypes = test_case_func(
                len(group)
            )

            for src in group:
                curr_values = master_values if rank == src else worker_values
                tensors = [
                    _build_tensor(src + 1, val, dtype=dtype)
                    for dtype, val in zip(dtypes, curr_values)
                ]
                if cuda:
                    tensors = [t.cuda(rank_to_GPU[rank][0]) for t in tensors]
                tensor_shapes = []
                for tensor in tensors:
                    if tensor.dtype == torch.complex64:
                        tensor_shapes.append(torch.view_as_real(tensor).shape)
                    else:
                        tensor_shapes.append(tensor.shape)
                self.call_dist_op(
                    ":all_reduce",
                    False,
                    dist.all_reduce_coalesced,
                    tensors,
                    op,
                    group_id,
                    tensor_shapes=tensor_shapes,
                )
                expected_tensors = [
                    _build_tensor(src + 1, expected_value, dtype=dtype)
                    for dtype, expected_value in zip(dtypes, expected_values)
                ]
                self.assertEqual(tensors, expected_tensors)

            self._barrier()

        @require_backend({"gloo"})
        def test_all_reduce_coalesced_sum(self):
            group, group_id, rank = self._init_global_test()
            self._test_all_reduce_coalesced_helper(
                group,
                group_id,
                rank,
                dist.ReduceOp.SUM,
                cuda=False,
                rank_to_GPU=None,
            )

        @require_backend({"gloo"})
        def test_all_reduce_coalesced_product(self):
            group, group_id, rank = self._init_global_test()
            self._test_all_reduce_coalesced_helper(
                group,
                group_id,
                rank,
                dist.ReduceOp.PRODUCT,
                cuda=False,
                rank_to_GPU=None,
            )

        @require_backend({"gloo"})
        def test_all_reduce_coalesced_min(self):
            group, group_id, rank = self._init_global_test()
            self._test_all_reduce_coalesced_helper(
                group,
                group_id,
                rank,
                dist.ReduceOp.MIN,
                cuda=False,
                rank_to_GPU=None,
            )

        @require_backend({"gloo"})
        def test_all_reduce_coalesced_max(self):
            group, group_id, rank = self._init_global_test()
            self._test_all_reduce_coalesced_helper(
                group, group_id, rank, dist.ReduceOp.MAX, cuda=False, rank_to_GPU=None
            )

        @skip_if_small_worldsize
        @require_backend({"gloo"})
        def test_all_reduce_coalesced_group_sum(self):
            group, group_id, rank = self._init_group_test()
            self._test_all_reduce_coalesced_helper(
                group, group_id, rank, dist.ReduceOp.SUM, cuda=False, rank_to_GPU=None
            )

        @skip_if_small_worldsize
        @require_backend({"gloo"})
        def test_all_reduce_coalesced_group_product(self):
            group, group_id, rank = self._init_group_test()
            self._test_all_reduce_coalesced_helper(
                group,
                group_id,
                rank,
                dist.ReduceOp.PRODUCT,
                cuda=False,
                rank_to_GPU=None,
            )

        @skip_if_small_worldsize
        @require_backend({"gloo"})
        def test_all_reduce_coalesced_group_min(self):
            group, group_id, rank = self._init_group_test()
            self._test_all_reduce_coalesced_helper(
                group, group_id, rank, dist.ReduceOp.MIN, cuda=False, rank_to_GPU=None
            )

        @skip_if_small_worldsize
        @require_backend({"gloo"})
        def test_all_reduce_coalesced_group_max(self):
            group, group_id, rank = self._init_group_test()
            self._test_all_reduce_coalesced_helper(
                group, group_id, rank, dist.ReduceOp.MAX, cuda=False, rank_to_GPU=None
            )

        @require_backend({"gloo"})
        def test_all_reduce_coalesced_full_group_sum(self):
            group, group_id, rank = self._init_full_group_test()
            self._test_all_reduce_coalesced_helper(
                group, group_id, rank, dist.ReduceOp.SUM, cuda=False, rank_to_GPU=None
            )

        @require_backend({"gloo"})
        def test_all_reduce_coalesced_full_group_product(self):
            group, group_id, rank = self._init_full_group_test()
            self._test_all_reduce_coalesced_helper(
                group,
                group_id,
                rank,
                dist.ReduceOp.PRODUCT,
                cuda=False,
                rank_to_GPU=None,
            )

        @require_backend({"gloo"})
        def test_all_reduce_coalesced_full_group_min(self):
            group, group_id, rank = self._init_full_group_test()
            self._test_all_reduce_coalesced_helper(
                group,
                group_id,
                rank,
                dist.ReduceOp.MIN,
                cuda=False,
                rank_to_GPU=None,
            )

        @require_backend({"gloo"})
        def test_all_reduce_coalesced_full_group_max(self):
            group, group_id, rank = self._init_full_group_test()
            self._test_all_reduce_coalesced_helper(
                group, group_id, rank, dist.ReduceOp.MAX, cuda=False, rank_to_GPU=None
            )

        # SCATTER
        def _test_scatter_helper(
            self, group, group_id, rank, cuda=False, rank_to_GPU=None, dtype=torch.float
        ):
            for dest in group:
                tensor = _build_tensor(dest + 1, -1, dtype=dtype)
                expected_tensor = _build_tensor(dest + 1, rank, dtype=dtype)
                tensors = (
                    [_build_tensor(dest + 1, i, dtype=dtype) for i in group]
                    if rank == dest
                    else []
                )
                if cuda:
                    tensor = tensor.cuda(rank_to_GPU[rank][0])
                    tensors = [t.cuda(rank_to_GPU[rank][0]) for t in tensors]
                if dtype == torch.complex64:
                    tensor_shapes = [torch.view_as_real(t).shape for t in tensors]
                else:
                    tensor_shapes = [t.shape for t in tensors]
                self.call_dist_op(
                    ":scatter",
                    False,
                    dist.scatter,
                    tensor,
                    src=dest,
                    scatter_list=tensors,
                    group=group_id,
                    expect_event=False,
                    tensor_shapes=tensor_shapes,
                )
                self.assertEqual(tensor, expected_tensor)

            self._barrier()

        @sandcastle_skip_if(BACKEND == "nccl", "Nccl does not support CPU tensors")
        def test_scatter_checks(self):
            group, group_id, rank = self._init_global_test()
            one = torch.ones([1])

            # Specify scatter_list argument only on source rank.
            output = one.clone() * -1
            if rank == 0:
                scatter_list = [one.clone() * i for i in group]
                dist.scatter(output, src=0, scatter_list=scatter_list)
            else:
                dist.scatter(output, src=0)
            self.assertEqual(output, one * rank)

            # Don't specify src argument.
            output = one.clone() * -1
            if rank == 0:
                scatter_list = [one.clone() * i for i in group]
                dist.scatter(output, scatter_list=scatter_list)
            else:
                dist.scatter(output)
            self.assertEqual(output, one * rank)

        @sandcastle_skip_if(BACKEND == "nccl", "Nccl does not support CPU tensors")
        def test_scatter(self):
            group, group_id, rank = self._init_global_test()
            self._test_scatter_helper(group, group_id, rank)

        @sandcastle_skip_if(BACKEND != "nccl", "Only Nccl supports CUDA gather")
        @skip_if_no_gpu
        def test_scatter_cuda(self):
            group, group_id, rank = self._init_global_test()
            rank_to_GPU = init_multigpu_helper(dist.get_world_size(), BACKEND)
            self._test_scatter_helper(group, group_id, rank, True, rank_to_GPU)

        @sandcastle_skip_if(BACKEND == "nccl", "Nccl does not support CPU tensors")
        def test_scatter_complex(self):
            group, group_id, rank = self._init_global_test()
            self._test_scatter_helper(group, group_id, rank, dtype=torch.cfloat)

        @sandcastle_skip_if(BACKEND != "nccl", "Only Nccl supports CUDA gather")
        @skip_if_no_gpu
        def test_scatter_cuda_complex(self):
            group, group_id, rank = self._init_global_test()
            rank_to_GPU = init_multigpu_helper(dist.get_world_size(), BACKEND)
            self._test_scatter_helper(group, group_id, rank, True, rank_to_GPU, dtype=torch.cfloat)

        @sandcastle_skip_if(BACKEND == "nccl", "Nccl does not support CPU tensors")
        @skip_if_small_worldsize
        def test_scatter_group(self):
            group, group_id, rank = self._init_group_test()
            self._test_scatter_helper(group, group_id, rank)

        @sandcastle_skip_if(BACKEND == "nccl", "Nccl does not support CPU tensors")
        def test_scatter_full_group(self):
            group, group_id, rank = self._init_full_group_test()
            self._test_scatter_helper(group, group_id, rank)

        # GATHER
        def _test_gather_helper(self, group, group_id, rank, cuda=False, rank_to_GPU=None):
            for dest in group:
                tensor = _build_tensor(dest + 1, rank)
                tensors = (
                    [_build_tensor(dest + 1, -1) for i in group] if rank == dest else []
                )
                if cuda:
                    tensor = tensor.cuda(rank_to_GPU[rank][0])
                    tensors = [t.cuda(rank_to_GPU[rank][0]) for t in tensors]
                self.call_dist_op(
                    ":gather",
                    False,
                    dist.gather,
                    tensor,
                    dst=dest,
                    gather_list=tensors,
                    group=group_id,
                    expect_event=False,
                    tensor_shapes=[tensors[0].shape] if len(tensors) > 0 else None,
                )
                if rank == dest:
                    expected_tensors = [_build_tensor(dest + 1, i) for i in group]
                    for t1, t2 in zip(tensors, expected_tensors):
                        self.assertEqual(t1, t2)

            self._barrier()

        @sandcastle_skip_if(BACKEND == "nccl", "Nccl does not support CPU tensors")
        def test_gather_checks(self):
            group, group_id, rank = self._init_global_test()
            one = torch.ones([1])

            # Specify gather_list argument only on destination rank.
            if rank == 0:
                gather_list = [one.clone() for _ in group]
                dist.gather(one * rank, dst=0, gather_list=gather_list)
                for i in group:
                    self.assertEqual(gather_list[i], one * i)
            else:
                dist.gather(one * rank, dst=0)

            # Don't specify dst argument.
            if rank == 0:
                gather_list = [one.clone() for _ in group]
                dist.gather(one * rank, gather_list=gather_list)
                for i in group:
                    self.assertEqual(gather_list[i], one * i)
            else:
                dist.gather(one * rank)

        @sandcastle_skip_if(BACKEND == "nccl", "Nccl does not support CPU tensors")
        def test_gather(self):
            group, group_id, rank = self._init_global_test()
            self._test_gather_helper(group, group_id, rank)

        @sandcastle_skip_if(BACKEND != "nccl", "Only Nccl supports CUDA gather")
        @skip_if_no_gpu
        def test_gather_cuda(self):
            group, group_id, rank = self._init_global_test()
            rank_to_GPU = init_multigpu_helper(dist.get_world_size(), BACKEND)
            self._test_gather_helper(group, group_id, rank, True, rank_to_GPU)

        @sandcastle_skip_if(BACKEND == "nccl", "Nccl does not support CPU tensors")
        @skip_if_small_worldsize
        def test_gather_group(self):
            group, group_id, rank = self._init_group_test()
            self._test_gather_helper(group, group_id, rank)

        @sandcastle_skip_if(BACKEND == "nccl", "Nccl does not support CPU tensors")
        def test_gather_full_group(self):
            group, group_id, rank = self._init_full_group_test()
            self._test_gather_helper(group, group_id, rank)

        # ALL GATHER
        def _test_all_gather_helper(
            self, group, group_id, rank, cuda=False, rank_to_GPU=None, dtype=torch.float
        ):
            for dest in group:
                tensor = _build_tensor(dest + 1, rank, dtype=dtype)
                tensors = [_build_tensor(dest + 1, -1, dtype=dtype) for i in group]
                allgather = dist.all_gather
                if cuda:
                    tensor = tensor.cuda(rank_to_GPU[rank][0])
                    tensors = [t.cuda(rank_to_GPU[rank][0]) for t in tensors]
                if tensors[0].dtype == torch.complex64:
                    tensor_shapes = [torch.view_as_real(tensors[0]).shape]
                else:
                    tensor_shapes = [tensors[0].shape]
                self.call_dist_op(
                    ":all_gather",
                    False,
                    allgather,
                    tensors,
                    tensor,
                    group_id,
                    False,
                    tensor_shapes=tensor_shapes,
                )

                expected_tensors = [
                    _build_tensor(dest + 1, i, dtype=dtype) for i in group
                ]
                for t1, t2 in zip(tensors, expected_tensors):
                    self.assertEqual(t1, t2)

            self._barrier()

        @sandcastle_skip_if(BACKEND == "nccl", "Nccl does not support CPU tensors")
        def test_all_gather(self):
            group, group_id, rank = self._init_global_test()
            self._test_all_gather_helper(group, group_id, rank)

        @sandcastle_skip_if(BACKEND != "nccl", "Only Nccl supports CUDA all gather")
        @skip_if_no_gpu
        def test_all_gather_cuda(self):
            group, group_id, rank = self._init_global_test()
            rank_to_GPU = init_multigpu_helper(dist.get_world_size(), BACKEND)
            self._test_all_gather_helper(group, group_id, rank, True, rank_to_GPU)

        @sandcastle_skip_if(BACKEND == "nccl", "Nccl does not support CPU tensors")
        def test_all_gather_complex(self):
            group, group_id, rank = self._init_global_test()
            self._test_all_gather_helper(group, group_id, rank, dtype=torch.cfloat)

        @sandcastle_skip_if(BACKEND != "nccl", "Only Nccl supports CUDA all gather")
        @skip_if_no_gpu
        def test_all_gather_cuda_complex(self):
            group, group_id, rank = self._init_global_test()
            rank_to_GPU = init_multigpu_helper(dist.get_world_size(), BACKEND)
            self._test_all_gather_helper(
                group, group_id, rank, True, rank_to_GPU, dtype=torch.cfloat
            )

        @skip_if_small_worldsize
        @sandcastle_skip_if(BACKEND == "nccl", "Nccl does not support CPU tensors")
        def test_all_gather_group(self):
            group, group_id, rank = self._init_group_test()
            self._test_all_gather_helper(group, group_id, rank)

        @sandcastle_skip_if(BACKEND == "nccl", "Nccl does not support CPU tensors")
        def test_all_gather_full_group(self):
            group, group_id, rank = self._init_full_group_test()
            self._test_all_gather_helper(group, group_id, rank)

        def _run_all_gather_coalesced_and_verify(
            self, output_tensor_lists, input_tensors, expected_tensors, group_id
        ):
            """
            Helper that runs all_gather_coalesced and returns true if output
            matches expectations.
            """
            tensor_shapes = []
            for input_tensor in input_tensors:
                if input_tensor.dtype == torch.complex64:
                    tensor_shapes.append(torch.view_as_real(input_tensor).shape)
                else:
                    tensor_shapes.append(input_tensor.shape)
            self.call_dist_op(
                ":all_gather",
                False,
                dist.all_gather_coalesced,
                output_tensor_lists,
                input_tensors,
                group_id,
                tensor_shapes=tensor_shapes,
            )

            for l1, l2 in zip(output_tensor_lists, expected_tensors):
                for t1, t2 in zip(l1, l2):
                    if not torch.equal(t1, t2):
                        return False
            return True

        def _test_all_gather_coalesced_helper(
            self, group, group_id, rank, dtype=torch.float
        ):
            # TODO: Instead we should probably go through _rank_not_in_group
            # mechanism to disable sending tensors
            if group_id is not None:
                for test_case_id in range(2, 5):
                    # Make sure we create tensors of incompatible sizes, e.g.
                    # [1], [2x2], [3x3x3] ... to be sent in one batch
                    input_tensors = [
                        _build_multidim_tensor(
                            tensor_id, tensor_id, rank + tensor_id, dtype=dtype
                        )
                        for tensor_id in range(1, test_case_id)
                    ]
                    output_tensor_lists = [
                        [
                            _build_multidim_tensor(
                                tensor_id, tensor_id, -1, dtype=dtype
                            )
                            for tensor_id in range(1, test_case_id)
                        ]
                        for _ in group
                    ]
                    expected_tensors = [
                        [
                            _build_multidim_tensor(
                                tensor_id, tensor_id, rank_iter + tensor_id, dtype=dtype
                            )
                            for tensor_id in range(1, test_case_id)
                        ]
                        for rank_iter in group
                    ]
                    assert self._run_all_gather_coalesced_and_verify(
                        output_tensor_lists, input_tensors, expected_tensors, group_id
                    ), "output tensors do not match expected ouputs"

            self._barrier()

        @sandcastle_skip_if(
            BACKEND in DistTestCases.skip_collective["allgather_coalesced"],
            f"{BACKEND} does not support all_gather_coalesced"
        )
        def test_all_gather_coalesced_simple(self):
            group, group_id, rank = self._init_global_test()
            self._test_all_gather_coalesced_helper(group, group_id, rank)

        @sandcastle_skip_if(
            BACKEND in DistTestCases.skip_collective["allgather_coalesced"],
            f"{BACKEND} does not support all_gather_coalesced"
        )
        def test_all_gather_coalesced_complex(self):
            group, group_id, rank = self._init_global_test()
            self._test_all_gather_coalesced_helper(
                group, group_id, rank, dtype=torch.cfloat
            )

        @skip_if_small_worldsize
        @sandcastle_skip_if(
            BACKEND in DistTestCases.skip_collective["allgather_coalesced"],
            f"{BACKEND} does not support all_gather_coalesced"
        )
        def test_all_gather_coalesced_group(self):
            group, group_id, rank = self._init_group_test()
            self._test_all_gather_coalesced_helper(group, group_id, rank)

        @sandcastle_skip_if(
            BACKEND in DistTestCases.skip_collective["allgather_coalesced"],
            f"{BACKEND} does not support all_gather_coalesced"
        )
        def test_all_gather_coalesced_full_group(self):
            group, group_id, rank = self._init_full_group_test()
            self._test_all_gather_coalesced_helper(group, group_id, rank)

        @sandcastle_skip_if(
            BACKEND in DistTestCases.skip_collective["allgather_coalesced"],
            f"{BACKEND} does not support all_gather_coalesced"
        )
        def test_all_gather_coalesced_with_empty(self):
            group, group_id, rank = self._init_global_test()
            input_tensors = [
                rank * torch.ones([2, 2]),
                torch.ones([0]),
                (rank + 1) * torch.ones([3, 3]),
                torch.ones([0]),
                torch.ones([0]),
            ]
            output_tensors_lists = [
                [
                    -1 * torch.ones([2, 2]),
                    -1 * torch.ones([0]),
                    -1 * torch.ones([3, 3]),
                    -1 * torch.ones([0]),
                    -1 * torch.ones([0]),
                ]
                for _ in group
            ]
            expected_tensors = [
                [
                    r * torch.ones([2, 2]),
                    torch.ones([0]),
                    (r + 1) * torch.ones([3, 3]),
                    torch.ones([0]),
                    torch.ones([0]),
                ]
                for r in group
            ]
            assert self._run_all_gather_coalesced_and_verify(
                output_tensors_lists, input_tensors, expected_tensors, group_id
            )
            self._barrier()

        # AllToAll
        def _test_all_to_all_single_equal_split_helper(
            self, group, group_id, rank, cuda=False, rank_to_GPU=None, dtype=torch.float
        ):
            if group_id is not None:
                size = len(group)
                in_tensor = torch.ones([size, size], dtype=dtype) * rank
                expected_tensor = torch.cat(
                    [torch.ones([1, size], dtype=dtype) * i for i in group]
                )
                out_tensor = torch.ones([size, size], dtype=dtype) * -1
                if cuda:
                    in_tensor = in_tensor.cuda(rank_to_GPU[rank][0])
                    expected_tensor = expected_tensor.cuda(rank_to_GPU[rank][0])
                    out_tensor = out_tensor.cuda(rank_to_GPU[rank][0])
                if dtype == torch.complex64:
                    tensor_shapes = [torch.view_as_real(in_tensor).shape]
                else:
                    tensor_shapes = [in_tensor.shape]
                self.call_dist_op(
                    ":all_to_all",
                    False,
                    dist.all_to_all_single,
                    out_tensor,
                    in_tensor,
                    group=group_id,
                    tensor_shapes=tensor_shapes,
                )
                self.assertEqual(out_tensor, expected_tensor)
            self._barrier()

        def _test_all_to_all_single_unequal_split_helper(
            self, group, group_id, rank, cuda=False, rank_to_GPU=None, dtype=torch.float
        ):
            if group_id is not None:
                size = len(group)
                in_splits = [i + 1 for i in group]
                out_splits = [rank + 1 for _ in group]
                in_tensor = torch.ones([sum(in_splits), size], dtype=dtype) * rank
                out_tensor = torch.ones([(rank + 1) * size, size], dtype=dtype)
                expected_tensor = torch.cat(
                    [torch.ones([rank + 1, size], dtype=dtype) * i for i in group]
                )
                if cuda:
                    in_tensor = in_tensor.cuda(rank_to_GPU[rank][0])
                    expected_tensor = expected_tensor.cuda(rank_to_GPU[rank][0])
                    out_tensor = out_tensor.cuda(rank_to_GPU[rank][0])
                dist.all_to_all_single(
                    out_tensor, in_tensor, out_splits, in_splits, group=group_id
                )
                self.assertEqual(out_tensor, expected_tensor)
            self._barrier()

        def _test_all_to_all_helper(
            self,
            group,
            group_id,
            rank,
            cuda=False,
            rank_to_GPU=None,
            dtype=torch.float,
        ):
            if group_id is not None:
                size = len(group)
                in_splits = [i + 1 for i in group]
                in_tensors = [
                    torch.ones([in_splits[i], size], dtype=dtype) * rank
                    for i, _ in enumerate(group)
                ]
                out_tensors = [
                    torch.ones([(rank + 1), size], dtype=dtype) for _ in group
                ]
                expected_tensors = [
                    torch.ones([rank + 1, size], dtype=dtype) * i for i in group
                ]
                if cuda:
                    in_tensors = [t.cuda(rank_to_GPU[rank][0]) for t in in_tensors]
                    expected_tensors = [
                        t.cuda(rank_to_GPU[rank][0]) for t in expected_tensors
                    ]
                    out_tensors = [t.cuda(rank_to_GPU[rank][0]) for t in out_tensors]
                dist.all_to_all(out_tensors, in_tensors, group=group_id)
                for t1, t2 in zip(out_tensors, expected_tensors):
                    self.assertEqual(t1, t2)
            self._barrier()

        @sandcastle_skip_if(BACKEND != "mpi", "Only MPI supports CPU all_to_all_single")
        def test_all_to_all_single_equal_split(self):
            group, group_id, rank = self._init_global_test()
            self._test_all_to_all_single_equal_split_helper(group, group_id, rank)

        @sandcastle_skip_if(BACKEND != "nccl", "Only Nccl supports CUDA all_to_all_single")
        @skip_if_no_gpu
        def test_all_to_all_single_equal_split_cuda(self):
            group, group_id, rank = self._init_global_test()
            rank_to_GPU = init_multigpu_helper(dist.get_world_size(), BACKEND)
            self._test_all_to_all_single_equal_split_helper(
                group,
                group_id,
                rank,
                True,
                rank_to_GPU,
            )

        @sandcastle_skip_if(BACKEND != "mpi", "Only MPI supports CPU all_to_all_single")
        def test_all_to_all_single_equal_split_complex(self):
            group, group_id, rank = self._init_global_test()
            self._test_all_to_all_single_equal_split_helper(
                group, group_id, rank, dtype=torch.cfloat
            )

        @sandcastle_skip_if(BACKEND != "nccl", "Only Nccl supports CUDA all_to_all_single")
        @skip_if_no_gpu
        def test_all_to_all_single_equal_split_cuda_complex(self):
            group, group_id, rank = self._init_global_test()
            rank_to_GPU = init_multigpu_helper(dist.get_world_size(), BACKEND)
            self._test_all_to_all_single_equal_split_helper(
                group, group_id, rank, True, rank_to_GPU, dtype=torch.cfloat
            )

        @sandcastle_skip_if(BACKEND != "mpi", "Only MPI supports CPU all_to_all_single")
        def test_all_to_all_single_unequal_split(self):
            group, group_id, rank = self._init_global_test()
            self._test_all_to_all_single_unequal_split_helper(group, group_id, rank)

        @sandcastle_skip_if(BACKEND != "nccl", "Only Nccl supports CUDA all_to_all_single")
        @skip_if_no_gpu
        def test_all_to_all_single_unequal_split_cuda(self):
            group, group_id, rank = self._init_global_test()
            rank_to_GPU = init_multigpu_helper(dist.get_world_size(), BACKEND)
            self._test_all_to_all_single_unequal_split_helper(
                group,
                group_id,
                rank,
                True,
                rank_to_GPU,
            )

        @sandcastle_skip_if(BACKEND != "mpi", "Only MPI supports CPU all_to_all_single")
        def test_all_to_all_single_unequal_split_complex(self):
            group, group_id, rank = self._init_global_test()
            self._test_all_to_all_single_unequal_split_helper(
                group, group_id, rank, dtype=torch.cfloat
            )

        @sandcastle_skip_if(BACKEND != "nccl", "Only Nccl supports CUDA all_to_all_single")
        @skip_if_no_gpu
        def test_all_to_all_single_unequal_split_cuda_complex(self):
            group, group_id, rank = self._init_global_test()
            rank_to_GPU = init_multigpu_helper(dist.get_world_size(), BACKEND)
            self._test_all_to_all_single_unequal_split_helper(
                group,
                group_id,
                rank,
                True,
                rank_to_GPU,
                dtype=torch.cfloat,
            )

        @sandcastle_skip_if(BACKEND != "mpi", "Only MPI supports all_to_all")
        def test_all_to_all(self):
            group, group_id, rank = self._init_global_test()
            self._test_all_to_all_helper(group, group_id, rank)

        @sandcastle_skip_if(BACKEND != "nccl", "Only NCCL supports CUDA all_to_all")
        @skip_if_rocm
        def test_all_to_all_cuda(self):
            group, group_id, rank = self._init_global_test()
            rank_to_GPU = init_multigpu_helper(dist.get_world_size(), BACKEND)
            self._test_all_to_all_helper(group, group_id, rank, True, rank_to_GPU)

        @sandcastle_skip_if(BACKEND != "mpi", "Only MPI supports all_to_all")
        def test_all_to_all_complex(self):
            group, group_id, rank = self._init_global_test()
            self._test_all_to_all_helper(group, group_id, rank, dtype=torch.cfloat)

        @sandcastle_skip_if(BACKEND != "nccl", "Only NCCL supports CUDA all_to_all")
        @skip_if_rocm
        def test_all_to_all_cuda_complex(self):
            group, group_id, rank = self._init_global_test()
            rank_to_GPU = init_multigpu_helper(dist.get_world_size(), BACKEND)
            self._test_all_to_all_helper(
                group, group_id, rank, True, rank_to_GPU, dtype=torch.cfloat
            )

        @sandcastle_skip_if(BACKEND != "mpi", "Only MPI supports CPU all_to_all_single")
        @skip_if_small_worldsize
        def test_all_to_all_single_equal_split_group(self):
            group, group_id, rank = self._init_group_test()
            self._test_all_to_all_single_equal_split_helper(group, group_id, rank)

        @sandcastle_skip_if(BACKEND != "nccl", "Only Nccl supports CUDA all_to_all_single")
        @skip_if_no_gpu
        @skip_if_small_worldsize
        def test_all_to_all_single_equal_split_group_cuda(self):
            group, group_id, rank = self._init_group_test()
            rank_to_GPU = init_multigpu_helper(dist.get_world_size(), BACKEND)
            self._test_all_to_all_single_equal_split_helper(
                group,
                group_id,
                rank,
                True,
                rank_to_GPU,
            )

        @sandcastle_skip_if(BACKEND != "mpi", "Only MPI supports CPU all_to_all_single")
        @skip_if_small_worldsize
        def test_all_to_all_single_unequal_split_group(self):
            group, group_id, rank = self._init_group_test()
            self._test_all_to_all_single_unequal_split_helper(group, group_id, rank)

        @sandcastle_skip_if(BACKEND != "nccl", "Only Nccl supports CUDA all_to_all_single")
        @skip_if_no_gpu
        @skip_if_small_worldsize
        def test_all_to_all_single_unequal_split_group_cuda(self):
            group, group_id, rank = self._init_global_test()
            rank_to_GPU = init_multigpu_helper(dist.get_world_size(), BACKEND)
            self._test_all_to_all_single_unequal_split_helper(
                group,
                group_id,
                rank,
                True,
                rank_to_GPU,
            )

        @sandcastle_skip_if(BACKEND != "mpi", "Only MPI supports all_to_all")
        @skip_if_small_worldsize
        def test_all_to_all_group(self):
            group, group_id, rank = self._init_group_test()
            self._test_all_to_all_helper(group, group_id, rank)

        @sandcastle_skip_if(BACKEND != "nccl", "Only Nccl supports CUDA all_to_all_single")
        @skip_if_small_worldsize
        @skip_if_rocm
        def test_all_to_all_group_cuda(self):
            group, group_id, rank = self._init_group_test()
            rank_to_GPU = init_multigpu_helper(dist.get_world_size(), BACKEND)
            self._test_all_to_all_helper(group, group_id, rank, True, rank_to_GPU)

        @sandcastle_skip_if(BACKEND != "mpi", "Only MPI supports CPU all_to_all_single")
        def test_all_to_all_single_equal_split_full_group(self):
            group, group_id, rank = self._init_full_group_test()
            self._test_all_to_all_single_equal_split_helper(group, group_id, rank)

        @sandcastle_skip_if(BACKEND != "nccl", "Only Nccl supports CUDA all_to_all_single")
        @skip_if_no_gpu
        def test_all_to_all_single_equal_split_full_group_cuda(self):
            group, group_id, rank = self._init_full_group_test()
            rank_to_GPU = init_multigpu_helper(dist.get_world_size(), BACKEND)
            self._test_all_to_all_single_equal_split_helper(
                group,
                group_id,
                rank,
                True,
                rank_to_GPU,
            )

        @sandcastle_skip_if(BACKEND != "mpi", "Only MPI supports CPU all_to_all_single")
        def test_all_to_all_single_unequal_split_full_group(self):
            group, group_id, rank = self._init_full_group_test()
            self._test_all_to_all_single_unequal_split_helper(group, group_id, rank)

        @sandcastle_skip_if(BACKEND != "nccl", "Only Nccl supports CUDA all_to_all_single")
        @skip_if_no_gpu
        def test_all_to_all_single_unequal_split_full_group_cuda(self):
            group, group_id, rank = self._init_full_group_test()
            rank_to_GPU = init_multigpu_helper(dist.get_world_size(), BACKEND)
            self._test_all_to_all_single_unequal_split_helper(
                group,
                group_id,
                rank,
                True,
                rank_to_GPU,
            )

        @sandcastle_skip_if(BACKEND != "mpi", "Only MPI supports all_to_all")
        def test_all_to_all_full_group(self):
            group, group_id, rank = self._init_full_group_test()
            self._test_all_to_all_helper(group, group_id, rank)

        @sandcastle_skip_if(BACKEND != "nccl", "Only NCCL supports CUDA all_to_all")
        @skip_if_rocm
        def test_all_to_all_full_group_cuda(self):
            group, group_id, rank = self._init_full_group_test()
            rank_to_GPU = init_multigpu_helper(dist.get_world_size(), BACKEND)
            self._test_all_to_all_helper(group, group_id, rank, True, rank_to_GPU)

        # BARRIER
        def _test_barrier_helper(
            self, group, group_id, rank, cuda=False, rank_to_GPU=None
        ):
            WAIT_TIME = 0.3  # seconds

            for dest in group:
                expected_time = torch.DoubleTensor(1).fill_(0.0)
                if cuda:
                    expected_time = expected_time.cuda(rank_to_GPU[rank][0])
                if dest == rank:
                    expected_time.fill_(time.time() + WAIT_TIME)
                    dist.broadcast(expected_time, dest, group_id)
                    time.sleep(WAIT_TIME + 0.1)  # sleep a little bit longer
                    dist.barrier(group_id)
                else:
                    dist.broadcast(expected_time, dest, group_id)
                    dist.barrier(group_id)
                    self.assertGreaterAlmostEqual(
                        float(time.time()),
                        float(expected_time[0]),
                        "destination rank: %d, my rank: %d" % (dest, rank)
                        + " (if you see this failure, please report in #14554)",
                    )

            # Use higher timeout for the instance where the test runs
            # against a subgroup and uses a CUDA tensor for expected time.
            # The CUDA initialization for the participating processes can
            # take long enough for the barrier timeout to trigger on the
            # process that doesn't participate in the group.
            self._barrier(timeout=20)

        @skip_if_no_gpu
        @sandcastle_skip_if(BACKEND == "mpi", "MPI doesn't supports GPU barrier")
        def test_barrier_cuda(self):
            group, group_id, rank = self._init_global_test()
            rank_to_GPU = init_multigpu_helper(dist.get_world_size(), BACKEND)
            self._test_barrier_helper(group, group_id, rank, True, rank_to_GPU)

        @skip_if_small_worldsize
        @skip_if_no_gpu
        @sandcastle_skip_if(BACKEND == "mpi", "MPI doesn't supports GPU barrier")
        def test_barrier_group_cuda(self):
            group, group_id, rank = self._init_group_test()
            rank_to_GPU = init_multigpu_helper(dist.get_world_size(), BACKEND)
            self._test_barrier_helper(group, group_id, rank, True, rank_to_GPU)

        @skip_if_small_worldsize
        @skip_if_no_gpu
        @sandcastle_skip_if(BACKEND == "mpi", "MPI doesn't supports GPU barrier")
        def test_barrier_full_group_cuda(self):
            group, group_id, rank = self._init_full_group_test()
            rank_to_GPU = init_multigpu_helper(dist.get_world_size(), BACKEND)
            self._test_barrier_helper(group, group_id, rank, True, rank_to_GPU)

        @sandcastle_skip_if(BACKEND in DistTestCases.skip_collective["cpu barrier"], f"{BACKEND} does not support CPU barrier")
        def test_barrier(self):
            group, group_id, rank = self._init_global_test()
            self._test_barrier_helper(group, group_id, rank)

        @skip_if_small_worldsize
        @sandcastle_skip_if(BACKEND in DistTestCases.skip_collective["cpu barrier"], f"{BACKEND} does not support CPU barrier")
        def test_barrier_group(self):
            group, group_id, rank = self._init_group_test()
            self._test_barrier_helper(group, group_id, rank)

        @sandcastle_skip_if(BACKEND in DistTestCases.skip_collective["cpu barrier"], f"{BACKEND} does not support CPU barrier")
        def test_barrier_full_group(self):
            group, group_id, rank = self._init_full_group_test()
            self._test_barrier_helper(group, group_id, rank)

        def _test_broadcast_multigpu_helper(self, group, group_id, rank, rank_to_GPU):
            for src in group:
                expected_tensor = _build_tensor(src + 1)
                tensors = [
                    _build_tensor(src + 1, -1).cuda(device=i) for i in rank_to_GPU[rank]
                ]
                if rank == src:
                    tensors[0] = expected_tensor.cuda(device=rank_to_GPU[rank][0])

                dist.broadcast_multigpu(tensors, src, group_id)
                for tensor in tensors:
                    self.assertEqual(tensor, expected_tensor)
            self._barrier()

        @sandcastle_skip_if(BACKEND == "mpi", "MPI doesn't support broadcast multigpu")
        @sandcastle_skip_if(BACKEND == "nccl", "NCCL broadcast multigpu skipped")
        @skip_if_no_gpu
        def test_broadcast_multigpu(self):
            group, group_id, rank = self._init_global_test()
            rank_to_GPU = init_multigpu_helper(dist.get_world_size(), BACKEND)
            self._test_broadcast_multigpu_helper(group, group_id, rank, rank_to_GPU)

        def _test_all_reduce_multigpu_helper(
            self,
            group,
            group_id,
            rank,
            rank_to_GPU,
            op,
            master_value,
            worker_value,
            expected_value,
            dtype=torch.float,
        ):
            for src in group:
                curr_value = master_value if rank == src else worker_value
                tensors = [
                    _build_tensor(src + 1, curr_value, dtype=dtype).cuda(device=i)
                    for i in rank_to_GPU[rank]
                ]
                self.call_dist_op(
                    ":all_reduce",
                    False,
                    dist.all_reduce_multigpu,
                    tensors,
                    op,
                    group_id,
                )
                expected_tensor = _build_tensor(src + 1, expected_value, dtype=dtype)
                for tensor in tensors:
                    self.assertEqual(tensor, expected_tensor)

            self._barrier()

        @sandcastle_skip_if(BACKEND == "mpi", "MPI doesn't support broadcast multigpu")
        @sandcastle_skip_if(BACKEND == "nccl", "CUDA all_reduce multigpu skipped for NCCL")
        @skip_if_no_gpu
        def test_all_reduce_multigpu(self):
            group, group_id, rank = self._init_global_test()
            rank_to_GPU = init_multigpu_helper(dist.get_world_size(), BACKEND)
            self._test_all_reduce_multigpu_helper(
                group,
                group_id,
                rank,
                rank_to_GPU,
                dist.ReduceOp.SUM,
                2,
                10,
                (2 + 10 * (len(group) - 1)) * len(rank_to_GPU[0]),
            )

        @sandcastle_skip_if(BACKEND == "mpi", "MPI doesn't support broadcast multigpu")
        @sandcastle_skip_if(BACKEND == "nccl", "CUDA all_reduce multigpu skipped for NCCL")
        @skip_if_no_gpu
        def test_all_reduce_multigpu_complex(self):
            group, group_id, rank = self._init_global_test()
            rank_to_GPU = init_multigpu_helper(dist.get_world_size(), BACKEND)
            self._test_all_reduce_multigpu_helper(
                group,
                group_id,
                rank,
                rank_to_GPU,
                dist.ReduceOp.SUM,
                complex(2, 3),
                complex(10, 11),
                (complex(2, 3) + complex(10, 11) * (len(group) - 1))
                * len(rank_to_GPU[0]),
                dtype=torch.cfloat,
            )

        def _test_reduce_multigpu_helper(
            self,
            group,
            group_id,
            rank,
            rank_to_GPU,
            op,
            master_value,
            worker_value,
            expected_value,
        ):
            for src in group:
                tensor_value = master_value if rank == src else worker_value
                tensors = [
                    _build_tensor(src + 1, tensor_value).cuda(device=i)
                    for i in rank_to_GPU[rank]
                ]
                self.call_dist_op(
                    "reduce",
                    False,
                    dist.reduce_multigpu,
                    tensors,
                    src,
                    op,
                    group_id,
                    expect_event=len(tensors) == 1,
                    tensor_shapes=[tensors[0].shape],
                )
                if rank == src:
                    expected_tensor = _build_tensor(src + 1, expected_value)
                    self.assertEqual(tensors[0], expected_tensor)

            self._barrier()

        @sandcastle_skip_if(
            BACKEND != "nccl", "Only Nccl backend supports reduce multigpu"
        )
        @skip_if_no_gpu
        def test_reduce_multigpu(self):
            group, group_id, rank = self._init_global_test()
            rank_to_GPU = init_multigpu_helper(dist.get_world_size(), BACKEND)
            device_id = rank_to_GPU[rank][0]
            torch.cuda.set_device(device_id)
            self._test_reduce_multigpu_helper(
                group,
                group_id,
                rank,
                rank_to_GPU,
                dist.ReduceOp.SUM,
                2,
                10,
                (2 + 10 * (len(group) - 1)) * len(rank_to_GPU[0]),
            )

        def _test_all_gather_multigpu_helper(
            self, group, group_id, rank, rank_to_GPU, dtype=torch.float
        ):
            for dest in group:
                tensors = [
                    _build_tensor(dest + 1, dtype=dtype).cuda(device=i)
                    for i in rank_to_GPU[rank]
                ]

                # construct expected output along with
                # a place holder to receive all gather results
                output_tensors = []
                expected_output = []
                output_per_gpu = (
                    [_build_tensor(dest + 1, -1, dtype=dtype)]
                    * len(rank_to_GPU[0])
                    * len(group)
                )
                expected_per_gpu = (
                    [_build_tensor(dest + 1, dtype=dtype)]
                    * len(rank_to_GPU[0])
                    * len(group)
                )
                for gpu in rank_to_GPU[rank]:
                    output_tensors.append([t.cuda(device=gpu) for t in output_per_gpu])
                    expected_output.append(
                        [t.cuda(device=gpu) for t in expected_per_gpu]
                    )
                self.call_dist_op(
                    "all_gather",
                    False,
                    dist.all_gather_multigpu,
                    output_tensors,
                    tensors,
                    group_id,
                    expect_event=len(expected_output) == 1,
                )
                self.assertEqual(output_tensors, expected_output)

            self._barrier()

        @sandcastle_skip_if(
            BACKEND != "nccl", "Only Nccl backend supports allgather multigpu"
        )
        @skip_if_no_gpu
        def test_all_gather_multigpu(self):
            group, group_id, rank = self._init_global_test()
            rank_to_GPU = init_multigpu_helper(dist.get_world_size(), BACKEND)
            device_id = rank_to_GPU[rank][0]
            torch.cuda.set_device(device_id)
            self._test_all_gather_multigpu_helper(group, group_id, rank, rank_to_GPU)

        @sandcastle_skip_if(
            BACKEND != "nccl", "Only Nccl backend supports allgather multigpu"
        )
        @skip_if_no_gpu
        def test_all_gather_multigpu_complex(self):
            group, group_id, rank = self._init_global_test()
            rank_to_GPU = init_multigpu_helper(dist.get_world_size(), BACKEND)
            device_id = rank_to_GPU[rank][0]
            torch.cuda.set_device(device_id)
            self._test_all_gather_multigpu_helper(
                group, group_id, rank, rank_to_GPU, dtype=torch.cfloat
            )

        def _model_step(self, model):
            for param in model.parameters():
                if param.grad is not None:
                    with torch.no_grad():
                        param += param.grad
                    param.grad = None

        def _model_step_with_zero_grad(self, model):
            for param in model.parameters():
                if param.grad is not None:
                    with torch.no_grad():
                        param += param.grad
                    param.grad.requires_grad_(False)
                    param.grad.zero_()

        def _prepare_dummy_data(self, local_bs):
            # global_bs for DDP should be divisible by WORLD_SIZE
            world_size = int(os.environ["WORLD_SIZE"])
            global_bs = world_size * local_bs
            input_cpu = torch.randn(global_bs, 2)
            target = torch.randn(global_bs, 4)
            loss = nn.MSELoss()
            return global_bs, input_cpu, target, loss

        # END TO END TEST FOR DISTRIBUTEDDATAPARALLEL
        def _test_DDP_helper(
            self, model, input_var, target, loss, scale_factor=1.0, memory_format=None
        ):
            model.train()
            output = model(input_var)
            l = loss(output, target) * scale_factor
            l.backward()
            if memory_format is not None:
                self.assertTrue(output.is_contiguous(memory_format=memory_format))

        def _assert_equal_param(self, param_gpu, param_DDP):
            self.assertEqual(len(param_gpu), len(param_DDP))
            for p_gpu, p_DDP in zip(param_gpu, param_DDP):
                self.assertEqual(p_gpu, p_DDP)

        def _test_DDP_niter(
            self,
            model_base,
            model_DDP,
            input,
            target,
            loss,
            local_bs,
            rank,
            batch_size,
            test_save,
            offset=None,
            world_size=0,
            zero_grad=False,
            memory_format=None,
            n_iter=5,
        ):
            for idx in range(n_iter):
                # single cpu/gpu training
                self._test_DDP_helper(
                    model_base, input, target, loss, memory_format=memory_format
                )

                if offset is None:
                    offset = rank * local_bs

                # DDP training, DDP scatters subsets of input_cpu to nodes/GPUs
                self._test_DDP_helper(
                    model_DDP,
                    input[offset : offset + local_bs],
                    target[offset : offset + local_bs],
                    loss,
                    world_size * local_bs / batch_size if world_size != 0 else 1,
                    memory_format=memory_format,
                )

                # Update weights and run a second iteration to shake out errors
                if zero_grad:
                    self._model_step_with_zero_grad(model_base)
                    self._model_step_with_zero_grad(model_DDP)
                else:
                    self._model_step(model_base)
                    self._model_step(model_DDP)
                self._assert_equal_param(
                    list(model_base.parameters()), list(model_DDP.module.parameters())
                )

                # Shuffle the input so that DDP input is different
                input = input[torch.randperm(batch_size)]

                # save the model in the middle and reload
                if test_save and idx == 2 and INIT_METHOD.startswith("file://"):
                    with tempfile.NamedTemporaryFile() as tmp:
                        if sys.platform == "win32":
                            torch.save(model_DDP, tmp)
                            tmp.seek(0)
                            model_DDP = torch.load(tmp)
                        else:
                            torch.save(model_DDP, tmp.name)
                            model_DDP = torch.load(tmp.name)

            with tempfile.TemporaryFile() as tmp_file:
                torch.save(model_DDP, tmp_file)
                tmp_file.seek(0)
                saved_model = torch.load(tmp_file)
            for k in model_DDP.state_dict():
                self.assertEqual(model_DDP.state_dict()[k], saved_model.state_dict()[k])

        def _test_DistributedDataParallel(
            self,
            gpu_subset,
            rank,
            output_device=None,
            gradient_as_bucket_view=False,
            static_graph=False,
            set_static_graph_twice=False,
        ):
            # Run a simple end to end DDP model, use result of single node model
            # as baseline

            # cpu training setup
            model = DDP_NET

            # single gpu training setup
            model_gpu = copy.deepcopy(model)
            model_gpu.cuda(gpu_subset[0])

            # DDP training setup
            model_DDP = copy.deepcopy(model)
            model_DDP.cuda(gpu_subset[0])
            model_DDP = nn.parallel.DistributedDataParallel(
                model_DDP,
                device_ids=gpu_subset,
                gradient_as_bucket_view=gradient_as_bucket_view,
                static_graph=static_graph,
            )

            if set_static_graph_twice:
                model_DDP._set_static_graph()

            # test serializable/unserializable
            with tempfile.NamedTemporaryFile() as tmp:
                if sys.platform == "win32":
                    torch.save(model_DDP, tmp)
                    tmp.seek(0)
                    model_DDP = torch.load(tmp)
                else:
                    torch.save(model_DDP, tmp.name)
                    model_DDP = torch.load(tmp.name)

            # dummy data initialization
            local_bs = len(gpu_subset)
            global_bs, input_cpu, target, loss = self._prepare_dummy_data(local_bs)

            # check two model parameters over 5 iterations
            self._test_DDP_niter(
                model_gpu,
                model_DDP,
                input_cpu.cuda(gpu_subset[0]),
                target.cuda(gpu_subset[0]),
                loss,
                local_bs,
                rank,
                global_bs,
                True,
            )
            self._barrier()

        def _test_DistributedDataParallelCPU(self, gradient_as_bucket_view=False):
            # Run a simple end to end DDP-CPU model, use result of single node
            # model as baseline
            group, group_id, rank = self._init_global_test()

            # cpu training setup
            model_base = DDP_NET

            # DDP-CPU training setup
            model_DDP = copy.deepcopy(model_base)
            model_DDP = nn.parallel.DistributedDataParallel(
                model_DDP, gradient_as_bucket_view=gradient_as_bucket_view
            )

            # dummy data initialization
            local_bs = 2
            global_bs, input_cpu, target, loss = self._prepare_dummy_data(local_bs)

            # check two model parameters over 5 iterations
            self._test_DDP_niter(
                model_base,
                model_DDP,
                input_cpu,
                target,
                loss,
                local_bs,
                rank,
                global_bs,
                False,
                zero_grad=True,
            )
            self._barrier()

            return model_DDP

        @sandcastle_skip_if(BACKEND == "nccl", "nccl does not support DDP on CPU models")
        def test_DistributedDataParallelCPU(self):
            self._test_DistributedDataParallelCPU()

        @sandcastle_skip_if(BACKEND == "nccl", "nccl does not support DDP on CPU models")
        def test_DistributedDataParallelCPU_grad_is_view(self):
            self._test_DistributedDataParallelCPU(gradient_as_bucket_view=True)

        @sandcastle_skip_if(
            BACKEND not in DistTestCases.backend_feature["ddp"],
            f"The {BACKEND} backend does not support DistributedDataParallel"
        )
        def test_DistributedDataParallel_requires_grad(self):
            # a module without gradients shouldn't be accepted
            self.assertRaises(
                RuntimeError, lambda: nn.parallel.DistributedDataParallel(nn.Module())
            )
            self._barrier()

        @sandcastle_skip_if(
            BACKEND == "nccl",
            "Gloo-only test"
        )
        def test_ddp_create_graph(self):
            class Model(nn.Module):
                def __init__(self):
                    super().__init__()
                    self.p = nn.Parameter(torch.tensor(1.))

                def forward(self):
                    return self.p.pow(2)

            model = Model()
            ddp_model = torch.nn.parallel.DistributedDataParallel(model)
            for _ in range(6):
                # Verify DDP doesn't throw when ran with create_graph=True.
                # Although we do warn about potential issues, please see
                # https://github.com/pytorch/pytorch/issues/63929 for details.
                ddp_model().backward(create_graph=True)
                # grad tensors should require grad.
                self.assertTrue(
                    all([param.requires_grad for param in ddp_model.parameters()])
                )

        @sandcastle_skip_if(
            BACKEND not in DistTestCases.backend_feature["ddp"],
            f"The {BACKEND} backend does not support DistributedDataParallel"
        )
        @skip_if_lt_x_gpu(int(os.environ["WORLD_SIZE"]))
        @skip_if_rocm
        def test_DistributedDataParallel_non_default_stream(self):
            stream = torch.cuda.Stream(self.rank)
            rank = self.rank
            with torch.cuda.stream(stream):
                net = torch.nn.parallel.DistributedDataParallel(
                    torch.nn.Linear(1, 1, bias=False).cuda(rank), device_ids=[rank]
                )
                for i in range(1000):
                    # Clear gradients manually
                    grad = net.module.weight.grad
                    if grad is not None:
                        grad.requires_grad_(False)
                        grad.zero_()
                    # Forward + BW
                    batch = torch.tensor([rank]).float().cuda(rank)
                    loss = net(batch).sum()
                    loss.backward()
                    # For each worker, the gradient on the weight should be worker_rank.
                    grad = net.module.weight.grad
                    avg = grad.clone()
                    # All-reducing the gradient averages should give us the gradient
                    # average. If not, then one of the workers has not correctly
                    # written back the averaged gradient before this all-reduce call.
                    dist.all_reduce(avg)
                    world_size = int(os.environ["WORLD_SIZE"])
                    avg.div_(world_size)
                    expected_grad = sum(i for i in range(world_size)) / world_size
                    self.assertEqual(
                        avg[0, 0],
                        expected_grad,
                        msg=f"Expected gradient of {expected_grad} but got {avg} on rank {self.rank}",
                    )

        @sandcastle_skip_if(
            BACKEND not in DistTestCases.backend_feature["cuda"],
            f"The {BACKEND} backend does not support DDP communication hook on CUDA devices"
        )
        @skip_if_lt_x_gpu(int(os.environ["WORLD_SIZE"]))
        @skip_if_rocm
        def test_ddp_comm_hook_logging(self):
            hooks = [
                default.allreduce_hook,
                default.fp16_compress_hook,
                powerSGD.powerSGD_hook,
                powerSGD.batched_powerSGD_hook,
                quantization_hooks.quantization_pertensor_hook,
                quantization_hooks.quantization_perchannel_hook,
            ]

            cpp_builtin_hooks = [
                dist.BuiltinCommHookType.ALLREDUCE,
                dist.BuiltinCommHookType.FP16_COMPRESS,
            ]

            for hook in hooks:
                ddp_model = torch.nn.parallel.DistributedDataParallel(
                    torch.nn.Linear(1, 1, bias=False).cuda(self.rank),
                    device_ids=[self.rank],
                )
                ddp_logging_data = ddp_model._get_ddp_logging_data()
                # Hook not registered yet, so should be empty
                self.assertEqual(ddp_logging_data.get("comm_hook"), None)
                ddp_model.register_comm_hook(None, hook)
                ddp_logging_data = ddp_model._get_ddp_logging_data()
                self.assertEqual(ddp_logging_data.get("comm_hook"), hook.__qualname__)

            for hook in cpp_builtin_hooks:
                ddp_model = torch.nn.parallel.DistributedDataParallel(
                    torch.nn.Linear(1, 1, bias=False).cuda(self.rank),
                    device_ids=[self.rank],
                )
                ddp_logging_data = ddp_model._get_ddp_logging_data()
                # Hook not registered yet, so should be empty
                self.assertEqual(ddp_logging_data.get("comm_hook"), None)
                ddp_model._register_builtin_comm_hook(hook)
                ddp_logging_data = ddp_model._get_ddp_logging_data()
                self.assertEqual(ddp_logging_data.get("comm_hook"), str(hook))

            # No hook registered
            ddp_model = torch.nn.parallel.DistributedDataParallel(
                torch.nn.Linear(1, 1, bias=False).cuda(self.rank),
                device_ids=[self.rank],
            )
            ddp_logging_data = ddp_model._get_ddp_logging_data()
            # Hook not registered yet, so should be empty
            self.assertEqual(ddp_logging_data.get("comm_hook"), None)
            # After second forward pass, hook should still be empty string
            for i in range(2):
                inp = torch.ones(1, 1, device=self.rank)
                loss = ddp_model(inp).sum()
                loss.backward()

            ddp_logging_data = ddp_model._get_ddp_logging_data()
            # Note: DETAIL debug mode logs DDP logging data to stdout and
            # thus accesses std::map, which fills in a default value for the
            # type if it didn't exist.
            self.assertEqual(ddp_logging_data.get("comm_hook", ""), "")

        def _test_ddp_hook_with_optimizer_parity(
            self, grad_as_bucket_view, static_graph, optim_cls,
            optimize_subset, *functional_optim_args, **functional_optim_kwargs
        ):
            rank = self.rank
            torch.cuda.set_device(rank)
            torch.manual_seed(rank)
            torch.cuda.manual_seed(rank)
            models_to_test = [
                (LargeNet(), torch.randn(1, 1000).cuda()),
            ]
            if HAS_TORCHVISION:
                models_to_test.append(
                    (torchvision.models.resnet50(), torch.randn(1, 3, 3, 1000).cuda())
                )
            for (model, inp) in models_to_test:
                # Enable determinism in cudnn operators
                with torch.backends.cudnn.flags(
                    enabled=True, deterministic=True, benchmark=False
                ):
                    # Create DDP model that runs optimizer in fused fashion.
                    ddp_model_with_optimizer_hook = (
                        torch.nn.parallel.DistributedDataParallel(
                            copy.deepcopy(model).cuda(),
                            device_ids=[self.rank],
                            gradient_as_bucket_view=grad_as_bucket_view,
                            static_graph=static_graph,
                        )
                    )

                    # Create DDP model with no hook that does optimizer after
                    # backward.
                    ddp_model_with_no_hook = torch.nn.parallel.DistributedDataParallel(
                        copy.deepcopy(model).cuda(),
                        device_ids=[self.rank],
                        gradient_as_bucket_view=grad_as_bucket_view,
                        static_graph=static_graph,
                    )
                    hook_params = ddp_model_with_optimizer_hook.parameters()
                    no_hook_params = ddp_model_with_no_hook.parameters()
                    if optimize_subset:
                        hook_params = list(hook_params)
                        no_hook_params = list(no_hook_params)
                        self.assertGreater(len(hook_params), 0)
                        hook_params = [hook_params[0]]
                        no_hook_params = [no_hook_params[0]]

                    # Register a fused optimizer that will run optimizer in step
                    # with allreduce.

                    if optimize_subset:
                        # API where optim_params is specified.
                        ddp_model_with_optimizer_hook._register_fused_optim(
                            optim_cls,
                            *functional_optim_args,
                            optim_params=hook_params,
                            **functional_optim_kwargs,
                        )
                    else:
                        # API where optim_params is omitted
                        ddp_model_with_optimizer_hook._register_fused_optim(
                            optim_cls,
                            *functional_optim_args,
                            **functional_optim_kwargs,
                        )

                    optimizer_no_hook = optim_cls(
                        no_hook_params,
                        *functional_optim_args,
                        **functional_optim_kwargs,
                    )

                    # Verify parameters are equal initially.
                    for hook_param, allreduce_param in zip(
                        ddp_model_with_optimizer_hook.parameters(),
                        ddp_model_with_no_hook.parameters(),
                    ):
                        self.assertEqual(hook_param, allreduce_param)

                    # Save old parameters to later verify optimizer modified them.
                    opt_hook_init_params = copy.deepcopy(
                        list(ddp_model_with_optimizer_hook.parameters())
                    )

                    # Run optimizer with hook model.
                    for i in range(6):
                        ddp_model_with_optimizer_hook.zero_grad()
                        out = ddp_model_with_optimizer_hook(inp)
                        loss = out.sum()
                        loss.backward()

                    dist.barrier()

                    # Run regular model.
                    for i in range(6):
                        ddp_model_with_no_hook.zero_grad()
                        out = ddp_model_with_no_hook(inp)
                        loss = out.sum()
                        loss.backward()
                        optimizer_no_hook.step()

                    dist.barrier()

                    # Now verify parameters are equal.
                    for hook_param, allreduce_param in zip(
                        ddp_model_with_optimizer_hook.parameters(),
                        ddp_model_with_no_hook.parameters(),
                    ):
                        self.assertEqual(hook_param, allreduce_param)

                    # Verify optimizer modified appropriate parameter set,
                    # otherwise they'd be trivially equal above.
                    if optimize_subset:
                        self.assertNotEqual(
                            opt_hook_init_params[0],
                            list(ddp_model_with_optimizer_hook.parameters())[0]
                        )
                        # Untouched params should be equal
                        self.assertEqual(
                            opt_hook_init_params[1:],
                            list(ddp_model_with_optimizer_hook.parameters())[1:]
                        )
                    else:
                        self.assertNotEqual(
                            opt_hook_init_params,
                            list(ddp_model_with_optimizer_hook.parameters()),
                        )
                    dist.barrier()

        @sandcastle_skip_if(
            BACKEND == "nccl",
            "Issues with async error handling, see https://github.com/pytorch/pytorch/issues/73259"
        )
        @skip_if_lt_x_gpu(2)
        @skip_if_rocm
        @parametrize("grad_as_bucket_view", [True, False])
        @parametrize("static_graph", [True, False])
        @parametrize("optimize_subset", [True, False])
        def test_ddp_hook_with_optimizer_parity_adamw(
            self,
            grad_as_bucket_view,
            static_graph,
            optimize_subset,
        ):
            adamw_lr = 1e-2
            adamw_betas = (0.9, 0.99)
            adamw_eps = 1e-6
            self._test_ddp_hook_with_optimizer_parity(
                grad_as_bucket_view,
                static_graph,
                torch.optim.AdamW,
                optimize_subset,
                adamw_lr,
                betas=adamw_betas,
                eps=adamw_eps,
            )

        @sandcastle_skip_if(
            BACKEND == "nccl",
            "Issues with async error handling, see https://github.com/pytorch/pytorch/issues/73259"
        )
        @skip_if_lt_x_gpu(2)
        @skip_if_rocm
        @parametrize("optimize_subset", [True, False])
        def test_ddp_hook_with_optimizer_parity_adam(self, optimize_subset):
            adam_lr = 1e-2
            adam_betas = (0.9, 0.99)
            adam_eps = 1e-6
            self._test_ddp_hook_with_optimizer_parity(
                True,  # grad as bucket view
                False,  # static graph
                torch.optim.Adam,
                optimize_subset,
                adam_lr,
                betas=adam_betas,
                eps=adam_eps,
            )

        @sandcastle_skip_if(
            BACKEND == "nccl",
            "Issues with async error handling, see https://github.com/pytorch/pytorch/issues/73259"
        )
        @skip_if_lt_x_gpu(2)
        @skip_if_rocm
        @parametrize("optimize_subset", [True, False])
        def test_ddp_hook_with_optimizer_parity_sgd(self, optimize_subset):
            sgd_lr = 1e-2
            sgd_momentum = 0.9
            sgd_weight_decay = 0.01
            # Not testing grad_as_bucket_view and static_graph as they are
            # tested in AdamW test above.
            self._test_ddp_hook_with_optimizer_parity(
                True,  # grad as bucket view
                False,  # static_graph
                torch.optim.SGD,
                optimize_subset,
                sgd_lr,
                momentum=sgd_momentum,
                weight_decay=sgd_weight_decay,
            )

        def _test_ddp_hook_parity(self, state, hook):
            rank = self.rank
            m = torch.nn.Linear(1, 5)
            try:
                process_group = state.process_group
            except AttributeError:
                process_group = state

            net_with_hook = torch.nn.parallel.DistributedDataParallel(
                copy.deepcopy(m).to(rank),
                device_ids=[rank],
                process_group=process_group,
            )
            net_with_hook.register_comm_hook(state=state, hook=hook)
            net_without_hook = torch.nn.parallel.DistributedDataParallel(
                copy.deepcopy(m).to(rank),
                device_ids=[rank],
                process_group=process_group,
            )
            for i in range(100):
                # Clear gradients manually.
                for g in [
                    net_without_hook.module.weight.grad,
                    net_with_hook.module.weight.grad,
                ]:
                    if g is not None:
                        g.requires_grad_(False)
                        g.zero_()
                # Forward + BW
                batch = torch.tensor([rank]).float().cuda(rank)
                loss = net_without_hook(batch).sum()
                loss.backward()
                # For each worker, the gradient on the weight should be worker_rank.
                grad = net_without_hook.module.weight.grad
                avg = grad.clone()
                expected_grad = (
                    sum(i for i in range(dist.get_world_size())) / dist.get_world_size()
                )
                loss_hook = net_with_hook(batch).sum()
                loss_hook.backward()
                grad_hook = net_with_hook.module.weight.grad
                avg_hook = grad_hook.clone()
                # Verify hook grad with expected.
                self.assertEqual(
                    avg_hook[0, 0].item(),
                    expected_grad,
                    msg=f"Expected hook grad of {expected_grad} but got {avg_hook[0, 0]}",
                )
                # Verify hook grad with vanilla allreduce
                self.assertEqual(
                    avg_hook[0, 0],
                    avg[0, 0],
                    msg=f"Expected hook grad to be close to allreduce {avg[0, 0]}, but got {avg_hook[0, 0]}",
                )

        @sandcastle_skip_if(
            BACKEND not in DistTestCases.backend_feature["cuda"],
            f"The {BACKEND} backend does not support DDP communication hook on CUDA devices"
        )
        @skip_if_lt_x_gpu(int(os.environ["WORLD_SIZE"]))
        @skip_if_rocm
        def test_ddp_hook_parity_allreduce(self):
            self._test_ddp_hook_parity(state=None, hook=default.allreduce_hook)

        @sandcastle_skip_if(
            BACKEND not in DistTestCases.backend_feature["cuda"],
            f"The {BACKEND} backend does not support DDP communication hook on CUDA devices"
        )
        @skip_if_lt_x_gpu(int(os.environ["WORLD_SIZE"]))
        @skip_if_rocm
        def test_ddp_hook_parity_allreduce_process_group(self):
            # process_group is passed in to both DDP and comm. hook
            world_size = dist.get_world_size()
            rank_to_GPU = init_multigpu_helper(world_size, BACKEND)
            gpus = [rank_to_GPU[int(r)][0] for r in range(world_size)]
            process_group = torch.distributed.new_group(gpus)
            self._test_ddp_hook_parity(state=process_group, hook=default.allreduce_hook)

        @sandcastle_skip_if(
            BACKEND not in DistTestCases.backend_feature["cuda"],
            f"The {BACKEND} backend does not support DDP communication hook on CUDA devices"
        )
        @skip_if_lt_x_gpu(int(os.environ["WORLD_SIZE"]))
        @skip_if_rocm
        def test_ddp_hook_parity_powerSGD(self):
            for warm_start in [True, False]:
                powersgd_state = powerSGD.PowerSGDState(
                    process_group=None,
                    matrix_approximation_rank=1,
                    start_powerSGD_iter=2,
                    warm_start=warm_start,
                )
                self._test_ddp_hook_parity(
                    state=powersgd_state, hook=powerSGD.powerSGD_hook
                )

        @sandcastle_skip_if(
            BACKEND not in DistTestCases.backend_feature["cuda"],
            f"The {BACKEND} backend does not support DDP communication hook on CUDA devices"
        )
        @sandcastle_skip_if(
            NO_MULTIPROCESSING_SPAWN,
            "Disabled for environments that \
                         don't support multiprocessing with spawn start method",
        )
        @skip_if_lt_x_gpu(int(os.environ["WORLD_SIZE"]))
        @skip_if_rocm
        def test_ddp_hook_parity_post_localSGD(self):
            # Although we start run local SGD at iteration 10, since we still use the global process group to run it,
            # the post-LocalSGD actually still allreduces gradients globally for the remaining iterations.
            state = post_localSGD.PostLocalSGDState(
                process_group=None, subgroup=dist.group.WORLD, start_localSGD_iter=10
            )
            self._test_ddp_hook_parity(
                state=state, hook=post_localSGD.post_localSGD_hook
            )

            # When `subgroup` is None, it is equivalent to the subgroup on the each node.
            # For this single-node test environment, the intra-node process group is equivalent to
            # the global process group.
            if self.world_size == dist.get_world_size():
                state = post_localSGD.PostLocalSGDState(
                    process_group=None, subgroup=None, start_localSGD_iter=10
                )
                self._test_ddp_hook_parity(
                    state=state, hook=post_localSGD.post_localSGD_hook
                )

            # Since we start local SGD later than the total number of 100 iterations,
            # no local SGD actually is executed, and we don't even need to provide a subgroup for this case.
            state = post_localSGD.PostLocalSGDState(
                process_group=None, subgroup=None, start_localSGD_iter=1000
            )
            self._test_ddp_hook_parity(
                state=state, hook=post_localSGD.post_localSGD_hook
            )

        def _prepare_single_device_module(
            self,
            rank,
            process_group,
            devices,
            device_ids,
            global_batch_size,
            gradient_as_bucket_view=False,
        ):
            model = Net()
            device = devices[0] if devices else torch.device("cuda:%d" % rank)
            ddp_model = DistributedDataParallel(
                copy.deepcopy(model).to(device),
                device_ids=device_ids,
                process_group=process_group,
                bucket_cap_mb=0.001,
                gradient_as_bucket_view=gradient_as_bucket_view,
            )

            model.to(device)

            input = torch.randn(global_batch_size, 2).to(device)
            target = torch.randn(global_batch_size, 4).to(device)

            return model, ddp_model, input, target

        def _prepare_cpu_module(
            self,
            process_group,
            global_batch_size,
            gradient_as_bucket_view=False,
        ):
            model = Net()
            ddp_model = DistributedDataParallel(
                copy.deepcopy(model),
                process_group=process_group,
                bucket_cap_mb=0.001,
                gradient_as_bucket_view=gradient_as_bucket_view,
            )
            input = torch.randn(global_batch_size, 2)
            target = torch.randn(global_batch_size, 4)
            return model, ddp_model, input, target

        def _test_accumulate_gradients_no_sync(
            self, num_iters=2, ddp_comm_hook=None, gradient_as_bucket_view=False
        ):
            """
            This is the recommended way to implement accumulate grads.
            If ``ddp_comm_hook`` input was specified, it will also register that hook
            to the ``ddp_model``. The hook fed into this function should not change
            the resulting gradients.
            """
            group, group_id, rank = self._init_global_test()
            world_size = get_world_size()

            # FIXME: Add testing for gloo/CUDA
            if BACKEND == "mpi" or BACKEND == "gloo":
                global_batch_size = world_size
                local_batch_size = 1
                model, ddp_model, input, target = self._prepare_cpu_module(
                    group_id, global_batch_size, gradient_as_bucket_view
                )

            if BACKEND == "nccl":
                rank_to_GPU = init_multigpu_helper(dist.get_world_size(), BACKEND)
                int_devices = rank_to_GPU[rank][:1]
                devices = [torch.device("cuda:" + str(i)) for i in int_devices]
                global_batch_size = world_size
                local_batch_size = len(devices)
                model, ddp_model, input, target = self._prepare_single_device_module(
                    rank,
                    group_id,
                    devices,
                    devices,
                    global_batch_size,
                    gradient_as_bucket_view,
                )

            if ddp_comm_hook is not None:
                ddp_model.register_comm_hook(group_id, ddp_comm_hook)

            def step_model(model, input, target):
                model.train()
                output = model(input)
                loss = F.mse_loss(output, target.to(output.device))
                loss.backward()

            # ensure accumulate grads works with no_grad => no grads are accumulated.
            with torch.no_grad():
                with ddp_model.no_sync():
                    ddp_model.train()
                    ddp_model(input)

            # check two model parameters over num_iters iterations
            for iteration in range(num_iters):
                step_model(model, input, target)

                ddp_input = input[
                    rank * local_batch_size : (rank + 1) * local_batch_size
                ]
                ddp_target = target[
                    rank * local_batch_size : (rank + 1) * local_batch_size
                ]

                if iteration % 2 == 0:
                    # accumulate grads locally
                    with ddp_model.no_sync():
                        step_model(ddp_model, ddp_input, ddp_target)
                else:
                    # sync grads
                    step_model(ddp_model, ddp_input, ddp_target)

                for i, j in zip(model.parameters(), ddp_model.parameters()):
                    if not i.requires_grad:
                        continue
                    if iteration % 2 == 0:
                        self.assertNotEqual(i.grad, j.grad)
                    else:
                        self.assertEqual(i.grad, j.grad)

                # Shuffle the input so that DDP input is different
                torch.manual_seed(1337 + iteration)
                input = input[torch.randperm(global_batch_size)]

        @sandcastle_skip_if(
            BACKEND != "mpi" and BACKEND != "nccl" and BACKEND != "gloo",
            "get_future is only supported on mpi, nccl and gloo",
        )
        @nccl_skip_if_lt_x_gpu(BACKEND, 2)
        def test_accumulate_gradients_no_sync(self):
            """
            Runs _test_accumulate_gradients_no_sync using default inputs
            """
            self._test_accumulate_gradients_no_sync()

        @sandcastle_skip_if(
            BACKEND != "mpi" and BACKEND != "nccl" and BACKEND != "gloo",
            "get_future is only supported on mpi, nccl and gloo",
        )
        @nccl_skip_if_lt_x_gpu(BACKEND, 2)
        def test_accumulate_gradients_no_sync_grad_is_view(self):
            """
            Runs _test_accumulate_gradients_no_sync using default inputs
            """
            self._test_accumulate_gradients_no_sync(gradient_as_bucket_view=True)

        @sandcastle_skip_if(
            BACKEND != "mpi" and BACKEND != "nccl" and BACKEND != "gloo",
            "get_future is only supported on mpi, nccl and gloo",
        )
        @nccl_skip_if_lt_x_gpu(BACKEND, 2)
        def test_accumulate_gradients_no_sync_allreduce_hook(self):
            """
            Runs multiple iterations on _test_accumulate_gradients_no_sync
            using allreduce hook and validates whether future result was properly
            passed as gradients in reducer.
            """

            world_size = get_world_size()

            def allreduce_hook(
                group_id: object, bucket: dist.GradBucket
            ) -> torch.futures.Future[torch.Tensor]:
                tensors = [bucket.buffer() / world_size]
                return (
                    group_id.allreduce(tensors)
                    .get_future()
                    .then(lambda fut: fut.value()[0])
                )

            self._test_accumulate_gradients_no_sync(
                num_iters=4, ddp_comm_hook=allreduce_hook
            )

        @sandcastle_skip_if(
            BACKEND != "mpi" and BACKEND != "nccl" and BACKEND != "gloo",
            "get_future is only supported on mpi, nccl and gloo",
        )
        @nccl_skip_if_lt_x_gpu(BACKEND, 2)
        def test_accumulate_gradients_no_sync_allreduce_with_then_hook(self):
            """
            Runs multiple iterations on _test_accumulate_gradients_no_sync using allreduce
            hook that also uses then callbacks. In first then callback result is multiplied
            by 2, and the second callback divides the result by 2 * world_size. It validates
            whether final result was properly passed as gradients in reducer.
            """

            world_size = get_world_size()

            def allreduce_with_then_hook(
                group_id: object, bucket: dist.GradBucket
            ) -> torch.futures.Future[torch.Tensor]:
                fut = group_id.allreduce([bucket.buffer()]).get_future()

                def mult(fut):
                    # Multiply the result by 2.
                    return 2 * fut.wait()[0]

                def div(fut):
                    # Divide the result by 2 * world_size.
                    return fut.wait() / (2 * world_size)

                return fut.then(mult).then(div)

            self._test_accumulate_gradients_no_sync(
                num_iters=4, ddp_comm_hook=allreduce_with_then_hook
            )

        @sandcastle_skip_if(
            BACKEND != "mpi" and BACKEND != "nccl" and BACKEND != "gloo",
            "get_future is only supported on mpi, nccl and gloo",
        )
        @nccl_skip_if_lt_x_gpu(BACKEND, 2)
        def test_get_future(self):
            def mult(fut):
                return [t * 3 for t in fut.wait()]

            def add(fut):
                return [t + 1 for t in fut.wait()]

            group, group_id, rank = self._init_global_test()
            input = _build_tensor(3, 2)
            if BACKEND == "nccl":
                rank_to_GPU = init_multigpu_helper(dist.get_world_size(), BACKEND)
                device_id = rank_to_GPU[rank][0]
                input = input.to(device_id)
            fut = group_id.allreduce([input]).get_future()
            res = fut.then(mult).then(add).wait()
            expected = _build_tensor(3, 2 * len(group) * 3 + 1)

            self.assertEqual(res[0], expected)

        @sandcastle_skip_if(
            BACKEND not in DistTestCases.backend_feature["ddp"],
            f"The {BACKEND} backend does not support DistributedDataParallel"
        )
        @skip_if_no_gpu
        def test_DistributedDataParallel(self):
            group, group_id, rank = self._init_global_test()
            rank_to_GPU = init_multigpu_helper(dist.get_world_size(), BACKEND)
            gpus = list(rank_to_GPU[rank])

            for use_bucket_view, static_graph in itertools.product(
                (False, True), (False, True)
            ):
                self._test_DistributedDataParallel(
                    gpu_subset=gpus,
                    rank=rank,
                    gradient_as_bucket_view=use_bucket_view,
                    static_graph=static_graph,
                )

                # test set static graph twice
                self._test_DistributedDataParallel(
                    gpu_subset=gpus,
                    rank=rank,
                    gradient_as_bucket_view=use_bucket_view,
                    static_graph=static_graph,
                    set_static_graph_twice=True,
                )

                # test output_device
                self._test_DistributedDataParallel(
                    gpu_subset=gpus,
                    rank=rank,
                    output_device=torch.device("cuda"),
                    gradient_as_bucket_view=use_bucket_view,
                    static_graph=static_graph,
                )

                # test device_ids
                gpus_list = [torch.device("cuda:" + str(i)) for i in gpus]
                self._test_DistributedDataParallel(
                    gpu_subset=gpus_list,
                    rank=rank,
                    output_device=torch.device("cuda"),
                    gradient_as_bucket_view=use_bucket_view,
                    static_graph=static_graph,
                )

        def _test_DistributedDataParallel_with_amp(self, grad_is_view=False):
            torch.manual_seed(31415)
            # Creates model and optimizer in default precision
            model = copy.deepcopy(DDP_NET).cuda()
            optimizer = torch.optim.SGD(model.parameters(), lr=0.03)

            # Creates a GradScaler once at the beginning of training.
            scaler = GradScaler()

            ddp_model = nn.parallel.DistributedDataParallel(
                model, device_ids=[self.rank], gradient_as_bucket_view=grad_is_view
            )

            input = torch.randn(dist.get_world_size() * 2, 2).cuda()
            target = torch.randn(dist.get_world_size() * 2, 4).cuda()
            loss_fn = nn.MSELoss()

            # verify grads are none before training
            for p in ddp_model.parameters():
                self.assertTrue(p is not None)
                self.assertTrue(p.grad is None)

            for idx in range(20):
                optimizer.zero_grad()
                # Runs the forward pass with autocasting.
                with autocast():
                    output = ddp_model(input)
                    loss = loss_fn(output, target)

                # Scales loss.  Calls backward() on scaled loss to create scaled gradients.
                # Backward passes under autocast are not recommended.
                # Backward ops run in the same dtype autocast chose for corresponding forward ops.
                scaler.scale(loss).backward()

                # verify grads are not none and are valid during training
                for p in ddp_model.parameters():
                    if p.requires_grad:
                        self.assertTrue(p.grad is not None)
                        self.assertFalse(p.grad.isnan().any())
                        self.assertFalse(p.grad.isinf().any())

                # scaler.step() first unscales the gradients of the optimizer's assigned params.
                # If these gradients do not contain infs or NaNs, optimizer.step() is then called,
                # otherwise, optimizer.step() is skipped.
                scaler.step(optimizer)

                # Updates the scale for next iteration.
                scaler.update()

                # Shuffle the input so that DDP input is different
                torch.manual_seed(1337 + idx)
                input = input[torch.randperm(dist.get_world_size() * 2)]

            return ddp_model

        @sandcastle_skip_if(
            BACKEND not in DistTestCases.backend_feature["ddp"],
            f"The {BACKEND} backend does not support DistributedDataParallel"
        )
        @skip_if_no_gpu
        def test_DistributedDataParallel_with_amp_and_grad_is_view(self):
            torch.cuda.set_device(self.rank)
            ddp_model_grad_not_view = self._test_DistributedDataParallel_with_amp(
                grad_is_view=False
            )
            ddp_model_grad_is_view = self._test_DistributedDataParallel_with_amp(
                grad_is_view=True
            )
            for i, j in zip(
                ddp_model_grad_not_view.parameters(),
                ddp_model_grad_is_view.parameters(),
            ):
                self.assertEqual(i, j)

        def _test_DistributedDataParallel_SyncBatchNorm(
            self,
            gpu_subset,
            rank,
            local_bs,
            global_bs,
            offset,
            output_device=None,
            affine=True,
        ):
            # Run a simple end to end DDP model, use result of single node model
            # as baseline

            # cpu training setup
            model = BN_NET if affine else BN_NET_NO_AFFINE

            # single gpu training setup
            model_gpu = copy.deepcopy(model)
            model_gpu.cuda(gpu_subset[0])

            # DDP training setup
            model_DDP = nn.SyncBatchNorm.convert_sync_batchnorm(copy.deepcopy(model))
            model_DDP.cuda(gpu_subset[0])
            model_DDP = nn.parallel.DistributedDataParallel(
                model_DDP, device_ids=gpu_subset
            )

            # test serializable/unserializable
            with tempfile.NamedTemporaryFile() as tmp:
                if sys.platform == "win32":
                    torch.save(model_DDP, tmp)
                    tmp.seek(0)
                    model_DDP = torch.load(tmp)
                else:
                    torch.save(model_DDP, tmp.name)
                    model_DDP = torch.load(tmp.name)

            # data initialization
            input_cpu = torch.randn(global_bs, 2)
            target = torch.randn(global_bs, 4)
            loss = nn.MSELoss()

            # check two model parameters over 5 iterations
            self._test_DDP_niter(
                model_gpu,
                model_DDP,
                input_cpu.cuda(gpu_subset[0]),
                target.cuda(gpu_subset[0]),
                loss,
                local_bs,
                rank,
                global_bs,
                True,
                offset,
                dist.get_world_size(),
                5 if affine else 2,
            )
            self._barrier()

        def _test_post_localSGD_optimizer_parity(self, create_averager, grad_is_view):
            learning_rate = 0.03

            net = torch.nn.parallel.DistributedDataParallel(
                copy.deepcopy(DDP_NET).cuda(),
                device_ids=[self.rank],
                gradient_as_bucket_view=grad_is_view,
            )
            averager = create_averager()
            opt = torch.optim.SGD(net.parameters(), lr=learning_rate)

            net_using_post_localSGD_opt = torch.nn.parallel.DistributedDataParallel(
                copy.deepcopy(DDP_NET).cuda(),
                device_ids=[self.rank],
                gradient_as_bucket_view=grad_is_view,
            )
            # Process group cannot be pickled in some environments,
            # so cannot deep copy an averager. See:
            # https://github.com/pytorch/pytorch/pull/74737#pullrequestreview-922487496
            averager2 = create_averager()
            post_localSGD_opt = post_localSGD_optimizer.PostLocalSGDOptimizer(
                optim=torch.optim.SGD(net_using_post_localSGD_opt.parameters(), lr=learning_rate),
                averager=averager2,
            )

            input = torch.randn(dist.get_world_size() * 2, 2).cuda()
            target = torch.randn(dist.get_world_size() * 2, 4).cuda()
            loss_fn = nn.MSELoss()

            for _ in range(20):
                opt.zero_grad()
                output = net(input)
                loss = loss_fn(output, target)
                loss.backward()
                opt.step()
                averager.average_parameters(net.parameters())

                post_localSGD_opt.zero_grad()
                output_using_post_localSGD_opt = net_using_post_localSGD_opt(input)
                loss_using_post_localSGD_opt = loss_fn(output_using_post_localSGD_opt, target)
                loss_using_post_localSGD_opt.backward()
                post_localSGD_opt.step()
                for p1, p2 in zip(net.parameters(), net_using_post_localSGD_opt.parameters()):
                    self.assertEqual(p1.data, p2.data)

            # Also check if the built-in step counters are the same to prevent a bug like #74737.
            self.assertEqual(averager.step, averager2.step)

        def _create_periodic_model_averager(self):
            return averagers.PeriodicModelAverager(period=4, warmup_steps=10)

        @skip_if_lt_x_gpu(2)
        @sandcastle_skip_if(
            BACKEND not in DistTestCases.backend_feature["ddp"],
            f"The {BACKEND} backend does not support DistributedDataParallel"
        )
        def test_post_localSGD_optimizer_parity(self):
            torch.cuda.set_device(self.rank)
            self._test_post_localSGD_optimizer_parity(
                self._create_periodic_model_averager,
                grad_is_view=False,
            )

        @skip_if_lt_x_gpu(2)
        @sandcastle_skip_if(
            BACKEND not in DistTestCases.backend_feature["ddp"],
            f"The {BACKEND} backend does not support DistributedDataParallel"
        )
        def test_post_localSGD_optimizer_parity_grad_is_view(self):
            torch.cuda.set_device(self.rank)
            self._test_post_localSGD_optimizer_parity(
                self._create_periodic_model_averager,
                grad_is_view=True,
            )

        def _create_hierarchical_model_averager(self):
            period_group_size_dict = OrderedDict([(2, 2), (4, dist.get_world_size())])
            return hierarchicalSGD.HierarchicalModelAverager(
                period_group_size_dict=period_group_size_dict, warmup_steps=4
            )

        @skip_if_lt_x_gpu(4)
        @sandcastle_skip_if(
            BACKEND not in DistTestCases.backend_feature["ddp"],
            f"The {BACKEND} backend does not support DistributedDataParallel"
        )
        def test_post_localSGD_optimizer_parity_with_hierarchical_sgd(self):
            torch.cuda.set_device(self.rank)
            self._test_post_localSGD_optimizer_parity(
                self._create_hierarchical_model_averager,
                grad_is_view=False,
            )

        @skip_if_lt_x_gpu(4)
        @sandcastle_skip_if(
            BACKEND not in DistTestCases.backend_feature["ddp"],
            f"The {BACKEND} backend does not support DistributedDataParallel"
        )
        def test_post_localSGD_optimizer_parity_with_hierarchical_sgd_grad_is_view(self):
            torch.cuda.set_device(self.rank)
            self._test_post_localSGD_optimizer_parity(
                self._create_hierarchical_model_averager,
                grad_is_view=True,
            )

        @sandcastle_skip_if(
            BACKEND not in DistTestCases.backend_feature["ddp"],
            f"The {BACKEND} backend does not support DistributedDataParallel"
        )
        @skip_if_no_gpu
        def test_DistributedDataParallel_SyncBatchNorm_Channels_Last(self):
            group, group_id, rank = self._init_global_test()
            num_processes = dist.get_world_size()
            local_bs = 2
            bs_offset = int(rank * 2)
            global_bs = int(num_processes * 2)

            model = ONLY_SBN_NET
            model_gpu = copy.deepcopy(model).cuda(rank)
            model_DDP = nn.parallel.DistributedDataParallel(
                model_gpu, device_ids=[rank]
            )

            memory_format = torch.channels_last
            input_gpu = (
                torch.randn(global_bs, 2, 4, 4, dtype=torch.float)
                .cuda(rank)
                .to(memory_format=memory_format)
            )
            target_gpu = (
                torch.randn(global_bs, 2, 4, 4, dtype=torch.float)
                .cuda(rank)
                .to(memory_format=memory_format)
            )
            loss = nn.MSELoss()

            # check two model parameters over 5 iterations
            self._test_DDP_niter(
                model_gpu,
                model_DDP,
                input_gpu,
                target_gpu,
                loss,
                local_bs,
                rank,
                global_bs,
                True,
                bs_offset,
                dist.get_world_size(),
                memory_format=memory_format,
            )
            self._barrier()

        @sandcastle_skip_if(
            BACKEND not in DistTestCases.backend_feature["ddp"],
            f"The {BACKEND} backend does not support DistributedDataParallel"
        )
        @skip_if_no_gpu
        def test_DistributedDataParallel_SyncBatchNorm(self):
            group, group_id, rank = self._init_global_test()
            world_size = dist.get_world_size()
            # DDP does not support replicating BN layers within a process, hence
            # testing with one module replica per process
            gpus = [rank]

            local_bs = 2
            bs_offset = int(rank * 2)
            global_bs = int(world_size * 2)

            self._test_DistributedDataParallel_SyncBatchNorm(
                gpu_subset=gpus,
                rank=rank,
                local_bs=local_bs,
                global_bs=global_bs,
                offset=bs_offset,
            )

            # test output_device
            self._test_DistributedDataParallel_SyncBatchNorm(
                gpu_subset=gpus,
                rank=rank,
                local_bs=local_bs,
                global_bs=global_bs,
                offset=bs_offset,
                output_device=torch.device("cuda"),
            )

            # test device_ids
            gpus = [torch.device("cuda:" + str(i)) for i in gpus]
            self._test_DistributedDataParallel_SyncBatchNorm(
                gpu_subset=gpus,
                rank=rank,
                local_bs=local_bs,
                global_bs=global_bs,
                offset=bs_offset,
                output_device=torch.device("cuda"),
            )

        @sandcastle_skip_if(
            BACKEND not in DistTestCases.backend_feature["ddp"],
            f"The {BACKEND} backend does not support DistributedDataParallel"
        )
        @skip_if_no_gpu
        def test_DistributedDataParallel_SyncBatchNorm_No_Affine(self):
            group, group_id, rank = self._init_global_test()
            world_size = dist.get_world_size()
            # DDP does not support replicating BN layers within a process, hence
            # testing with one module replica per process
            gpus = [rank]

            local_bs = 2
            bs_offset = int(rank * 2)
            global_bs = int(world_size * 2)

            self._test_DistributedDataParallel_SyncBatchNorm(
                gpu_subset=gpus,
                rank=rank,
                local_bs=local_bs,
                global_bs=global_bs,
                offset=bs_offset,
                affine=False,
            )

        @sandcastle_skip_if(
            BACKEND not in DistTestCases.backend_feature["ddp"],
            f"The {BACKEND} backend does not support DistributedDataParallel"
        )
        @skip_if_no_gpu
        def test_DistributedDataParallel_SyncBatchNorm_2D_Input(self):
            group, group_id, rank = self._init_global_test()
            # DDP does not support replicating BN layers within a process, hence
            # testing with one module replica per process
            gpus = [rank]

            model = nn.BatchNorm1d(2)

            # single gpu training setup
            model_gpu = copy.deepcopy(model)
            model_gpu.cuda(gpus[0])

            # DDP training setup
            model_DDP = nn.SyncBatchNorm.convert_sync_batchnorm(copy.deepcopy(model))
            model_DDP.cuda(gpus[0])
            model_DDP = nn.parallel.DistributedDataParallel(model_DDP, device_ids=gpus)

            local_bs = len(gpus) * 2
            global_bs = dist.get_world_size() * local_bs
            input_cpu = torch.randn(global_bs, 2)
            target = torch.randn(global_bs, 2)
            loss = nn.MSELoss()

            # disabling cudnn.
            # SyncBatchNorm goes through native_batch_norm kernel, this avoids the
            # numerical issue created by the divergent code path.
            with torch.backends.cudnn.flags(False):
                # check two model parameters over 5 iterations
                self._test_DDP_niter(
                    model_gpu,
                    model_DDP,
                    input_cpu.cuda(gpus[0]),
                    target.cuda(gpus[0]),
                    loss,
                    local_bs,
                    rank,
                    global_bs,
                    True,
                )
                self._barrier()

        @sandcastle_skip_if(
            BACKEND not in DistTestCases.backend_feature["ddp"],
            f"The {BACKEND} backend does not support DistributedDataParallel"
        )
        @skip_if_no_gpu
        @require_world_size(2)
        def test_DistributedDataParallel_SyncBatchNorm_Single_Input_Per_Process(self):
            group, group_id, rank = self._init_global_test()
            # DDP does not support replicating BN layers within a process, hence
            # testing with one module replica per process
            gpus = [rank]

            model = nn.BatchNorm1d(2)

            # single gpu training setup
            model_gpu = copy.deepcopy(model)
            model_gpu.cuda(gpus[0])

            # DDP training setup
            model_DDP = nn.SyncBatchNorm.convert_sync_batchnorm(copy.deepcopy(model))
            model_DDP.cuda(gpus[0])
            model_DDP = nn.parallel.DistributedDataParallel(model_DDP, device_ids=gpus)

            local_bs = 1
            global_bs = dist.get_world_size()
            input_cpu = torch.randn(global_bs, 2)
            target = torch.randn(global_bs, 2)
            loss = nn.MSELoss()

            # disabling cudnn.
            # SyncBatchNorm goes through native_batch_norm kernel, this avoids the
            # numerical issue created by the divergent code path.
            with torch.backends.cudnn.flags(False):
                # check two model parameters over 5 iterations
                self._test_DDP_niter(
                    model_gpu,
                    model_DDP,
                    input_cpu.cuda(gpus[0]),
                    target.cuda(gpus[0]),
                    loss,
                    local_bs,
                    rank,
                    global_bs,
                    True,
                )
                self._barrier()

        @sandcastle_skip_if(
            BACKEND not in DistTestCases.backend_feature["ddp"],
            f"The {BACKEND} backend does not support DistributedDataParallel"
        )
        @skip_if_no_gpu
        def test_DistributedDataParallel_SyncBatchNorm_Diff_Input_Sizes_Running_Value(
            self,
        ):
            group, group_id, rank = self._init_global_test()
            model = nn.parallel.DistributedDataParallel(
                ONLY_SBN_NET.cuda(rank), device_ids=[rank]
            )

            input_var = []
            for i in range(dist.get_world_size()):
                input_var_rank = torch.cat(
                    [
                        torch.ones(2, 1, 10 ** (i + 1)) * (0.1 ** (i - 1)),
                        torch.ones(2, 1, 10 ** (i + 1)) * (0.3 ** (i - 1)),
                    ],
                    dim=1,
                )
                input_var.append(input_var_rank)

            all_input_var = torch.cat(
                [
                    x.permute(1, 0, 2).contiguous().view(ONLY_SBN_NET.num_features, -1)
                    for x in input_var
                ],
                dim=1,
            ).cuda(rank)

            for i in range(100):
                y = model(input_var[rank].cuda(rank))
                y.mean().backward()

            running_mean, running_var = (
                model.module.running_mean,
                model.module.running_var,
            )
            torch.testing.assert_close(running_mean, all_input_var.mean(1))
            torch.testing.assert_close(running_var, all_input_var.var(1))

        @sandcastle_skip_if(
            BACKEND not in DistTestCases.backend_feature["ddp"],
            f"The {BACKEND} backend does not support DistributedDataParallel"
        )
        @skip_if_no_gpu
        def test_DistributedDataParallel_SyncBatchNorm_Diff_Input_Sizes_gradient(self):
            group, group_id, rank = self._init_global_test()
            # only do single GPU per process
            gpus = [rank]

            # cpu training setup
            model = BN_NET

            num_processes = dist.get_world_size()
            local_bs = rank + 2
            bs_offset = int((rank + 3) * rank / 2)
            global_bs = int((num_processes + 3) * num_processes / 2)

            self._test_DistributedDataParallel_SyncBatchNorm(
                gpu_subset=gpus,
                rank=rank,
                local_bs=local_bs,
                global_bs=global_bs,
                offset=bs_offset,
            )

        def _test_ddp_logging_data(self, is_gpu):
            rank = dist.get_rank()
            model_DDP = copy.deepcopy(DDP_NET)
            if is_gpu:
                model_DDP = nn.parallel.DistributedDataParallel(
                    model_DDP.cuda(rank), device_ids=[rank]
                )
            else:
                model_DDP = nn.parallel.DistributedDataParallel(model_DDP)

            # dummy data initialization
            local_bs = 2
            batch_size, input, target, loss = self._prepare_dummy_data(local_bs)
            if is_gpu:
                input = input.cuda(rank)
                target = target.cuda(rank)

            model_DDP._set_ddp_runtime_logging_sample_rate(2)

            for idx in range(20):
                offset = rank * local_bs

                # DDP training, DDP scatters subsets of input to nodes/GPUs
                self._test_DDP_helper(
                    model_DDP,
                    input[offset : offset + local_bs],
                    target[offset : offset + local_bs],
                    loss,
                    1,
                )

                self._model_step_with_zero_grad(model_DDP)

                # Verify DDP logging data is sampled as expected
                # If it has ran more than 10 iteratons and this is
                # the sampled iteration for measuring run time stats,
                # the run time stats for this idx-th iteration will not
                # be zeros.
                ddp_logging_data = model_DDP._get_ddp_logging_data()
                if idx > 0 and (idx < 10 or idx % 2 == 0):
                    self.assertGreaterEqual(
                        ddp_logging_data.get("forward_compute_time"), 1
                    )
                    self.assertGreaterEqual(
                        ddp_logging_data.get("backward_compute_time"), 1
                    )
                    self.assertGreaterEqual(
                        ddp_logging_data.get("backward_comm_time"), 1
                    )
                    self.assertGreaterEqual(
                        ddp_logging_data.get("backward_compute_time"),
                        ddp_logging_data.get("backward_compute_comm_overlap_time"),
                    )
                    self.assertGreaterEqual(
                        ddp_logging_data.get("backward_comm_time"),
                        ddp_logging_data.get("backward_compute_comm_overlap_time"),
                    )
                    self.assertEqual(ddp_logging_data.get("iteration"), idx)
                elif idx > 0:
                    # if the idx-th iteration is not sampled to set runtime stats,
                    # ddp_logging_data.iteration will not be updated to current
                    # iteration.
                    self.assertNotEqual(ddp_logging_data.get("iteration"), idx)

                # Shuffle the input so that DDP input is different
                input = input[torch.randperm(batch_size)]

            return model_DDP

        @sandcastle_skip_if(BACKEND == "nccl", "nccl does not support DDP on CPU models")
        def test_ddp_logging_data_cpu(self):
            def parse_env(var):
                return os.environ[var] if var in os.environ else "N/A"

            dist.set_debug_level(dist.DebugLevel.INFO)
            group, group_id, rank = self._init_global_test()
            model_DDP = self._test_ddp_logging_data(is_gpu=False)

            ddp_logging_data = model_DDP._get_ddp_logging_data()
            self.assertEqual(ddp_logging_data.get("world_size"), dist.get_world_size())
            self.assertEqual(ddp_logging_data.get("rank"), dist.get_rank())
            self.assertEqual(ddp_logging_data.get("module_name"), "Net")
            self.assertEqual(ddp_logging_data.get("device_ids"), "")
            # output_device is -1 in default if it is not set, e.g.
            # output_device of CPU training is -1.
            self.assertEqual(ddp_logging_data.get("output_device"), -1)
            self.assertEqual(ddp_logging_data.get("broadcast_buffers"), 1)
            self.assertEqual(ddp_logging_data.get("bucket_cap_bytes"), 25 * 1024 * 1024)
            self.assertEqual(ddp_logging_data.get("find_unused_parameters"), 0)
            self.assertEqual(ddp_logging_data.get("gradient_as_bucket_view"), 0)
            self.assertEqual(
                ddp_logging_data.get("backend_name"), dist.get_backend(group_id)
            )
            self.assertEqual(ddp_logging_data.get("iteration"), 18)
            params = list(model_DDP.parameters())
            num_params = 0
            param_size = 0
            params = list(
                parameter
                for parameter in filter(
                    lambda parameter: parameter.requires_grad, params
                )
            )
            for p in params:
                num_params += 1
                param_size += p.numel() * p.element_size()
            self.assertEqual(ddp_logging_data.get("dtypes"), "float")
            self.assertEqual(
                ddp_logging_data.get("total_parameter_size_bytes"), param_size
            )
            self.assertEqual(ddp_logging_data.get("num_parameter_tensors"), num_params)
            self.assertEqual(ddp_logging_data.get("bucket_sizes"), str(param_size))
            self.assertEqual(
                ddp_logging_data.get("master_port"), parse_env("MASTER_PORT")
            )
            self.assertEqual(
                ddp_logging_data.get("master_addr"), parse_env("MASTER_ADDR")
            )
            self.assertEqual(
                ddp_logging_data.get("torch_distributed_debug"),
                parse_env("TORCH_DISTRIBUTED_DEBUG"),
            )
            self.assertEqual(
                ddp_logging_data.get("cuda_visible_devices"),
                parse_env("CUDA_VISIBLE_DEVICES"),
            )
            if ddp_logging_data.get("backend_name") == "gloo":
                self.assertEqual(
                    ddp_logging_data.get("gloo_socket_ifname"),
                    parse_env("GLOO_SOCKET_IFNAME"),
                )
                self.assertEqual(
                    ddp_logging_data.get("gloo_device_transport"),
                    parse_env("GLOO_DEVICE_TRANSPORT"),
                )
                default_gloo_threads = 2
                self.assertEqual(
                    ddp_logging_data.get("gloo_num_threads"),
                    default_gloo_threads,
                )

            self.assertEqual(ddp_logging_data.get("nccl_socket_ifname"), None)
            self.assertEqual(ddp_logging_data.get("nccl_blocking_wait"), None)
            self.assertEqual(ddp_logging_data.get("nccl_async_error_handling"), None)
            self.assertEqual(ddp_logging_data.get("nccl_debug"), None)
            self.assertEqual(ddp_logging_data.get("nccl_nthreads"), None)
            self.assertEqual(ddp_logging_data.get("nccl_ib_timeout"), None)
            # test runtime logging fields
            # Note: DETAIL debug mode logs DDP logging data to stdout and
            # thus accesses std::map, which fills in a default value for the
            # type if it didn't exist.
            self.assertEqual(ddp_logging_data.get("unused_parameter_size", 0), 0)
            self.assertEqual(ddp_logging_data.get("has_rebuilt_buckets"), 1)
            init_bucket_lims = ddp_logging_data.get("initial_bucket_size_limits")
            rebuilt_bucket_lims = ddp_logging_data.get("rebuilt_bucket_size_limits")
            self.assertEqual(
                int(init_bucket_lims),
                -1,
            )
            self.assertEqual(
                int(rebuilt_bucket_lims),
                dist._DEFAULT_FIRST_BUCKET_BYTES,
            )
            self.assertEqual(
                ddp_logging_data.get("rebuilt_bucket_sizes"), str(param_size)
            )
            grad_ready_order = ddp_logging_data.get("prev_iteration_grad_ready_order_indices")
            expected_order = list(reversed([str(x) for x in range(3)]))
            self.assertEqual(grad_ready_order, ", ".join(expected_order))
            bucket_indices = ddp_logging_data.get("rebuilt_per_bucket_param_indices")
            self.assertEqual(bucket_indices, " ".join(expected_order))
            # It is hard to test accurate latency, but it can test whether the latency is
            # a valid value and in the expected range.
            self.assertGreaterEqual(ddp_logging_data.get("avg_forward_compute_time"), 1)
            self.assertGreaterEqual(
                ddp_logging_data.get("avg_backward_compute_time"), 1
            )
            self.assertGreaterEqual(ddp_logging_data.get("avg_backward_comm_time"), 1)
            self.assertGreaterEqual(
                ddp_logging_data.get("avg_backward_compute_time"),
                ddp_logging_data.get("avg_backward_compute_comm_overlap_time"),
            )
            self.assertGreaterEqual(
                ddp_logging_data.get("avg_backward_comm_time"),
                ddp_logging_data.get("avg_backward_compute_comm_overlap_time"),
            )
            # Test host-side times are roughly in the order that we expect
            fwd_host_side_time = ddp_logging_data.get("forward_compute_time_start")
            bwd_comp_start_host_side_time = ddp_logging_data.get("backward_compute_time_start")
            bwd_comp_end_host_side_time = ddp_logging_data.get("backward_compute_time_end")
            bwd_comm_start_host_side_time = ddp_logging_data.get("backward_comm_time_start")
            bwd_comm_end_host_side_time = ddp_logging_data.get("backward_comm_time_end")
            self.assertGreaterEqual(bwd_comm_end_host_side_time, bwd_comm_start_host_side_time)
            self.assertGreaterEqual(bwd_comm_start_host_side_time, bwd_comp_start_host_side_time)
            self.assertGreaterEqual(bwd_comp_end_host_side_time, bwd_comp_start_host_side_time)
            self.assertGreaterEqual(bwd_comp_start_host_side_time, fwd_host_side_time)

            # test larger net with mixed data types, verify multiple bucket sizes
            model = LargeNet()
            model.float()
            model.fc1.double()
            model_DDP = nn.parallel.DistributedDataParallel(model, bucket_cap_mb=1.5)
            ddp_logging_data = model_DDP._get_ddp_logging_data()
            params = list(model_DDP.parameters())
            self.assertEqual(
                ddp_logging_data.get("bucket_cap_bytes"), int(1.5 * 1024 * 1024)
            )
            bucket_sizes = [
                params[1].numel() * params[1].element_size(),
                params[0].numel() * params[0].element_size(),
            ]
            self.assertEqual(
                ddp_logging_data.get("bucket_sizes"),
                ", ".join(str(x) for x in bucket_sizes),
            )
            self.assertEqual(ddp_logging_data.get("dtypes"), "double, float")

        @sandcastle_skip_if(
            BACKEND not in DistTestCases.backend_feature["ddp"],
            f"The {BACKEND} backend does not support DistributedDataParallel"
        )
        @skip_if_no_gpu
        def test_ddp_logging_data_gpu(self):
            group, group_id, rank = self._init_global_test()
            model_DDP = self._test_ddp_logging_data(is_gpu=True)
            ddp_logging_data = model_DDP._get_ddp_logging_data()
            self.assertEqual(ddp_logging_data.get("device_ids"), str(rank))
            self.assertEqual(ddp_logging_data.get("output_device"), rank)
            grad_ready_order = ddp_logging_data.get("prev_iteration_grad_ready_order_indices")
            expected_order = list(reversed([str(x) for x in range(3)]))
            self.assertEqual(grad_ready_order, ", ".join(expected_order))
            bucket_indices = ddp_logging_data.get("rebuilt_per_bucket_param_indices")
            self.assertEqual(bucket_indices, " ".join(expected_order))
            # test runtime logging fields
            # It is hard to test accurate latency, but it can test whether the latency is
            # a valid value and in the expected range.
            self.assertGreaterEqual(ddp_logging_data.get("avg_forward_compute_time"), 1)
            self.assertGreaterEqual(
                ddp_logging_data.get("avg_backward_compute_comm_overlap_time"), 1
            )
            self.assertGreaterEqual(
                ddp_logging_data.get("avg_backward_compute_time"),
                ddp_logging_data.get("avg_backward_compute_comm_overlap_time"),
            )
            self.assertGreaterEqual(
                ddp_logging_data.get("avg_backward_comm_time"),
                ddp_logging_data.get("avg_backward_compute_comm_overlap_time"),
            )
            # Test host-side times are roughly in the order that we expect
            fwd_host_side_time = ddp_logging_data.get("forward_compute_time_start")
            bwd_comp_start_host_side_time = ddp_logging_data.get("backward_compute_time_start")
            bwd_comp_end_host_side_time = ddp_logging_data.get("backward_compute_time_end")
            bwd_comm_start_host_side_time = ddp_logging_data.get("backward_comm_time_start")
            bwd_comm_end_host_side_time = ddp_logging_data.get("backward_comm_time_end")
            self.assertGreaterEqual(bwd_comm_end_host_side_time, bwd_comm_start_host_side_time)
            self.assertGreaterEqual(bwd_comm_start_host_side_time, bwd_comp_start_host_side_time)
            self.assertGreaterEqual(bwd_comp_end_host_side_time, bwd_comp_start_host_side_time)
            self.assertGreaterEqual(bwd_comp_start_host_side_time, fwd_host_side_time)


        @sandcastle_skip_if(BACKEND == "nccl", "nccl does not support DDP on CPU models")
        def test_static_graph_api_cpu(self):
            model_DDP = nn.parallel.DistributedDataParallel(DDP_NET)
            expected_err = "should be called before training loop starts"
            with self.assertRaisesRegex(RuntimeError, expected_err):
                local_bs = 2
                batch_size, input, target, loss = self._prepare_dummy_data(local_bs)
                offset = dist.get_rank() * local_bs

                # DDP training, DDP scatters subsets of input to nodes/GPUs
                self._test_DDP_helper(
                    model_DDP,
                    input[offset : offset + local_bs],
                    target[offset : offset + local_bs],
                    loss,
                    1,
                )
                model_DDP._set_static_graph()

            # Verify error was logged in ddp_logging_data.
            verify_ddp_error_logged(model_DDP, expected_err)

        @skipIfNoTorchVision
        def test_SyncBatchNorm_process_group(self):
            # When adopting `convert_sync_batchnorm` to convert a `nn.modules`,
            # it need to recursively pass the `process_group` in the module when the `SyncBatchNorm`
            # is nested in a sub-module or sub-sub-module (e.g. resnet50 in torchvision.models).

            process_ids = 0
            process_group = torch.distributed.new_group([process_ids])
            res50_model = torchvision.models.resnet50()
            res50_model_sync = nn.SyncBatchNorm.convert_sync_batchnorm(
                copy.deepcopy(res50_model), process_group
            )
            process_group_sync = res50_model_sync.layer1[0].bn1.process_group
            self.assertEqual(process_group_sync, process_group)

        def _run_reduction_test(
            self, tensor, expected_tensor, op, reduction_fn=dist.all_reduce, dst=None
        ):
            if reduction_fn != dist.all_reduce and dst is None:
                raise ValueError(f"Reduction fn {reduction_fn} must specify dst!")
            if dst is not None:
                reduction_fn(tensor, dst, op)
                # Only destination rank tensor is expected to have final result.
                if dist.get_rank() == dst:
                    self.assertEqual(tensor, expected_tensor)
            else:
                reduction_fn(tensor, op)
                self.assertEqual(tensor, expected_tensor)

        @require_backend({"nccl"})
        @require_backends_available({"nccl"})
        @skip_if_lt_x_gpu(2)
        def test_nccl_backend_bool_allreduce(self):
            torch.cuda.set_device(self.rank)
            # Run all_reduce with PRODUCT
            element = self.rank % 2 == 0
            for op in [dist.ReduceOp.PRODUCT, dist.ReduceOp.MIN]:
                input_tensor = torch.tensor([element, element]).to(self.rank)
                self._run_reduction_test(
                    input_tensor, torch.tensor([False, False]).to(self.rank), op
                )
                # Ensure that all ranks contributing True (cast to 1) results in the
                # correct reduction.
                input_tensor = torch.tensor([True, True]).to(self.rank)
                expected_tensor = input_tensor.clone()
                self._run_reduction_test(input_tensor, expected_tensor, op)

            # Run all_reduce with SUM
            for op in [dist.ReduceOp.SUM, dist.ReduceOp.MAX]:
                input_tensor = torch.tensor([element, element]).to(self.rank)
                self._run_reduction_test(
                    input_tensor, torch.tensor([True, True]).to(self.rank), op
                )
            # TODO: NCCL backend does not work correctly for bitwise reduction ops
            # (see https://github.com/pytorch/pytorch/issues/41362). Add tests for
            # these once it is supported.

        @require_backend({"nccl"})
        @require_backends_available({"nccl"})
        @skip_if_lt_x_gpu(2)
        def test_nccl_backend_bool_allgather(self):
            torch.cuda.set_device(self.rank)
            inp = {0: [True, True], 1: [False, True]}
            input_tensor = torch.tensor(inp[self.rank % 2]).to(self.rank)
            # Preserve a copy of the tensor to compare against after allgather.
            input_tensor_copy = input_tensor.clone()
            tensor_list = [
                torch.tensor([False, False]).to(self.rank)
                for _ in range(dist.get_world_size())
            ]
            dist.all_gather(tensor_list, input_tensor)

            self.assertEqual(len(tensor_list), dist.get_world_size())
            for i, t in enumerate(tensor_list):
                expected = torch.tensor(inp[i % 2]).to(self.rank)
                self.assertEqual(t, expected)
            # Ensure that the input tensor is not modified, since this collective
            # does not modify its input.
            self.assertEqual(input_tensor_copy, input_tensor)

        @require_backend({"nccl"})
        @require_backends_available({"nccl"})
        @skip_if_lt_x_gpu(int(os.environ["WORLD_SIZE"]))
        def test_nccl_backend_bool_reduce(self):
            torch.cuda.set_device(self.rank)
            inp = {0: [True, True], 1: [False, False]}
            # Run reduce() with product op
            for op in [dist.ReduceOp.PRODUCT, dist.ReduceOp.MIN]:
                input_tensor = torch.tensor(inp[self.rank % 2]).to(self.rank)
                expected = torch.tensor([False, False]).to(self.rank)
                self._run_reduction_test(input_tensor, expected, op, dist.reduce, dst=0)
                # Ensure that all ranks contributing True (cast to 1) results in the
                # correct reduction.
                input_tensor = torch.tensor([True, True]).to(self.rank)
                expected_tensor = input_tensor.clone()
                self._run_reduction_test(
                    input_tensor, expected_tensor, op, dist.reduce, dst=0
                )

            for op in [dist.ReduceOp.SUM, dist.ReduceOp.MAX]:
                input_tensor = torch.tensor(inp[self.rank % 2]).to(self.rank)
                expected = (
                    torch.tensor([True, True]).to(self.rank)
                    if self.rank == 0
                    else input_tensor.clone()
                )
                self._run_reduction_test(input_tensor, expected, op, dist.reduce, dst=0)

        @require_backend({"nccl"})
        @require_backends_available({"nccl"})
        @skip_if_lt_x_gpu(2)
        def test_nccl_backend_bool_broadcast(self):
            tensor_size = 10
            bcast_tensor = torch.tensor(
                [
                    (random.random() < 0.5 if self.rank == 0 else False)
                    for _ in range(tensor_size)
                ]
            ).to(self.rank)
            dist.broadcast(bcast_tensor, src=0)
            # Now allgather and ensure the tensors are equal.
            tensor_list = [
                torch.tensor([False for _ in range(tensor_size)]).to(self.rank)
                for _ in range(dist.get_world_size())
            ]
            dist.all_gather(tensor_list, bcast_tensor)
            expected = tensor_list[0]
            for tensor in tensor_list[1:]:
                self.assertEqual(tensor, expected)

        @sandcastle_skip_if(
            BACKEND not in DistTestCases.backend_feature["ddp"],
            f"The {BACKEND} backend does not support DistributedDataParallel"
        )
        @skip_if_lt_x_gpu(int(os.environ["WORLD_SIZE"]))
        def test_DistributedSampler_padding(self):
            # Tests padding of distributed sampler.
            world_size = dist.get_world_size()

            # Simulates the 'casual' dataset size
            dataset_size = 100 + world_size + 1
            dataset = [torch.ones(1).to(self.rank) * i for i in range(dataset_size)]

            # Simulates the 'tiny' dataset size
            dataset_tiny_size = max(world_size // 2 - 1, 1)
            dataset_tiny = [
                torch.ones(1).to(self.rank) * i for i in range(dataset_tiny_size)
            ]

            # Specifying drop_last=True will cause the tail of the data to be dropped.
            dist_sampler = DistributedSampler(dataset=dataset, drop_last=True)
            local_num_samples, local_dataset_size = (
                dist_sampler.num_samples,
                dist_sampler.total_size,
            )
            # The effective dataset size should be the greatest integer that is <=
            # dataset_size that is divisible by the world_size. This is to ensure each
            # rank processes the same number of samples.
            effective_dataset_size = (
                math.ceil((dataset_size - world_size) / world_size)
                if dataset_size % world_size != 0
                else dataset_size / world_size
            )
            self.assertEqual(local_num_samples, effective_dataset_size)
            self.assertEqual(local_dataset_size, local_num_samples * world_size)
            indices_list = list(iter(dist_sampler))
            self.assertEqual(len(indices_list), local_num_samples)

            def validate_global_samples(local_num_samples):
                # Ensure that each rank processes the same number of samples.
                world_samples = [
                    torch.LongTensor([0]).to(self.rank) for _ in range(world_size)
                ]
                dist.all_gather(
                    world_samples, torch.tensor([local_num_samples]).to(self.rank)
                )
                world_samples = [sample.item() for sample in world_samples]
                self.assertEqual(len(set(world_samples)), 1)

            validate_global_samples(local_num_samples)

            # drop_last=False is the default and will add additional indices to be sampled,
            # increasing the effective dataset size.
            dist_sampler_added_samples = DistributedSampler(dataset=dataset)
            local_num_samples, local_dataset_size = (
                dist_sampler_added_samples.num_samples,
                dist_sampler_added_samples.total_size,
            )
            # The effective dataset size is the smallest integer that is >= dataset_size
            # and divisible by the world size.
            self.assertEqual(local_num_samples, math.ceil(dataset_size / world_size))
            self.assertEqual(local_dataset_size, local_num_samples * world_size)
            indices_list = list(iter(dist_sampler_added_samples))
            self.assertEqual(len(indices_list), local_num_samples)

            # Ensure that each rank processes the same number of samples.
            validate_global_samples(local_num_samples)

            # Ensure additional samples are padded even when
            # the extremely small dataset is given.
            dist_sampler_added_samples_tiny = DistributedSampler(dataset=dataset_tiny)
            local_num_samples, local_dataset_size = (
                dist_sampler_added_samples_tiny.num_samples,
                dist_sampler_added_samples_tiny.total_size,
            )
            self.assertEqual(
                local_num_samples, math.ceil(dataset_tiny_size / world_size)
            )
            self.assertEqual(local_dataset_size, local_num_samples * world_size)
            indices_list = list(iter(dist_sampler_added_samples_tiny))
            self.assertEqual(len(indices_list), local_num_samples)
            validate_global_samples(local_num_samples)

        def _test_allgather_object(self, subgroup=None):
            # Only set device for NCCL backend since it must use GPUs.

            gather_objects = COLLECTIVES_OBJECT_TEST_LIST.copy()

            backend = os.environ["BACKEND"]
            if backend == "nccl":
                # Case where rank != GPU device.
                next_rank = (self.rank + 1) % int(self.world_size)
                torch.cuda.set_device(next_rank)

            # If GPU test, add object with GPU tensor
            if backend == "nccl":
                gather_objects.append(Foo(torch.randn(3, 3, device=0)))

            output_gathered = [None for _ in range(dist.get_world_size())]
            dist.all_gather_object(
                output_gathered,
                gather_objects[self.rank % len(gather_objects)],
                group=subgroup,
            )

            for i, val in enumerate(output_gathered):
                expected = gather_objects[i % len(gather_objects)]
                self.assertEqual(val, expected)

        @require_backend(DistTestCases.backend_feature["gpu"])
        @require_n_gpus_for_nccl_backend(
            int(os.environ["WORLD_SIZE"]), os.environ["BACKEND"]
        )
        @with_dist_debug_levels(levels=["OFF", "INFO", "DETAIL"])
        def test_all_gather_object_default_pg(self):
            return self._test_allgather_object()

        @require_backend(DistTestCases.backend_feature["gpu"])
        @require_n_gpus_for_nccl_backend(
            int(os.environ["WORLD_SIZE"]), os.environ["BACKEND"]
        )
        @with_dist_debug_levels(levels=["DETAIL", "OFF", "INFO"])
        def test_all_gather_object_subgroup(self):
            default = _get_default_group()
            backend = dist.get_backend(default)
            subgroup = dist.new_group(backend=backend)
            return self._test_allgather_object(subgroup=subgroup)

        def _test_gather_object(self, pg=None):
            # Ensure stateful objects can be gathered
            gather_objects = COLLECTIVES_OBJECT_TEST_LIST.copy()
            my_rank = dist.get_rank(pg)

            backend = os.environ["BACKEND"]
            if backend == "nccl":
                # Case where rank != GPU device.
                next_rank = (self.rank + 1) % int(self.world_size)
                torch.cuda.set_device(next_rank)

            # If GPU test, add object with GPU tensor
            if backend == "nccl":
                gather_objects.append(Foo(torch.randn(3, 3, device=my_rank)))

            output_gathered = [None for _ in range(dist.get_world_size(pg))]
            gather_on_rank = 0
            dist.gather_object(
                gather_objects[self.rank % len(gather_objects)],
                object_gather_list=output_gathered
                if my_rank == gather_on_rank
                else None,
                dst=gather_on_rank,
                group=pg
            )
            if my_rank != gather_on_rank:
                self.assertEqual(
                    output_gathered, [None for _ in range(dist.get_world_size())]
                )
            else:
                for i, val in enumerate(output_gathered):
                    expected = gather_objects[i % len(gather_objects)]
                    self.assertEqual(val, expected)

            # Validate errors when objects can't be pickled.
            class Bar:
                pass

            b = Bar()
            gather_objects = [b for _ in range(dist.get_world_size())]
            with self.assertRaisesRegex(AttributeError, "Can't pickle local object"):
                dist.all_gather_object(
                    [None for _ in range(dist.get_world_size())],
                    gather_objects[self.rank],
                    group=pg
                )

        @require_backend(DistTestCases.backend_feature["gpu"])
        @with_dist_debug_levels(levels=["DETAIL", "OFF", "INFO"])
        def test_gather_object(self):
            return self._test_gather_object()

        @require_backend(DistTestCases.backend_feature["gpu"])
        @with_dist_debug_levels(levels=["DETAIL", "OFF", "INFO"])
        def test_gather_object_subgroup(self):
            default = _get_default_group()
            backend = dist.get_backend(default)
            subgroup = dist.new_group(backend=backend)
            return self._test_gather_object(subgroup)

        def validate_net_equivalence(self, net):
            # Helper to validate synchronization of nets across ranks.
            net_module_states = list(net.module.state_dict().values())
            # Check that all tensors in module's state_dict() are equal.
            for t in net_module_states:
                tensor_list = [
                    torch.zeros_like(t) for _ in range(dist.get_world_size())
                ]
                dist.all_gather(tensor_list, t)
                for tensor in tensor_list:
                    self.assertEqual(tensor, t)

        @skip_if_lt_x_gpu(2)
        @sandcastle_skip_if(
            BACKEND not in DistTestCases.backend_feature["ddp"],
            f"The {BACKEND} backend does not support DistributedDataParallel"
        )
        def test_ddp_sync_params_and_buffers(self):
            # Test that after calling _sync_params_and_buffers, models across ranks
            # are the same and are equal to the model on the input rank.
            dim = 2
            rank = self.rank
            rank_to_broadcast = 1
            # Seed to ensure that ranks are initialized with different initial models.
            torch.manual_seed(rank)
            model = nn.Linear(dim, dim, bias=False)
            net = torch.nn.parallel.DistributedDataParallel(
                model.cuda(rank), device_ids=[self.rank], bucket_cap_mb=1
            )
            new_model = nn.Linear(dim, dim, bias=False).cuda(rank)
            net.module = copy.deepcopy(new_model)
            # Assert params are different
            net_module_states = list(net.module.state_dict().values())
            for t in net_module_states:
                tensor_list = [
                    torch.zeros_like(t) for _ in range(dist.get_world_size())
                ]
                dist.all_gather(tensor_list, t)
                for i, tensor in enumerate(tensor_list):
                    if i == rank:
                        self.assertEqual(t, tensor)
                    else:
                        # tensor from another rank should be different.
                        self.assertNotEqual(t, tensor)

            net._sync_params_and_buffers(authoritative_rank=rank_to_broadcast)
            # Now all model params should be the same.
            self.validate_net_equivalence(net)
            # Since the network params were broadcast from rank_to_broadcast, validate that
            # they are the same as new_model on rank_to_broadcast.
            if rank == rank_to_broadcast:
                expected_states = new_model.state_dict().values()
                for t, expected in zip(net_module_states, expected_states):
                    self.assertEqual(t, expected)

        @skip_if_lt_x_gpu(2)
        @sandcastle_skip_if(
            BACKEND not in DistTestCases.backend_feature["ddp"],
            f"The {BACKEND} backend does not support DistributedDataParallel"
        )
        def test_ddp_grad_div_uneven_inputs(self):
            # Test gradient division during training with join() API. If
            # divide_by_initial_world_size=False, we scale by the effective world
            # size when allreducing grads.
            dim = 5
            batch = 1
            grad_scale = 50
            rank = self.rank
            model = nn.Linear(dim, dim, bias=False)
            inp = torch.ones(batch, dim, device=self.rank) * grad_scale
            net = torch.nn.parallel.DistributedDataParallel(
                model.cuda(rank), device_ids=[self.rank], bucket_cap_mb=1
            )
            n_iters = 3
            if self.rank > 0:
                n_iters += 2

            with net.join(divide_by_initial_world_size=False):
                for _ in range(n_iters):
                    loss = net(inp).sum()
                    loss.backward()
                    # The grad is always expected_grad, since we divide by the number
                    # of currently active processes and inactive processes contribute
                    # zero gradient. If we kept dividing by static initial world
                    # size as processes leave, the grad would be smaller.
                    expected_grad = torch.ones(dim, dim, device=self.rank) * grad_scale
                    param = list(net.parameters())[0]
                    self.assertEqual(expected_grad, param.grad)
                    # Avoid accumulating grads so that it's the same every iteration
                    net.zero_grad()
                    torch.cuda.synchronize(device=self.rank)

            # If divide_by_initial_world_size=True (default), we always scale grads
            # by the initial world_size.
            with net.join(divide_by_initial_world_size=True):
                for i in range(n_iters):
                    loss = net(inp).sum()
                    loss.backward()
                    effective_ws = dist.get_world_size()
                    if i >= 3:
                        effective_ws -= 1
                    expected_grad = (
                        torch.ones(dim, dim, device=self.rank)
                        * grad_scale
                        * effective_ws
                    ) / dist.get_world_size()
                    param = list(net.parameters())[0]
                    self.assertEqual(expected_grad, param.grad)
                    # Avoid accumulating grad so that it's the same every iteration.
                    net.zero_grad()
                    torch.cuda.synchronize(device=self.rank)

        def _test_ddp_profiling(self, profiler_ctx):
            batch = 3
            dim = 10
            num_iters = 6
            torch.cuda.set_device(self.rank)
            model = nn.Linear(dim, dim, bias=False)
            inp = torch.rand(batch, dim, device=self.rank)
            net = torch.nn.parallel.DistributedDataParallel(
                model.cuda(self.rank),
                device_ids=[self.rank],
            )
            profiler_ctx_copy = copy.deepcopy(profiler_ctx)

            with profiler_ctx as prof:
                for i in range(num_iters):
                    loss = net(inp).sum()
                    loss.backward()

            all_reduce_event_name = f"{dist.get_backend()}:all_reduce"
            events = get_profiling_event(all_reduce_event_name, prof)
            event_count = sum(e.count for e in events)
            self.assertEqual(event_count, num_iters)
            for event in events:
                self.assertTrue(event.is_async)
                self.assertEqual(event.name, all_reduce_event_name)

            broadcast_event_name = f"{dist.get_backend()}:broadcast"
            broadcast_events = get_profiling_event(broadcast_event_name, prof)
            event_count = sum(e.count for e in broadcast_events)
            # Broadcast is called during rebuild_buckets
            self.assertGreaterEqual(event_count, 1)
            for event in broadcast_events:
                self.assertEqual(event.name, broadcast_event_name)

            # Run DDP with profiling for a few iterations, then enable profiling
            # for a single pass, and ensure it is recorded. This tests that the
            # thread local state is correctly updated.
            net = torch.nn.parallel.DistributedDataParallel(
                model.cuda(self.rank),
                device_ids=[self.rank],
                find_unused_parameters=True,
            )
            for i in range(3):
                loss = net(inp).sum()
                loss.backward()
            # Now enable the profiler.
            with profiler_ctx_copy as prof:
                loss = net(inp).sum()
                loss.backward()

            events = get_profiling_event(all_reduce_event_name, prof)
            self.assertGreaterEqual(len(events), 1)
            self.assertGreaterEqual(events[0].count, 1)
            self.assertEqual(events[0].name, all_reduce_event_name)
            for event in events:
                self.assertTrue(event.is_async)
            # Ensure searching unused parameters was profiled
            events = get_profiling_event("search_unused_parameters", prof)
            self.assertEqual(len(events), 1)

        @require_backend(DistTestCases.backend_feature["gpu"])
        @require_backends_available(DistTestCases.backend_feature["gpu"])
        @skip_if_lt_x_gpu(2)
        def test_ddp_profiling_autograd_profiler(self):
            autograd_profiler_ctx = torch.autograd.profiler.profile()
            return self._test_ddp_profiling(profiler_ctx=autograd_profiler_ctx)

        @require_backend(DistTestCases.backend_feature["gpu"])
        @require_backends_available(DistTestCases.backend_feature["gpu"])
        @skip_if_lt_x_gpu(2)
        @sandcastle_skip_if(IS_FBCODE, "Kineto in fbcode code causes hang")
        @sandcastle_skip_if(
            IS_MACOS or IS_WINDOWS,
            "torch.profiler not enabled for mac/windows: https://github.com/pytorch/pytorch/pull/56124",
        )
        @skip_if_rocm
        def test_ddp_profiling_torch_profiler(self):
            cpu_act = torch.profiler.ProfilerActivity.CPU
            cuda_act = torch.profiler.ProfilerActivity.CUDA
            torch_profiler_ctx = torch.profiler.profile(activities=[cpu_act, cuda_act])
            self._test_ddp_profiling(profiler_ctx=torch_profiler_ctx)

        @skip_if_lt_x_gpu(2)
        @sandcastle_skip_if(
            BACKEND not in DistTestCases.backend_feature["ddp"],
            f"The {BACKEND} backend does not support DistributedDataParallel"
        )
        def test_ddp_join_model_equivalence(self):
            # Verifies equivalence with model training locally and with DDP under
            # the join context manager.
            batch = 3
            dim = 10
            learning_rate = 0.03
            model = nn.Linear(dim, dim, bias=False)
            inp = torch.rand(batch, dim, device=self.rank)
            local_model = copy.deepcopy(model)
            local_model = local_model.cuda(self.rank)
            rank_to_iter_mapping = {
                rank: 2 * (rank + 1) for rank in range(dist.get_world_size())
            }
            # run local model
            local_iters = sum(rank_to_iter_mapping.values())
            local_optim = torch.optim.SGD(local_model.parameters(), lr=learning_rate)
            for _ in range(local_iters):
                local_optim.zero_grad()
                out = local_model(inp)
                loss = out.sum()
                loss.backward()
                local_optim.step()

            # run DDP model with join API
            num_iters = rank_to_iter_mapping[self.rank]
            net = torch.nn.parallel.DistributedDataParallel(
                model.cuda(self.rank), device_ids=[self.rank]
            )
            ddp_optim = torch.optim.SGD(
                model.parameters(), lr=learning_rate * dist.get_world_size()
            )
            with net.join():
                for i in range(num_iters):
                    ddp_optim.zero_grad()
                    out = net(inp)
                    loss = out.sum()
                    loss.backward()
                    torch.cuda.synchronize(device=self.rank)
                    ddp_optim.step()

            # Validate model state dicts are equal
            for (_, local_tensor), (_, dist_tensor) in zip(
                local_model.state_dict().items(), net.module.state_dict().items()
            ):
                self.assertEqual(local_tensor, dist_tensor)

        def _run_uneven_inputs_test(
            self,
            test_case,
            iteration_mapping,
            find_unused_params,
        ):
            model = test_case.model
            inp = test_case.inp
            rank = self.rank
            sync_interval = test_case.sync_interval
            torch.cuda.set_device(rank)
            # Ensure all outsanding GPU work is comlete so this test runs independently.
            dist.barrier()
            # Bucket_cap_mb is intentionally low to test allreduce scheduling when
            # there are many buckets.
            net = torch.nn.parallel.DistributedDataParallel(
                model.cuda(rank),
                device_ids=[rank],
                bucket_cap_mb=1,
                find_unused_parameters=find_unused_params,
            )
            # Register hook if specified
            if test_case.hook is not None:
                net.register_comm_hook(test_case.state, test_case.hook)
                print(f"registered hook {test_case.hook}")

            # Determine num iters for this rank via the passed in mapping.
            num_iters = iteration_mapping[rank]
            # If we throw when earliest rank terminates, we should ensure
            # that we iterate for that minimum number of times.
            num_iters_tensor = torch.tensor(
                [num_iters], device=torch.cuda.current_device()
            )
            dist.all_reduce(num_iters_tensor, op=dist.ReduceOp.MIN)
            min_num_iters = num_iters_tensor.item()
            total_iters = 0
            if test_case.throw_on_early_termination:
                if min_num_iters == num_iters:
                    # Early termination rank(s)
                    exception_ctx = self.assertRaisesRegex(
                        RuntimeError, f"Rank {self.rank} exhausted all inputs"
                    )
                else:
                    # Non early termination rank
                    exception_ctx = self.assertRaisesRegex(
                        RuntimeError,
                        "Detected at least one rank that exhausted inputs.",
                    )
            else:
                exception_ctx = suppress()
            with exception_ctx:
                with net.join(
                    throw_on_early_termination=test_case.throw_on_early_termination
                ):
                    for i in range(num_iters):
                        # Use model.no_sync() to disable grad synchronization every
                        # sync_interval.
                        if i % sync_interval != 0:
                            context = net.no_sync()
                        else:
                            context = suppress()
                        with context:
                            if isinstance(inp, tuple):
                                loss = net(*inp).sum()
                            else:
                                loss = net(inp).sum()
                            loss.backward()
                            self._model_step(net)
                            # Ensure completion of GPU kernels (including allreduce). If the
                            # join API is not properly implemented, then this should hang
                            # since the allreduce will hang.
                            torch.cuda.synchronize(device=rank)
                        total_iters += 1
            if test_case.throw_on_early_termination:
                # Ensure we iterated min_num_iters times.
                self.assertEqual(total_iters, min_num_iters)
            else:
                # Ensure we iterated at least min_num_iters times.
                self.assertGreaterEqual(total_iters, min_num_iters)

            # Ensure completion of all GPU kernels.
            torch.cuda.synchronize(device=rank)
            # When throwing on early rank termination, we do not
            # broadcast model state from an authoritative rank. All models
            # should already be in sync.
            if not test_case.throw_on_early_termination:
                self.assertTrue(net._authoritative_rank)
                # All ranks should have agreed on the same authoritative_rank!
                final_rank_tensor = torch.tensor(
                    [net._authoritative_rank], device=self.rank
                )
                tensor_list = [
                    torch.zeros_like(final_rank_tensor)
                    for _ in range(dist.get_world_size())
                ]
                dist.all_gather(tensor_list, final_rank_tensor)
                max_rank = dist.get_world_size() - 1
                self.assertSetEqual(
                    {max_rank}, set(tensor.item() for tensor in tensor_list)
                )
                # Ensure that all models are the same across ranks after all have joined.
                self.validate_net_equivalence(net)
                # Ensure that running with DDP uneven inputs was logged.
                ddp_logging_data = net._get_ddp_logging_data()
                self.assertTrue(ddp_logging_data.get("join_uneven_inputs"))
                dist.barrier()

        @skip_if_lt_x_gpu(2)
        @sandcastle_skip_if(
            BACKEND not in DistTestCases.backend_feature["ddp"],
            f"The {BACKEND} backend does not support DistributedDataParallel"
        )
        def test_ddp_uneven_inputs_stop_iteration_sync_bn(self):
            # Tests that uneven inputs join handler correctly throws StopIteration
            # for models with SyncBN or general collective comm when
            # throw_on_early_termination=True.
            class ModelWithComm(torch.nn.Module):
                def __init__(self):
                    super().__init__()
                    self.lin = nn.Linear(2, 40, bias=False)

                def forward(self, x):
                    x = self.lin(x)
                    dist.all_reduce(x)
                    return x

            torch.cuda.set_device(self.rank)
            model_bn = BN_NET
            model_bn = nn.SyncBatchNorm.convert_sync_batchnorm(
                copy.deepcopy(model_bn)
            ).cuda(self.rank)
            comm_model = ModelWithComm().cuda(self.rank)
            model_input = torch.randn(10, 2).cuda(torch.cuda.current_device())

            for model in [model_bn, comm_model]:
                model = torch.nn.parallel.DistributedDataParallel(
                    model,
                    device_ids=[self.rank],
                )
                min_num_iters = 5
                if self.rank != 0:
                    # Early termination rank(s)
                    num_iters = min_num_iters
                    exception_ctx = self.assertRaisesRegex(
                        RuntimeError, f"Rank {self.rank} exhausted all inputs"
                    )
                else:
                    # Non early termination rank
                    num_iters = min_num_iters * 2
                    exception_ctx = self.assertRaisesRegex(
                        RuntimeError,
                        "Detected at least one rank that exhausted inputs.",
                    )
                n = 0
                with exception_ctx:
                    with model.join(throw_on_early_termination=True):
                        for i in range(num_iters):
                            loss = model(model_input).sum()
                            loss.backward()
                            self._model_step(model)
                            n += 1

                self.assertEqual(n, min_num_iters)
                # Verify model equivalence
                self.validate_net_equivalence(model)

        @skip_if_lt_x_gpu(2)
        @sandcastle_skip_if(
            BACKEND not in DistTestCases.backend_feature["ddp"],
            f"The {BACKEND} backend does not support DistributedDataParallel"
        )
        def test_ddp_uneven_inputs(self):
            dim = 1000
            batch = 1
            # Create a variety of models to run uneven input tests on.
            large_model = nn.Sequential(
                nn.Conv2d(1, 20, 5),
                nn.ReLU(),
                nn.Conv2d(20, 32, 5),
                nn.ReLU(),
                nn.Conv2d(32, 256, 5),
                nn.ReLU(),
            )
            small_model = nn.Linear(dim, dim, bias=False)
            bn_net = BatchNormNet()

            class UnusedParamModule(nn.Module):
                def __init__(self, unused_params_rank):
                    super().__init__()
                    self.t0 = Task()
                    self.t1 = Task()
                    self.unused_params_rank = unused_params_rank

                def task_parameters(self):
                    return (self.t0.p, self.t1.p)

                def forward(self, x, rank):
                    return (
                        self.t1(self.t0(x))
                        if rank != self.unused_params_rank
                        else self.t1(x)
                    )

            unjoined_rank_with_unused_params_model = UnusedParamModule(1)
            joined_rank_with_unused_params_model = UnusedParamModule(0)

            rank = self.rank
            models_to_test = [
                # Network with batchnorm
                DDPUnevenTestInput(
                    name="batch_norm_net",
                    model=bn_net,
                    inp=torch.ones(batch, 2, device=rank),
                    sync_interval=1,
                ),
                DDPUnevenTestInput(
                    name="large_conv_model",
                    model=large_model,
                    inp=torch.ones(batch, batch, dim, dim, device=rank),
                    sync_interval=1,
                ),
                DDPUnevenTestInput(
                    name="small_model",
                    model=small_model,
                    inp=torch.ones(batch, dim, device=rank),
                    sync_interval=1,
                ),
                # Unused parameter test where rank that does not join early has unused params
                DDPUnevenTestInput(
                    name="unjoined_rank_with_unused_params_model",
                    model=unjoined_rank_with_unused_params_model,
                    inp=(torch.ones(batch, 2, device=rank), rank),
                    sync_interval=1,
                ),
                # Unused parameter test where rank that does join early has unused params
                DDPUnevenTestInput(
                    name="joined_rank_with_unused_params_model",
                    model=joined_rank_with_unused_params_model,
                    inp=(torch.ones(batch, 2, device=rank), rank),
                    sync_interval=1,
                ),
            ]

            # Test models that have hook installed.
            models_with_hook = [
                DDPUnevenTestInput(
                    name="small_model_allreduce_hook",
                    model=small_model,
                    hook=default.allreduce_hook,
                    state=None,
                    inp=torch.ones(batch, dim, device=rank),
                    sync_interval=1,
                ),
                DDPUnevenTestInput(
                    name="small_model_power_sgd_hook",
                    model=small_model,
                    hook=powerSGD.powerSGD_hook,
                    state=powerSGD.PowerSGDState(
                        process_group=None,
                        matrix_approximation_rank=1,
                        # Config so that powerSGD runs immediately instead of
                        # allreduce.
                        start_powerSGD_iter=1,
                        warm_start=False,
                        use_error_feedback=False,
                    ),
                    inp=torch.ones(batch, dim, device=rank),
                    sync_interval=1,
                ),
            ]
            models_to_test.extend(models_with_hook)

            # Add resnet model if we have torchvision installed.
            if HAS_TORCHVISION:
                resnet_model = torchvision.models.resnet50()
                models_to_test.append(
                    DDPUnevenTestInput(
                        name="resnet_model",
                        model=resnet_model,
                        inp=torch.ones(1, 3, 1000, 1000),
                        sync_interval=1,
                    )
                )

            # Test with no_sync every 2, 3, 4, ... iterations.
            models_with_sync = []
            for i, test_input in enumerate(models_to_test):
                models_with_sync.append(
                    DDPUnevenTestInput(
                        name=test_input.name,
                        model=test_input.model,
                        inp=test_input.inp,
                        sync_interval=i + 2,
                    )
                )

            throw_on_early_term_tests = []
            for test_input in models_to_test:
                throw_on_early_term_tests.append(
                    DDPUnevenTestInput(
                        name=test_input.name,
                        model=test_input.model,
                        inp=test_input.inp,
                        sync_interval=test_input.sync_interval,
                        throw_on_early_termination=True,
                    )
                )

            models_to_test.extend(models_with_sync)
            models_to_test.extend(throw_on_early_term_tests)

            # 0 iteration tests for when one process does not train model at all, so
            # we must shadow the broadcast calls made when rebuilding buckets.
            baseline_num_iters = [0, 5]
            iteration_offsets = [2, 3, 10]
            num_uneven_ranks = [1]
            if dist.get_world_size() > 2:
                num_uneven_ranks.append(2)
            iteration_mappings = []
            # Generate rank : num_iters mappings for various uneven input scenarios.
            # This includes cases where rank 0 joins early and all other ranks join
            # later, and scenarios where multiple ranks join early, but at different
            # iterations, and later ranks join later.
            for num_early_join_ranks in num_uneven_ranks:
                for baseline_iter in baseline_num_iters:
                    for offset in iteration_offsets:
                        mapping = {
                            rank: baseline_iter
                            for rank in range(0, num_early_join_ranks)
                        }
                        # if num_early_join_ranks > 1, ranks > 0 that will join early
                        # iterate offset//2 more times than rank 0, to test nodes
                        # depleting inputs at different times.
                        if num_early_join_ranks > 1:
                            for rank in mapping.keys():
                                if rank > 0:
                                    mapping[rank] += offset // 2
                        mapping.update(
                            {
                                rank: baseline_iter + offset
                                for rank in range(
                                    num_early_join_ranks, dist.get_world_size()
                                )
                            }
                        )
                        iteration_mappings.append(mapping)

            for (test_case, iteration_mapping) in itertools.product(
                models_to_test, iteration_mappings
            ):
                if self.rank == 0:
                    print(
                        f"""Running test: {test_case.name} sync interval
                        {test_case.sync_interval} with iteration mapping
                        {iteration_mapping}"""
                    )
                self._run_uneven_inputs_test(
                    test_case,
                    iteration_mapping,
                    find_unused_params=("unused_params_model" in test_case.name),
                )

        @skip_if_lt_x_gpu(2)
        @sandcastle_skip_if(
            BACKEND not in DistTestCases.backend_feature["ddp"],
            f"The {BACKEND} backend does not support DistributedDataParallel"
        )
        def test_ddp_uneven_input_join_disable(self):
            # tests that if net.join() with enable=False is specified, DDP works as
            # expected with even inputs.
            torch.manual_seed(self.rank)
            net = torch.nn.parallel.DistributedDataParallel(
                torch.nn.Linear(1, 1).cuda(self.rank), device_ids=[self.rank]
            )
            inp = torch.ones(1) * self.rank
            n_iters = 5
            world_size = dist.get_world_size()
            with net.join(enable=False):
                for _ in range(n_iters):
                    # Clear grads
                    grad = net.module.weight.grad
                    if grad is not None:
                        grad.requires_grad_(False)
                        grad.zero_()
                    out = net(inp)
                    loss = out.sum()
                    loss.backward()
                    # Validate gradients to ensure that we divide by the correct
                    # world_size when join mode is disabled.
                    expected_grad = sum(i for i in range(world_size)) / world_size
                    self.assertEqual(net.module.weight.grad.item(), expected_grad)

            join_config = net._join_config
            self.assertFalse(join_config.enable)
            self.validate_net_equivalence(net)

        @skip_if_lt_x_gpu(2)
        @sandcastle_skip_if(
            BACKEND not in DistTestCases.backend_feature["ddp"],
            f"The {BACKEND} backend does not support DistributedDataParallel"
        )
        def test_ddp_uneven_input_exception(self):
            # Tests that exceptions during training are correctly propagated by the
            # context manager.
            error_str = "Intentional error"

            class ExceptionModule(nn.Module):
                def __init__(self):
                    super().__init__()
                    self.param = nn.Parameter(torch.ones(1, requires_grad=True))

                def forward(self, _):
                    raise ValueError(error_str)

            exception_module = ExceptionModule()
            net = torch.nn.parallel.DistributedDataParallel(
                exception_module.cuda(self.rank), device_ids=[self.rank]
            )
            inp = torch.ones(1)
            with self.assertRaisesRegex(ValueError, error_str):
                with net.join():
                    out = net(inp)
                    loss = out.sum()
                    loss.backward()

        def _test_broadcast_object_list(self, group=None):
            gather_objects = COLLECTIVES_OBJECT_TEST_LIST.copy()




            # Only set device for NCCL backend since it must use GPUs.
            # Case where rank != GPU device.
            next_rank = (self.rank + 1) % int(self.world_size)
            backend = os.environ["BACKEND"]
            if backend == "nccl":
                torch.cuda.set_device(next_rank)

            src_rank = 0
            # If GPU test, add object with GPU tensor
            if backend == "nccl":
                gather_objects.append(Foo(torch.randn(3, 3, device=0)))

            if IS_FBCODE:
                # Create Tensor with > 2^31 Bytes storage requirements
                # Only on FBCODE as testing OOMs in OSS
                gather_objects.append(Foo(torch.randn(3, 178956971)))
            objects = (
                gather_objects
                if self.rank == src_rank
                else [None for _ in gather_objects]
            )

            # Single object test with device specified. Backend="gloo", device=cpu
            if backend != "nccl":
                single_obj_list = [objects[0]]
                if self.rank != src_rank:
                    self.assertNotEqual(
                        single_obj_list[0], gather_objects[0]
                    )
                dist.broadcast_object_list(
                    single_obj_list, src=0, group=group, device=torch.device("cpu")
                )
                self.assertEqual(single_obj_list[0], gather_objects[0])

            # Single object test with device specified. Backend="gloo", device=current_device+1
            # The test is gated by the fact GPU count is the same as world size to avoid the case
            # when backend is gloo but there is no multiple GPU devices.
            if backend != "nccl" and torch.cuda.device_count() == int(self.world_size):
                single_obj_list = [objects[0]]
                if self.rank != src_rank:
                    self.assertNotEqual(
                        single_obj_list[0], gather_objects[0]
                    )
                dist.broadcast_object_list(
                    single_obj_list, src=0, group=group, device=torch.device(next_rank)
                )
                self.assertEqual(single_obj_list[0], gather_objects[0])

            # Single object test with device specified. Backend="nccl", device=current_device+1
            if backend == "nccl" and torch.cuda.device_count() == int(self.world_size):
                single_obj_list = [objects[0]]
                if self.rank != src_rank:
                    self.assertNotEqual(
                        single_obj_list[0], gather_objects[0]
                    )
                dist.broadcast_object_list(
                    single_obj_list, src=0, group=group, device=torch.device(next_rank)
                )
                self.assertEqual(single_obj_list[0], gather_objects[0])

            # Single object test: backward compatibility with device unspecified
            single_obj_list = [objects[0]]
            if self.rank != src_rank:
                self.assertNotEqual(single_obj_list[0], gather_objects[0])
            dist.broadcast_object_list(single_obj_list, src=0, group=group)
            self.assertEqual(single_obj_list[0], gather_objects[0])

            # Multiple input objects test
            if self.rank != src_rank:
                self.assertNotEqual(objects, gather_objects)
            dist.broadcast_object_list(objects, src=0, group=group)
            self.assertEqual(objects, gather_objects)

        @require_backend(DistTestCases.backend_feature["gpu"])
        @require_n_gpus_for_nccl_backend(
            int(os.environ["WORLD_SIZE"]), os.environ["BACKEND"]
        )
        @with_dist_debug_levels(levels=["DETAIL"])
        def test_broadcast_object_list(self):
            return self._test_broadcast_object_list()

        @require_backend(DistTestCases.backend_feature["gpu"])
        @require_n_gpus_for_nccl_backend(
            int(os.environ["WORLD_SIZE"]), os.environ["BACKEND"]
        )
        @with_dist_debug_levels(levels=["DETAIL"])
        def _test_broadcast_object_list_subgroup(self):
            default = _get_default_group()
            backend = dist.get_backend(default)
            subgroup = dist.new_group(backend=backend)
            return self._test_broadcast_object_list(subgroup)

        def _test_ddp_ignore_params_arg(self, static_graph=False):
            class TestModel(nn.Module):
                def __init__(self, rank):
                    self.rank = rank
                    super(TestModel, self).__init__()
                    self.fc1 = nn.Linear(1, 1, bias=False)
                    # Proxy that will be materialized to another architecture later.
                    # (after wrapping model with DDP)
                    if self.rank == 0:
                        self.fc2 = nn.Linear(1, 10, bias=False)
                    else:
                        self.fc2 = nn.Linear(10, 10, bias=False)

                def forward(self, x):
                    x = self.fc1(x)
                    x = self.fc2(x)
                    return x

            device_id = self.rank
            # Ensure the test works for both find_unused_parameter and broadcast_buffer settings.
            for (find_unused, broadcast_buffers) in itertools.product(
                [False, True], [False, True]
            ):
                model = TestModel(self.rank).float().to(device_id)
                # Note that the model can have different shape buffers if we pass
                # them in to be ignored as well.
                model.fc2.register_buffer(
                    "ignore_buffer", torch.zeros(5 + self.rank, device=self.rank)
                )
                proxy_params = list(model.fc2.parameters())
                proxy_buffers = list(model.fc2.buffers())
                model_fc2_name = [
                    module_name
                    for module_name, module in model.named_modules()
                    if module is model.fc2
                ][0]
                proxy_param_names = [
                    f"{model_fc2_name}.{param_name}"
                    for param_name, _ in model.fc2.named_parameters()
                ]
                proxy_buffer_names = [
                    f"{model_fc2_name}.{buf_name}"
                    for buf_name, _ in model.fc2.named_buffers()
                ]
                # Specify that we should ignore proxy_params since it will be
                # materialized later.
                torch.nn.parallel.DistributedDataParallel._set_params_and_buffers_to_ignore_for_model(
                    model, proxy_param_names + proxy_buffer_names
                )
                ddp = torch.nn.parallel.DistributedDataParallel(
                    model,
                    device_ids=[device_id],
                    find_unused_parameters=find_unused,
                    broadcast_buffers=broadcast_buffers,
                    static_graph=static_graph,
                )
                # Materialize new params. These are not registered in DDP and thus
                # don't have autograd hooks installed on them.
                ddp.module.fc2 = nn.Linear(1, 1, bias=False).to(device_id)
                # local model with the new materialized parameters.
                local_model = copy.deepcopy(ddp.module).cuda(self.rank)

                inp = torch.ones(1, dtype=torch.float).to(device_id) * (self.rank + 1)
                for i in range(6):
                    ddp(inp).sum().backward()
                    local_model(inp).sum().backward()
                    # materialized param grad is not touched by DDP, so its grad should
                    # be the same as if running locally.
                    for materialized_param, local_param in zip(
                        ddp.module.fc2.parameters(), local_model.fc2.parameters()
                    ):
                        self.assertEqual(materialized_param.grad, local_param.grad)

                    # fc1 parameter grad should still be different, due to allreduce.
                    for synced_param, local_param in zip(
                        ddp.module.fc1.parameters(), local_model.fc1.parameters()
                    ):
                        self.assertFalse(synced_param.grad == local_param.grad)

                    # Proxy module grad should not be touched
                    for proxy_param in proxy_params:
                        self.assertTrue(proxy_param.grad is None)

                # Synchronize since we run multiple iterations of this test, to
                # isolate failure hangs.
                torch.cuda.synchronize(device=self.rank)

        @require_backend(DistTestCases.backend_feature["gpu"])
        @require_backends_available(DistTestCases.backend_feature["gpu"])
        @skip_if_lt_x_gpu(2)
        def test_ddp_ignore_params_arg(self):
            self._test_ddp_ignore_params_arg(static_graph=False)
            self._test_ddp_ignore_params_arg(static_graph=True)

        @with_dist_debug_levels(levels=["OFF", "INFO", "DETAIL"])
        @require_backend(DistTestCases.backend_feature["gpu"])
        @require_backends_available(DistTestCases.backend_feature["gpu"])
        @skip_if_lt_x_gpu(2)
        def test_ddp_unused_params_rebuild_buckets_exception(self):
            class ToyModel(nn.Module):
                def __init__(self):
                    super(ToyModel, self).__init__()
                    self.net1 = nn.Linear(10, 10, bias=False)
                    self.net2 = nn.Linear(10, 10, bias=False)

                def forward(self, x):
                    return self.net1(x)

            ddp = torch.nn.parallel.DistributedDataParallel(
                ToyModel().cuda(self.rank), device_ids=[self.rank]
            )
            for i in range(2):
                inp = torch.rand(1, 10)
                if i > 0:
                    # On 2nd iteration, this will fail during rebuild_buckets,
                    # but we should report an error regarding unused parameters
                    # since that is the underlying root cause.
                    try:
                        ddp(inp).sum().backward()
                    except RuntimeError as e:
                        msg = str(e)
                        verify_ddp_error_logged(ddp, msg)
                        expected_strs = [
                            ddp_prev_reduction_unfinished_str,
                            ddp_recommend_find_unused_params_str,
                            ddp_outputs_not_used_in_loss_str,
                        ]
                        # In debug mode, should show parameters that weren't reduced.
                        # Without debug mode, should show suggestion to use debug mode.
                        if dist.get_debug_level() == dist.DebugLevel.OFF:
                            expected_strs.append(ddp_suggest_debug_mode_str)
                        else:
                            unreduced_params = ", ".join(["net2.weight"])
                            expected_strs.append(
                                f"did not receive grad for rank {self.rank}: {unreduced_params}"
                            )
                        for s in expected_strs:
                            self.assertTrue(s in msg, f"Expected {s} to be in {msg}")
                        self.assertFalse(ddp_find_unused_params_enabled_str in msg)
                    else:
                        self.assertFalse(
                            True, "DDP unused parameters error not raised."
                        )
                else:
                    ddp(inp).sum().backward()

            dist.barrier()

        @require_backend(DistTestCases.backend_feature["gpu"])
        @require_backends_available(DistTestCases.backend_feature["gpu"])
        @skip_if_lt_x_gpu(2)
        def test_ddp_shared_grad_acc_unused_params(self):
            # When find_unused_parameters=True, ensure we mark unused parameters
            # even if they share gradient accumulators.
            class ToyModel(nn.Module):
                def __init__(self):
                    super(ToyModel, self).__init__()
                    # net1, bias, and net1.bias are all unused params.
                    self.net1 = nn.Linear(10, 5, bias=False)
                    self.bias = nn.Parameter(torch.zeros(5))
                    # net1.bias and self.bias are names for the same underlying
                    # parameter, so they share the same grad acc. This caused
                    # the bug reported in https://github.com/pytorch/pytorch/issues/41324.
                    self.net1.bias = self.bias
                    self.net2 = nn.Linear(10, 5)

                def forward(self, x):
                    return self.net2(x).sum()

            torch.cuda.set_device(self.rank)
            model = ToyModel().to(torch.cuda.current_device())
            for static in [True, False]:
                ddp_model = torch.nn.parallel.DistributedDataParallel(
                    copy.deepcopy(model),
                    device_ids=[self.rank],
                    find_unused_parameters=True,
                    static_graph=static,
                )
                inp = torch.randn(20, 10, device=self.rank)
                for i in range(6):
                    loss = ddp_model(inp)
                    # To test https://github.com/pytorch/pytorch/issues/61982
                    loss /= 10
                    loss.backward()

        @require_backend(DistTestCases.backend_feature["gpu"])
        @require_backends_available(DistTestCases.backend_feature["gpu"])
        @skip_if_lt_x_gpu(2)
        def test_ddp_device(self):
            m = nn.Linear(10, 10).to(self.rank)
            expected_len = 2

            class TensorWrapper:
                __slots__ = ["t", "moved_to_gpu"]

                def __init__(self, t):
                    self.t = t
                    self.moved_to_gpu = False

            # Handlers for specific types of validation we want to do based on
            # the input type.

            def tuple_and_list_validator(x):
                self.assertTrue(len(x), expected_len)
                self.assertEqual(1, len(set(t.device for t in x)))
                self.assertEqual(x[0].device.index, self.rank)
                return x[0] + x[1]

            def namedtuple_validator(x):
                self.assertEqual(x._fields, EXPECTED_FIELDS)
                self.assertEqual(x.a.device.index, x.b.device.index)
                self.assertEqual(x.a.device.index, self.rank)
                return x.a + x.b

            def custom_type_validator(x):
                self.assertTrue(x.moved_to_gpu or (str(x.t.device) == "cpu"))
                x.t = x.t.to(self.rank)
                x.moved_to_gpu = True
                return x.t

            def dict_validator(x):
                self.assertTrue(EXPECTED_FIELDS[0] in x.keys())
                self.assertTrue(EXPECTED_FIELDS[1] in x.keys())
                self.assertEqual(1, len(set(t.device for t in x.values())))
                self.assertEqual(x[EXPECTED_FIELDS[0]].device.index, self.rank)
                return x[EXPECTED_FIELDS[0]] + x[EXPECTED_FIELDS[1]]

            validators = {
                TensorWrapper: custom_type_validator,
                tuple: tuple_and_list_validator,
                list: tuple_and_list_validator,
                TestNamedTupleInput_0: namedtuple_validator,
                TestNamedTupleInput_1: namedtuple_validator,
                dict: dict_validator,
            }

            class ToyModel(torch.nn.Module):
                def __init__(_self):  # noqa: B902
                    super().__init__()
                    _self.lin = nn.Linear(10, 10, bias=False)

                def forward(_self, x, expected_type):  # noqa: B902
                    # Similar to scatter, the recursive to in the single-device
                    # case does not move tensors if they are in a custom type.
                    self.assertTrue(isinstance(x, expected_type))
                    fwd_tensor = validators[expected_type](x)
                    return _self.lin(fwd_tensor)

            model = torch.nn.parallel.DistributedDataParallel(
                ToyModel().to(self.rank), device_ids=[self.rank]
            )

            def train_iter(inp, input_type):
                for _ in range(4):
                    out = model(inp, input_type)
                    out.sum().backward()

            # CPU tuple input, should be moved to the proper device before call
            # to forward.
            inp = tuple(torch.randn(10, 10) for _ in range(expected_len))
            train_iter(inp, tuple)

            # List CPU input, should be moved to proper device before call to
            # forward.
            inp = [torch.randn(10, 10) for _ in range(expected_len)]
            train_iter(inp, list)
            # Custom type containing tensor. The type is maintained, but the
            # device is not propagated (which is what happens with scatter too)
            inp = TensorWrapper(torch.randn(10, 10))
            train_iter(inp, TensorWrapper)
            # NamedTuple input. The type should be maintained and tensor inputs
            # should be moved to the correct device as in scatter.
            batch = 5
            dim = 10
            a = torch.rand(batch, dim)
            b = torch.rand(batch, dim)

            inp = TestNamedTupleInput_0(a, b)
            train_iter(inp, type(inp))

            inp = TestNamedTupleInput_1(a, b)
            train_iter(inp, type(inp))

            # dictionary input.
            inp = {
                EXPECTED_FIELDS[0]: a,
                EXPECTED_FIELDS[1]: b,
            }
            train_iter(inp, type(inp))

        @require_backend(DistTestCases.backend_feature["gpu"])
        @require_backends_available(DistTestCases.backend_feature["gpu"])
        @skip_if_lt_x_gpu(2)
        def test_ddp_namedtuple(self):
            batch = 5
            dim = 10

            a = torch.rand(batch, dim, device=self.rank)
            b = torch.rand(batch, dim, device=self.rank)

            class NamedTupleModule(torch.nn.Module):
                def __init__(_self):  # noqa: B902
                    super().__init__()
                    _self.lin = nn.Linear(10, 1)

                def forward(_self, input, expected_type):  # noqa: B902
                    # Without NamedTuple support, this would be of type tuple.
                    self.assertTrue(
                        isinstance(input, expected_type),
                        f"Expected type {expected_type} but got {type(input)}",
                    )
                    self.assertEqual(input._fields, EXPECTED_FIELDS)
                    self.assertEqual(a, input.a)
                    self.assertEqual(b, input.b)
                    return _self.lin(torch.mul(input.a, input.b))

            model = torch.nn.parallel.DistributedDataParallel(
                NamedTupleModule().cuda(self.rank), device_ids=[self.rank]
            )
            inp = TestNamedTupleInput_0(a, b)
            # The following would fail if DDP does not propagate NamedTuples correctly.
            model(inp, type(inp))

            inp = TestNamedTupleInput_1(a, b)
            model(inp, type(inp))

        @with_dist_debug_levels(levels=["OFF", "INFO", "DETAIL"])
        @require_backend(DistTestCases.backend_feature["gpu"])
        @require_backends_available(DistTestCases.backend_feature["gpu"])
        @skip_if_lt_x_gpu(2)
        def test_ddp_control_flow_same_across_ranks(self):
            # Control flow that is the same across ranks.
            batch = 20
            dim = 10

            world_size = dist.get_world_size()
            torch.cuda.set_device(self.rank)
            model = torch.nn.parallel.DistributedDataParallel(
                ControlFlowToyModel().cuda(self.rank),
                device_ids=[self.rank],
                find_unused_parameters=True,
            )
            random_input = torch.randn(batch, dim, device=self.rank)
            ones_input = torch.ones(batch, dim, device=self.rank)
            for i in range(6):
                if i % 2 == 0:
                    out = model(random_input)
                else:
                    out = model(ones_input)
                loss = out.sum()
                loss.backward()
                # On even iterations, 2nd param goes unused, on odd iterations,
                # it is used.
                local_used_map = model.reducer._get_local_used_map()
                if i % 2 == 0:
                    expected = torch.tensor(
                        [world_size, 0], device=self.rank, dtype=torch.int32
                    )
                else:
                    expected = torch.tensor(
                        [world_size, world_size], device=self.rank, dtype=torch.int32
                    )

                # Validate parameter usage.
                variable_usage_tensor = local_used_map
                self.assertEqual(variable_usage_tensor, expected)

            # Validate appropriate error message when DDP is used with
            # find_unused_parameters=False.
            model = torch.nn.parallel.DistributedDataParallel(
                ControlFlowToyModel().cuda(self.rank),
                device_ids=[self.rank],
                find_unused_parameters=False,
            )
            for i in range(2):
                if i == 0:
                    loss = model(random_input).sum()
                    loss.backward()
                else:
                    try:
                        loss = model(random_input).sum()
                        loss.backward()
                    except RuntimeError as e:
                        msg = str(e)
                        verify_ddp_error_logged(model, msg)
                        # 2nd linear layer is unused
                        unused_param_index = 1
                        expected_strs = [
                            ddp_prev_reduction_unfinished_str,
                            ddp_recommend_find_unused_params_str,
                            ddp_outputs_not_used_in_loss_str,
                            f"Parameter indices which did not receive grad for rank {self.rank}: {unused_param_index}",
                        ]
                        # In debug mode, should show parameters that weren't reduced.
                        # Without debug mode, should show suggestion to use debug mode.
                        if dist.get_debug_level() == dist.DebugLevel.OFF:
                            expected_strs.append(ddp_suggest_debug_mode_str)
                        else:
                            unreduced_params = ", ".join(["lin2.weight"])
                            expected_strs.append(
                                f"did not receive grad for rank {self.rank}: {unreduced_params}"
                            )
                        for s in expected_strs:
                            self.assertTrue(s in msg, f"Expected {s} to be in {msg}")
                        self.assertFalse(ddp_find_unused_params_enabled_str in msg)
                    else:
                        self.assertFalse(True, "DDP error not raised")

            dist.barrier()

        @require_backend(DistTestCases.backend_feature["gpu"])
        @require_backends_available(DistTestCases.backend_feature["gpu"])
        @skip_if_lt_x_gpu(2)
        def test_invalid_static_graph(self):
            world_size = dist.get_world_size()
            torch.cuda.set_device(self.rank)
            model = torch.nn.parallel.DistributedDataParallel(
                ControlFlowToyModel().cuda(self.rank),
                device_ids=[self.rank],
                static_graph=True,
            )
            random_input = torch.randn(20, 10, device=self.rank)
            ones_input = torch.ones(20, 10, device=self.rank)
            # unused parameter in the first iteration got used
            # in second iteration.
            expected_err = "Your training graph has changed in this iteration"
            with self.assertRaisesRegex(RuntimeError, expected_err):
                for i in range(2):
                    if i % 2 == 0:
                        out = model(random_input)
                    else:
                        out = model(ones_input)
                    loss = out.sum()
                    loss.backward()

            verify_ddp_error_logged(model, expected_err)

            # used parameter in the first iteration got unused
            # in second iteration.
            with self.assertRaisesRegex(
                RuntimeError,
                "Expected to have finished reduction in the prior iteration "
                "before starting a new one. This error indicates that your "
                "training graph has changed in this iteration, "
                "e.g., one parameter is used in first iteration, "
                "but then got unused in the second iteration. "
                "this is not compatible with static_graph set to True.\n"
                "Parameter indices which did not receive grad for"
            ):
                for i in range(2):
                    if i % 2 != 0:
                        out = model(random_input)
                    else:
                        out = model(ones_input)
                    loss = out.sum()
                    loss.backward()

            verify_ddp_error_logged(model, "Expected to have finished reduction")

        @with_dist_debug_levels(levels=["OFF", "INFO", "DETAIL"])
        @require_backend(DistTestCases.backend_feature["gpu"])
        @require_backends_available(DistTestCases.backend_feature["gpu"])
        @skip_if_lt_x_gpu(2)
        def test_ddp_control_flow_different_across_ranks(self):
            # Control flow that is different across ranks.
            batch = 20
            dim = 10

            class ToyModel(nn.Module):
                def __init__(self, rank):
                    super(ToyModel, self).__init__()
                    self.lin1 = nn.Linear(10, 10, bias=False)
                    self.lin2 = nn.Linear(10, 10, bias=False)
                    self.rank = rank

                def forward(self, x):
                    # Control-flow that is rank and input dependent for the
                    # model.
                    use_second_layer = (
                        torch.equal(x, torch.ones(batch, dim, device=x.device))
                        and self.rank == 1
                    )

                    if use_second_layer:
                        return self.lin2(F.relu(self.lin1(x)))
                    else:
                        return F.relu(self.lin1(x))

            world_size = dist.get_world_size()
            torch.cuda.set_device(self.rank)
            model = torch.nn.parallel.DistributedDataParallel(
                ToyModel(self.rank).cuda(self.rank),
                device_ids=[self.rank],
                find_unused_parameters=True,
            )
            random_input = torch.randn(batch, dim, device=self.rank)
            ones_input = torch.ones(batch, dim, device=self.rank)
            for i in range(6):
                if i % 2 == 0:
                    out = model(random_input)
                else:
                    out = model(ones_input)
                loss = out.sum()
                loss.backward()
                # On even iterations, 2nd param goes unused, on odd iterations,
                # it is used only on rank 1.
                local_used_map = model.reducer._get_local_used_map()

                if i % 2 == 0:
                    expected = torch.tensor(
                        [world_size, 0], device=self.rank, dtype=torch.int32
                    )
                else:
                    expected = torch.tensor(
                        [world_size, 1], device=self.rank, dtype=torch.int32
                    )

                variable_usage_tensor = local_used_map
                # Validate parameter usage. On odd iterations, 2nd param is only
                # used on rank 1.
                self.assertEqual(variable_usage_tensor, expected)

            # Validate appropriate error message when DDP is used with
            # find_unused_parameters=False.
            model = torch.nn.parallel.DistributedDataParallel(
                ToyModel(self.rank).cuda(self.rank),
                device_ids=[self.rank],
                find_unused_parameters=False,
            )
            for i in range(2):
                if i == 0:
                    loss = model(random_input).sum()
                    loss.backward()
                else:
                    try:
                        loss = model(random_input).sum()
                        loss.backward()
                    except RuntimeError as e:
                        msg = str(e)
                        verify_ddp_error_logged(model, msg)
                        unused_param_index = 1
                        expected_strs = [
                            ddp_prev_reduction_unfinished_str,
                            ddp_recommend_find_unused_params_str,
                            ddp_outputs_not_used_in_loss_str,
                            f"Parameter indices which did not receive grad for rank {self.rank}: {unused_param_index}",
                        ]
                        # In debug mode, should show parameters that weren't reduced.
                        # Without debug mode, should show suggestion to use debug mode.
                        if dist.get_debug_level() == dist.DebugLevel.OFF:
                            expected_strs.append(ddp_suggest_debug_mode_str)
                        else:
                            unreduced_params = ", ".join(["lin2.weight"])
                            expected_strs.append(
                                f"did not receive grad for rank {self.rank}: {unreduced_params}"
                            )
                        for s in expected_strs:
                            self.assertTrue(s in msg, f"Expected {s} to be in {msg}")
                        self.assertFalse(ddp_find_unused_params_enabled_str in msg)
                    else:
                        self.assertFalse(True, "DDP error not raised")

            dist.barrier()

        @require_backend({"gloo"})
        def test_scatter_object_list(self):
            src_rank = 0
            scatter_list = (
                COLLECTIVES_OBJECT_TEST_LIST
                if self.rank == src_rank
                else [None for _ in COLLECTIVES_OBJECT_TEST_LIST]
            )
            world_size = dist.get_world_size()
            scatter_list = scatter_list[:world_size]
            i = 0
            while len(scatter_list) < world_size:
                scatter_list.append(scatter_list[i])
                i += 1

            output_obj_list = [None]
            dist.scatter_object_list(output_obj_list, scatter_list, src=src_rank)
            self.assertEqual(
                output_obj_list[0],
                COLLECTIVES_OBJECT_TEST_LIST[
                    self.rank % len(COLLECTIVES_OBJECT_TEST_LIST)
                ],
            )
            # Ensure errors are raised upon incorrect arguments.
            with self.assertRaisesRegex(
                RuntimeError,
                "Expected argument scatter_object_output_list to be a list of size at least 1.",
            ):
                dist.scatter_object_list([], scatter_list, src=src_rank)

        def _generate_sparse_tensors_for_bucket_assignment_test(self):
            tensors = [
                torch.empty([50], dtype=torch.float),
                torch.empty([25], dtype=torch.double),
                torch.empty([50], dtype=torch.float),
                torch.empty([25], dtype=torch.double),
                torch.empty([50], dtype=torch.float),
                torch.empty([25], dtype=torch.double),
            ]

            tensors_sparse = [t.to_sparse() for t in tensors]
            return tensors_sparse

        def _test_compute_bucket_assignment_by_size(self, use_logger):
            group_gloo = dist.new_group(
                timeout=timedelta(seconds=60), backend=dist.Backend.GLOO
            )
            # Set NCCL_BLOCKING_WAIT and use a new NCCL group to improve test
            # determinism.
            os.environ["NCCL_BLOCKING_WAIT"] = "1"
            group_to_use = dist.new_group(
                backend=dist.get_backend(), timeout=timedelta(seconds=5)
            )
            torch.cuda.set_device(self.rank)

            # Create a valid model. The constructor initializes the logger that we use later.
            # We never actually use the rest of the model - we only need its logger.
            net = EmbeddingNetDifferentParams(0)
            net = torch.nn.parallel.DistributedDataParallel(
                net.to(self.rank),
                device_ids=[self.rank],
                process_group=group_to_use,
            )

            # if we don't pass a logger then we can only check that an exception was thrown.
            expected_err = "No support for sparse tensors."
            with self.assertRaisesRegex(RuntimeError, expected_err):
                tensors_sparse = self._generate_sparse_tensors_for_bucket_assignment_test()
                if use_logger:
                    result = dist._compute_bucket_assignment_by_size(
                        tensors_sparse,
                        [400],
                        logger=net.logger)
                else:
                    result = dist._compute_bucket_assignment_by_size(tensors_sparse, [400])
            if use_logger:
                verify_ddp_error_logged(net, expected_err)

            # Perform gloo-based barrier to ensure one rank doesn't exit test
            # early which causes failure with Barrier.sync.
            dist.barrier(group_gloo)

        @require_backend(DistTestCases.backend_feature["gpu"])
        @require_backends_available(DistTestCases.backend_feature["gpu"])
        @skip_if_lt_x_gpu(2)
        @skip_if_rocm
        def test_compute_bucket_assignment_by_size_sparse_error_without_logger(self):
            self._test_compute_bucket_assignment_by_size(use_logger=False)

        @require_backend(DistTestCases.backend_feature["gpu"])
        @require_backends_available(DistTestCases.backend_feature["gpu"])
        @skip_if_lt_x_gpu(2)
        @skip_if_rocm
        def test_compute_bucket_assignment_by_size_sparse_error_with_logger(self):
            self._test_compute_bucket_assignment_by_size(use_logger=True)

        def _determine_expected_error_verify_model_across_rank(
            self,
            group_to_use,
            diff_num_params=False
        ):
            # When running with NCCL backend, we don't expect an error on rank 0,
            # rather, it will be taken down by NCCL_ASYNC_ERROR_HANDLING. When
            # running with Gloo or with debug mode wrapper, we expect the error
            # to be caught inline.
            # All ranks report same error when there is a # of parameter
            # mismatch since we use allgather in the impl.
            if diff_num_params:
                expected_err = "DDP expects same model across all ranks"
                ctx = self.assertRaisesRegex(RuntimeError, expected_err)
                return ctx, expected_err

            is_detail_dbg_mode = (
                dist.get_debug_level() == dist.DebugLevel.DETAIL
            )
            if self.rank == 0:
                if dist.get_backend(group_to_use) == dist.Backend.NCCL and not is_detail_dbg_mode:
                    expected_err = "Caught collective operation timeout"
                    ctx = self.assertRaisesRegex(RuntimeError, expected_err)
                else:
                    expected_err = None
                    ctx = self.assertRaises(RuntimeError)
            else:
                expected_err = "appears not to match"
                ctx = self.assertRaisesRegex(RuntimeError, expected_err)
            return ctx, expected_err

        def _test_verify_model_across_rank(self, use_logger):
            group_gloo = dist.new_group(
                timeout=timedelta(seconds=60), backend=dist.Backend.GLOO
            )
            # Set NCCL_BLOCKING_WAIT and use a new NCCL group to improve test
            # determinism.
            os.environ["NCCL_BLOCKING_WAIT"] = "1"
            group_to_use = dist.new_group(
                backend=dist.get_backend(), timeout=timedelta(seconds=5)
            )
            torch.cuda.set_device(self.rank)
            ctx, expected_err = self._determine_expected_error_verify_model_across_rank(group_to_use)

            # Create a valid model. The constructor initializes the logger that we use later.
            net = EmbeddingNetDifferentParams(0)
            net = torch.nn.parallel.DistributedDataParallel(
                net.to(self.rank),
                device_ids=[self.rank],
                process_group=group_to_use,
            )

            # Modify the model so that the number of parameters are different for each rank.
            # This will cause a RuntimeError to be thrown below in dist._verify_params_across_processes,
            # so we can check if the correct error is thrown and is logged.
            # We can't do this in the constructor above otherwise the logger will
            # not be properly initialized.
            net.module.lin = nn.Linear(100 if self.rank == 0 else 10, 1)

            # if we pass a logger we can verify that it was logged
            with ctx:
                if use_logger:
                    dist._verify_params_across_processes(net.process_group, list(net.parameters()), net.logger)
                else:
                    dist._verify_params_across_processes(net.process_group, list(net.parameters()))
                # Should only be run by rank 0, and blocking_wait catches and
                # reports exception.
                dist.barrier(group_to_use)

            # We don't check when self.rank != 0 because the logger doesn't log
            # the error "Caught collective operation" as that is not thrown in the reducer.
            if use_logger and self.rank != 0:
                verify_ddp_error_logged(net, expected_err)

            # Perform gloo-based barrier to ensure one rank doesn't exit test
            # early which causes failure with Barrier.sync.
            dist.barrier(group_gloo)

        @require_backend(DistTestCases.backend_feature["gpu"])
        @require_backends_available(DistTestCases.backend_feature["gpu"])
        @skip_if_lt_x_gpu(2)
        @skip_if_rocm
        def test_verify_model_across_rank_with_logger(self):
            self._test_verify_model_across_rank(use_logger=True)

        @require_backend(DistTestCases.backend_feature["gpu"])
        @require_backends_available(DistTestCases.backend_feature["gpu"])
        @skip_if_lt_x_gpu(2)
        @skip_if_rocm
        def test_verify_model_across_rank_without_logger(self):
            self._test_verify_model_across_rank(use_logger=False)

        def _run_test_ddp_model_with_diff_params(self, ctx, net, ddp_group, group_gloo):
            with ctx:
                net = torch.nn.parallel.DistributedDataParallel(
                    net.to(self.rank),
                    device_ids=[self.rank],
                    process_group=ddp_group
                )
                # Should only be run by rank 0, and blocking_wait catches and
                # reports exception.
                dist.barrier(ddp_group)

            # can't use verify_ddp_error_logged here because net was never properly constructed

            # Perform gloo-based barrier to ensure one rank doesn't exit test
            # early which causes failure with Barrier.sync.
            dist.barrier(group_gloo)

        @require_backend(DistTestCases.backend_feature["gpu"])
        @require_backends_available(DistTestCases.backend_feature["gpu"])
        @skip_if_lt_x_gpu(2)
        @skip_if_rocm
        def test_ddp_model_diff_shape_across_ranks(self):
            group_gloo = dist.new_group(
                timeout=timedelta(seconds=60), backend=dist.Backend.GLOO
            )
            # Set NCCL_BLOCKING_WAIT and use a new NCCL group to improve test
            # determinism.
            os.environ["NCCL_BLOCKING_WAIT"] = "1"
            group_to_use = dist.new_group(
                backend=dist.get_backend(), timeout=timedelta(seconds=10)
            )
            torch.cuda.set_device(self.rank)
            ctx, expected_err = self._determine_expected_error_verify_model_across_rank(group_to_use)
            # Creates network with different sized embedding table on different
            # ranks. This should throw an error during DDP init.
            net = EmbeddingNetDifferentParams(self.rank)
            self._run_test_ddp_model_with_diff_params(
                ctx, net, group_to_use, group_gloo
            )

        @require_backend(DistTestCases.backend_feature["gpu"])
        @require_backends_available(DistTestCases.backend_feature["gpu"])
        @skip_if_lt_x_gpu(2)
        @skip_if_rocm
        def test_ddp_model_diff_num_params_across_ranks(self):
            group_gloo = dist.new_group(
                timeout=timedelta(seconds=60), backend=dist.Backend.GLOO
            )
            # Set NCCL_BLOCKING_WAIT and use a new NCCL group to improve test
            # determinism.
            os.environ["NCCL_BLOCKING_WAIT"] = "1"
            group_to_use = dist.new_group(
                backend=dist.get_backend(), timeout=timedelta(seconds=10)
            )
            torch.cuda.set_device(self.rank)
            ctx, expected_err = self._determine_expected_error_verify_model_across_rank(
                group_to_use, diff_num_params=True
            )

            # Creates network with diff # of param across ranks, reducer should
            # recognize this and throw appropriate error.
            net = EmbeddingNetDifferentParams(self.rank, diff_num_params=(self.rank == 1))


            self._run_test_ddp_model_with_diff_params(
                ctx, net, group_to_use, group_gloo,
            )

        def _test_output_unused_in_loss(self, module_cls, gradient_as_bucket_view):
            model = module_cls()
            local_net = copy.deepcopy(model)
            net = torch.nn.parallel.DistributedDataParallel(
                copy.deepcopy(model).cuda(self.rank),
                device_ids=[self.rank],
                find_unused_parameters=True,
            )

            # Tests that certain parameters not getting gradient since the
            # output is unused in loss computation is supported. Specifically,
            # checks that the grads remain unchanged and are the same as local
            # training.
            inp = torch.randn(10, 10)

            # Ensure that if a param is not used in loss computation, its
            # gradient is untouched, i.e. if it is None before it is None after,
            # not zero.
            if module_cls == DictOutputModule:
                a, b = local_net(inp)["predictions"]
                a_dist, b_dist = net(inp)["predictions"]
            else:
                a, b = local_net(inp)
                a_dist, b_dist = net(inp)

            loss_dist = b_dist.sum()
            loss_dist.backward()

            # Ensure that gradient corresponding to parameter "a" was not
            # touched, i.e. it is None and matches the local grad.
            if module_cls == DictOutputModule:
                self.assertTrue(net.module.module.a.weight.grad is None)
                self.assertEqual(
                    net.module.module.a.weight.grad, local_net.module.a.weight.grad
                )
            else:
                self.assertTrue(net.module.a.weight.grad is None)
                self.assertEqual(net.module.a.weight.grad, local_net.a.weight.grad)

            saved_a_local_grad = None
            saved_a_dist_grad = None
            net.zero_grad()
            local_net.zero_grad()
            for i in range(6):
                if module_cls == DictOutputModule:
                    a, b = local_net(inp)["predictions"]
                    a_dist, b_dist = net(inp)["predictions"]
                else:
                    a, b = local_net(inp)
                    a_dist, b_dist = net(inp)
                if i < 2:
                    # Use both params in loss computation. Later, "a" will go
                    # unused and we check to ensure DDP supports this and
                    # gradients remain the same as local training.
                    t = a @ b
                    t_dist = a_dist @ b_dist
                    loss = t.sum()
                    loss_dist = t_dist.sum()
                else:
                    # Model output "a" unused in loss.
                    loss = b.sum()
                    loss_dist = b_dist.sum()
                loss.backward()
                loss_dist.backward()
                if i == 1:
                    # Save grads to compare with them in next iterations.
                    if module_cls == DictOutputModule:
                        saved_a_local_grad = local_net.module.a.weight.grad
                        saved_a_dist_grad = net.module.module.a.weight.grad
                    else:
                        saved_a_local_grad = local_net.a.weight.grad
                        saved_a_dist_grad = net.module.a.weight.grad
                    self.assertEqual(saved_a_local_grad, saved_a_dist_grad)
                elif i >= 2:
                    # parameter "a" of both models should be the same and not change
                    if module_cls == DictOutputModule:
                        self.assertEqual(net.module.module.a.weight.grad, saved_a_dist_grad)
                        self.assertEqual(local_net.module.a.weight.grad, saved_a_local_grad)
                    else:
                        self.assertEqual(net.module.a.weight.grad, saved_a_dist_grad)
                        self.assertEqual(local_net.a.weight.grad, saved_a_local_grad)

                # Verify grads are the same
                for (local_param, dist_param) in zip(
                    local_net.parameters(), net.parameters()
                ):
                    local_grad = local_param.grad
                    dist_grad = dist_param.grad
                    self.assertEqual(local_grad, dist_grad)

            dist.barrier()

        @sandcastle_skip_if(
            BACKEND not in DistTestCases.backend_feature["ddp"],
            f"The {BACKEND} backend does not support DistributedDataParallel"
        )
        @skip_if_lt_x_gpu(2)
        def test_output_unused_in_loss_tuple_module(self):
            module_cls = UnusedParamTwoLinLayerNet
            for grad_as_bucket_view in [True, False]:
                self._test_output_unused_in_loss(module_cls, grad_as_bucket_view)

        @sandcastle_skip_if(
            BACKEND not in DistTestCases.backend_feature["ddp"],
            f"The {BACKEND} backend does not support DistributedDataParallel"
        )
        @skip_if_lt_x_gpu(2)
        def test_output_unused_in_loss_dict_module(self):
            module_cls = DictOutputModule
            for grad_as_bucket_view in [True, False]:
                self._test_output_unused_in_loss(module_cls, grad_as_bucket_view)

        @sandcastle_skip_if(
            BACKEND not in DistTestCases.backend_feature["ddp"],
            f"The {BACKEND} backend does not support DistributedDataParallel"
        )
        @skip_if_lt_x_gpu(2)
        def test_undefined_grad_parity_unused_parameters(self):
            # TODO: enable this for general training use cases:
            # https://github.com/pytorch/pytorch/issues/58511.
            x = torch.ones(1, 2).to(self.rank)
            net = Net().to(self.rank)
            local_net = copy.deepcopy(net)
            net = torch.nn.parallel.DistributedDataParallel(
                net,
                device_ids=[self.rank],
                find_unused_parameters=True,
            )
            out = net(x).sum()
            local_out = local_net(x).sum()
            # Simulates undefined gradients.
            torch._C._functions.UndefinedGrad()(out).backward()
            torch._C._functions.UndefinedGrad()(local_out).backward()
            for (dist_param_name, dist_param), (local_param_name, local_param) in zip(
                net.named_parameters(), local_net.named_parameters()
            ):
                dist_grad = dist_param.grad
                local_grad = local_param.grad
                self.assertEqual(
                    dist_grad,
                    local_grad,
                    f"""DDP param {dist_param_name} with grad {dist_grad}
                    does not match local param {local_param_name} with grad
                    {local_grad}""",
                )

        def _test_different_graph_across_ranks(
            self, find_unused_parameters=False, static_graph=False
        ):
            class ToyModel(nn.Module):
                def __init__(self, rank):
                    super(ToyModel, self).__init__()
                    self.lin1 = nn.Linear(10, 10, bias=False)
                    self.lin2 = nn.Linear(10, 10, bias=False)
                    self.rank = rank

                def forward(self, x):
                    if self.rank == 0:
                        return self.lin2(F.relu(self.lin1(x)))
                    else:
                        return F.relu(self.lin1(x))

            torch.manual_seed(31415)
            world_size = dist.get_world_size()
            torch.cuda.set_device(self.rank)
            model = ToyModel(self.rank).cuda(self.rank)
            ddp_model = torch.nn.parallel.DistributedDataParallel(
                model,
                device_ids=[self.rank],
                find_unused_parameters=find_unused_parameters,
                gradient_as_bucket_view=True,
                static_graph=static_graph,
            )
            random_input = torch.randn(20, 10, device=self.rank)
            for i in range(10):
                out = ddp_model(random_input)
                loss = out.sum()
                loss.backward()
            return ddp_model

        @require_backend(DistTestCases.backend_feature["gpu"])
        @require_backends_available(DistTestCases.backend_feature["gpu"])
        @skip_if_lt_x_gpu(2)
        def test_different_graph_across_ranks(self):
            base_model = self._test_different_graph_across_ranks(
                find_unused_parameters=True
            )
            self.assertFalse(
                base_model._get_ddp_logging_data().get("has_rebuilt_buckets", 0)
            )
            static_model = self._test_different_graph_across_ranks(static_graph=True)
            self.assertTrue(
                static_model._get_ddp_logging_data().get("has_rebuilt_buckets", 0)
            )
            for i, j in zip(base_model.parameters(), static_model.parameters()):
                self.assertEqual(i, j)

        @require_backend({"gloo"})
        @require_backends_available({"gloo"})
        @sandcastle_skip_if(
            IS_MACOS or IS_WINDOWS,
            "MacOS uses uv transport which does not have as robust error handling as tcp transport",
        )
        def test_monitored_barrier_gloo(self):
            tensors = [torch.ones(10) * self.rank]
            # Kick off some allreduce work on all ranks
            for _ in range(10):
                dist.all_reduce(torch.cat(tensors))
            # Run monitored barrier and ensure it passees
            timeout = timedelta(seconds=2)
            dist.monitored_barrier(timeout=timeout)
            # Check monitored_barrier success with wait_all_ranks=True
            for _ in range(10):
                dist.all_reduce(torch.cat(tensors))
            dist.monitored_barrier(timeout=timeout, wait_all_ranks=True)
            # All ranks besides 1 call into barrier, rank 0 should report failure
            # while others report gloo error.
            failed_rank = 1
            src_rank = 0
            if self.rank == src_rank:
                with self.assertRaisesRegex(
                    RuntimeError, f"Rank {failed_rank} failed to pass monitoredBarrier"
                ):
                    dist.monitored_barrier(timeout=timeout)
            elif self.rank != failed_rank:
                # Other ranks should not pass barrier since rank 0 failed.
                err_regex = (
                    f"Rank {self.rank} successfully reached monitoredBarrier,"
                    f" but received errors while waiting for send/recv from rank"
                    f" {src_rank}"
                )
                with self.assertRaisesRegex(RuntimeError, err_regex):
                    dist.monitored_barrier(timeout=timeout)

            # We need a barrier since otherwise failed_rank exits too early
            # and cause a timeout.
            self._barrier(timeout=30)

        @require_backend({"gloo"})
        @require_backends_available({"gloo"})
        def test_monitored_barrier_gloo_subgroup(self):
            # Tests that monitored_barrier works as expected on non-default
            # process groups.
            failed_rank = 1
            timeout = 0.1
            subgroup = dist.new_group(ranks=[0, 1])

            if self.rank == failed_rank:
                return

            if self.rank == 0:
                with self.assertRaisesRegex(
                    RuntimeError, f"Rank {failed_rank} failed to pass monitoredBarrier"
                ):
                    dist.monitored_barrier(subgroup, timeout)
            else:
                # Other ranks call into monitored_barrier, but this should be a
                # noop because they are not part of the subgroup. Verify that
                # there are no errors here.
                dist.monitored_barrier(subgroup, timeout)

        def _test_monitored_barrier_allreduce_hang(self, wait_all_ranks):
            # tests expected behavior when nonzero rank hangs.
            nccl_pg = dist.new_group(
                ranks=list(i for i in range(int(self.world_size))),
                # provide sufficient timeout so communicators
                # can be initialized in ctor.
                timeout=timedelta(seconds=15),
                backend=dist.Backend.NCCL,
            )
            gloo_pg = dist.new_group(
                ranks=list(i for i in range(int(self.world_size))),
                backend=dist.Backend.GLOO,
            )
            tensors = [torch.ones(10, device=self.rank) * self.rank]
            # Let all ranks call allreduce first to set up communicators etc.
            # Directly simulating error here will run into store issue described
            # in https://github.com/pytorch/pytorch/issues/54524.
            nccl_pg.allreduce(tensors).wait(timedelta(seconds=5))
            # All ranks besides 0 call into allreduce. This is to simulate a
            # desync across the world, where some ranks call into
            # monitored_barrier() and others are stuck in collective comm. In
            # practice, we don't need NCCL_BLOCKING_WAIT, but we use it in this
            # test to ensure it exits cleanly.
            if self.rank != 0:
                # Can get different errors here depending on whether gloo-based
                # wrapper PG is enabled or not, since with wrapper pg, it will
                # fail in a collective synchronization check and not actually
                # call into the nccl pg.
                if dist.get_debug_level() == dist.DebugLevel.DETAIL:
                    err_regex = "Timed out waiting"
                else:
                    err_regex = "Caught collective operation timeout"
                with self.assertRaisesRegex(RuntimeError, err_regex):
                    nccl_pg.allreduce(tensors).wait(timedelta(seconds=0.1))
            else:
                # Rank 0 should report first (in order) timed out rank or all ranks
                # depending on wait_all_ranks flag passed into monitored_barrier.
                if wait_all_ranks:
                    rank_str = ", ".join(
                        [str(i) for i in range(1, int(self.world_size))]
                    )
                    err_regex = f"Ranks {rank_str} failed to pass monitoredBarrier"
                else:
                    expected_first_fail_rank = 1
                    err_regex = f"Rank {expected_first_fail_rank} failed to pass monitoredBarrier"
                monitored_barrier_timeout_seconds = timedelta(seconds=0.1)
                with self.assertRaisesRegex(RuntimeError, err_regex):
                    gloo_pg.monitored_barrier(
                        monitored_barrier_timeout_seconds, wait_all_ranks=wait_all_ranks
                    )

            self._barrier(timeout=30)

        @with_nccl_blocking_wait
        @require_backend(DistTestCases.backend_feature["gpu"])
        @require_backends_available(DistTestCases.backend_feature["gpu"])
        @skip_if_rocm
        @skip_if_lt_x_gpu(int(os.environ["WORLD_SIZE"]))
        def test_monitored_barrier_allreduce_hang(self):
            # tests expected behavior when nonzero rank hangs and we want to
            # report first timed out rank.
            self._test_monitored_barrier_allreduce_hang(wait_all_ranks=False)

        @with_nccl_blocking_wait
        @require_backend(DistTestCases.backend_feature["gpu"])
        @require_backends_available(DistTestCases.backend_feature["gpu"])
        @skip_if_rocm
        @skip_if_lt_x_gpu(int(os.environ["WORLD_SIZE"]))
        def test_monitored_barrier_allreduce_hang_wait_all_ranks(self):
            # tests expected behavior when nonzero rank hangs and we want to
            # report all timed out ranks.
            self._test_monitored_barrier_allreduce_hang(wait_all_ranks=True)

        @require_backend({"gloo"})
        @require_backends_available({"gloo"})
        def test_monitored_barrier_gloo_rank_0_timeout(self):
            # tests error when rank 0 exhausts its given timeout.
            process_group = dist.new_group(
                ranks=list(i for i in range(int(self.world_size)))
            )
            timeout = timedelta(seconds=0)
            if self.rank == 0:
                with self.assertRaisesRegex(
                    RuntimeError, f"Rank {self.rank} timed out in monitoredBarrier"
                ):
                    process_group.monitored_barrier(timeout)

        @require_backend({"gloo"})
        @require_backends_available({"gloo"})
        @skip_if_small_worldsize
        @sandcastle_skip_if(
            IS_MACOS or IS_WINDOWS,
            "MacOS uses uv transport which does not have as robust error handling as tcp transport",
        )
        def test_monitored_barrier_failure_order(self):
            # Ensure that the first (in sorted order) rank is reported when
            # multiple ranks fail to pass the monitored_barrier.
            # TODO(#54879): Provide ability to wait and report all failed ranks
            expected_first_failed_rank = 2
            timeout = timedelta(seconds=2)
            src_rank = 0
            if self.rank == src_rank:
                with self.assertRaisesRegex(
                    RuntimeError, f"Rank {expected_first_failed_rank}"
                ):
                    dist.monitored_barrier(timeout=timeout)
            elif self.rank == 1:
                err_regex = (
                    f"Rank {self.rank} successfully reached monitoredBarrier,"
                    f" but received errors while waiting for send/recv from rank"
                    f" {src_rank}"
                )
                with self.assertRaisesRegex(RuntimeError, err_regex):
                    dist.monitored_barrier(timeout=timeout)

        @require_backend({"gloo"})
        @require_backends_available({"gloo"})
        @skip_if_small_worldsize
        def test_monitored_barrier_wait_all_ranks(self):
            # Tests simple case where > 1 rank does not call into monitored
            # barrier and verifies all ranks are reported by rank 0.
            if self.rank == 0:
                timeout = timedelta(seconds=0.1)
                rank_str = ", ".join([str(i) for i in range(1, int(self.world_size))])
                err_regex = f"Ranks {rank_str} failed to pass monitoredBarrier"
                with self.assertRaisesRegex(RuntimeError, err_regex):
                    dist.monitored_barrier(timeout=timeout, wait_all_ranks=True)

        @require_backend(DistTestCases.backend_feature["gpu"])
        @require_backends_available(DistTestCases.backend_feature["gpu"])
        @with_dist_debug_levels(levels=["INFO"])
        @skip_if_lt_x_gpu(2)
        def test_ddp_build_debug_param_to_name_mapping(self):
            model = TwoLinLayerNet()
            net = torch.nn.parallel.DistributedDataParallel(
                model.cuda(self.rank),
                device_ids=[self.rank],
            )
            expected_mapping = {0: "a.weight", 1: "b.weight"}
            net_params, _ = net._build_params_for_reducer()
            param_to_name_mapping = net._build_debug_param_to_name_mapping(net_params)
            self.assertDictEqual(expected_mapping, param_to_name_mapping)

            # Test when DDP is used with ignored parameters.
            model = TwoLinLayerNet()
            # Parameters to ignore are in the format {module_name}.{param_name}
            params_to_ignore = ["a.weight"]
            torch.nn.parallel.DistributedDataParallel._set_params_and_buffers_to_ignore_for_model(
                model, params_to_ignore
            )
            net = torch.nn.parallel.DistributedDataParallel(
                model.cuda(self.rank),
                device_ids=[self.rank],
            )
            expected_mapping = {0: "b.weight"}
            net_params, _ = net._build_params_for_reducer()
            param_to_name_mapping = net._build_debug_param_to_name_mapping(net_params)
            self.assertDictEqual(expected_mapping, param_to_name_mapping)

            # Test errors are raised when DDP and module parameters mismatch.
            # This generally indicates a bug with DDP and is not expected to
            # happen in user applications.
            model = TwoLinLayerNet()
            net = torch.nn.parallel.DistributedDataParallel(
                model.cuda(self.rank),
                device_ids=[self.rank],
            )
            net_params, _ = net._build_params_for_reducer()
            if self.rank == 0:
                print(type(net_params[0]))

            net_params.extend(
                [
                    torch.nn.Parameter(torch.ones(1)),
                    torch.nn.Parameter(torch.ones(1)),
                ]
            )

            with self.assertRaisesRegex(ValueError, "Expected param to name mapping"):
                net._build_debug_param_to_name_mapping(net_params)

            net_params = net_params[:-3]
            with self.assertRaisesRegex(ValueError, "Param with name"):
                net._build_debug_param_to_name_mapping(net_params)

            net_params.extend(
                [
                    torch.nn.Parameter(torch.ones(1)),
                    torch.nn.Parameter(torch.ones(1)),
                ]
            )

        @sandcastle_skip_if(
            BACKEND not in DistTestCases.backend_feature["ddp"],
            f"The {BACKEND} backend does not support DistributedDataParallel"
        )
        @with_dist_debug_levels(levels=["INFO"])
        @skip_if_lt_x_gpu(2)
        def test_ddp_build_debug_param_to_name_mapping_requires_grad(self):
            class Net(nn.Module):
                def __init__(self):
                    super().__init__()
                    self.lin = nn.Linear(10, 10)
                    # Is not tracked by DDP and should not show up in param to
                    # name mapping.
                    self.lin.bias.requires_grad_(False)

                def forward(self, x):
                    return self.lin(x)

            model = Net()
            net = torch.nn.parallel.DistributedDataParallel(
                model.cuda(self.rank), device_ids=[self.rank]
            )
            expected_mapping = {
                0: "lin.weight",
            }
            net_params, _ = net._build_params_for_reducer()
            param_to_name_mapping = net._build_debug_param_to_name_mapping(net_params)
            self.assertEqual(param_to_name_mapping, expected_mapping)

        def _test_ddp_multiple_nested_unused_params_error(self, ignore_sparse):
            debug_mode_off = dist.get_debug_level() == dist.DebugLevel.OFF

            class SubModule(nn.Module):
                def __init__(self):
                    super().__init__()
                    self.embedding_net = EmbeddingNetDifferentParams(0)
                    self.lin = TwoLinLayerNet()
                    self.bn = BatchNormNet()
                    self.lin_layer = nn.Linear(4, 10, bias=False)

                def forward(self, x):
                    x = self.bn(x)
                    x = self.lin_layer(x)
                    x = self.lin.a(x)  # self.lin.b param unused
                    # EmbeddingNetDifferentParams entirely unused: self.embedding_net.embedding and
                    # self.embedding_net.lin unused.
                    return x

            class MyModel(nn.Module):
                def __init__(self):
                    super().__init__()
                    self.sub_module = SubModule()

                def forward(self, x):
                    return self.sub_module(x)

            model = MyModel()
            sparse_embedding_fqns = []
            if ignore_sparse:
                for module_name, module in model.named_modules():
                    if module == model.sub_module.embedding_net.embedding:
                        for parameter_name, param in module.named_parameters(
                            recurse=False
                        ):
                            fqn = f"{module_name}.{parameter_name}"
                            sparse_embedding_fqns.append(fqn)

                torch.nn.parallel.DistributedDataParallel._set_params_and_buffers_to_ignore_for_model(
                    model, sparse_embedding_fqns
                )
                unused_modules = [
                    model.sub_module.embedding_net.lin,
                    model.sub_module.lin.b,
                ]
            else:
                unused_modules = list(model.sub_module.embedding_net.modules()) + [
                    model.sub_module.lin.b,
                ]

            expected_unused_param_fqns = []
            used_param_fqns = []  # Validate that these don't mistakenly show up.
            fqn_to_param_index = {}
            index = 0
            for module_name, module in model.named_modules():
                for parameter_name, param in module.named_parameters(recurse=False):
                    fqn = f"{module_name}.{parameter_name}"
                    fqn_to_param_index[fqn] = index
                    if fqn not in sparse_embedding_fqns:
                        index += 1
                    if module in unused_modules:
                        expected_unused_param_fqns.append(fqn)
                    else:
                        if (
                            not ignore_sparse
                            or module != model.sub_module.embedding_net.embedding
                        ):
                            used_param_fqns.append(fqn)

            net = torch.nn.parallel.DistributedDataParallel(
                model.cuda(self.rank),
                device_ids=[self.rank],
            )
            batch, dim = 10, 2
            inp = torch.ones(batch, dim)
            for i in range(2):
                if i == 0:
                    out = net(inp)
                    loss = out.sum()
                    loss.backward()
                else:
                    try:
                        out = net(inp)
                        loss = out.sum()
                        loss.backward()
                    except RuntimeError as e:
                        e = str(e)

                        unused_param_substr = e[e.find("did not receive grad") :]
                        # Validate that each unused param fully qualified name
                        # shows up in error logs. We do this instead of
                        # constructing a joined string since order of parameters
                        # can be different in Reducer. In addition, validate
                        # param indices show up as well.
                        for unused_param_fqn in expected_unused_param_fqns:
                            self.assertTrue(
                                unused_param_fqn in unused_param_substr
                                or debug_mode_off
                            )
                            self.assertTrue(
                                str(fqn_to_param_index[unused_param_fqn])
                                in unused_param_substr,
                                f"Did not find index {fqn_to_param_index[unused_param_fqn]} for {unused_param_fqn}",
                            )

                        # Validate that used param fqns don't show up in error
                        # logs.
                        for used_param_fqn in used_param_fqns:
                            self.assertFalse(used_param_fqn in unused_param_substr)
                        # Validate that ignored param fqns don't show up as unused
                        # (since DDP does not track them)
                        for sparse_param_fqn in sparse_embedding_fqns:
                            self.assertFalse(sparse_param_fqn in unused_param_substr)
                    else:
                        self.assertTrue(False, "Expected error was not raised!")

        @with_dist_debug_levels(levels=["OFF", "INFO", "DETAIL"])
        @require_backend(DistTestCases.backend_feature["gpu"])
        @require_backends_available(DistTestCases.backend_feature["gpu"])
        @skip_if_lt_x_gpu(2)
        def test_ddp_multiple_nested_unused_params_error(self):
            self._test_ddp_multiple_nested_unused_params_error(ignore_sparse=False)

        @with_dist_debug_levels(levels=["OFF", "INFO", "DETAIL"])
        @require_backend(DistTestCases.backend_feature["gpu"])
        @require_backends_available(DistTestCases.backend_feature["gpu"])
        @skip_if_lt_x_gpu(2)
        def test_ddp_multiple_nested_unused_params_err_ignore_params(self):
            # Tests unused parameter reporting when DDP is configured to ignore
            # certain parameters.
            self._test_ddp_multiple_nested_unused_params_error(ignore_sparse=True)

        @sandcastle_skip_if(
            BACKEND not in DistTestCases.backend_feature["ddp"],
            f"The {BACKEND} backend does not support DistributedDataParallel"
        )
        @skip_if_lt_x_gpu(2)
        def test_ddp_inference(self):
            # tests that DDP module can be run on a single node with no_grad
            # or eval setting and there is no hang.
            rank = self.rank
            torch.cuda.set_device(rank)
            model = Net().cuda()
            local_model = copy.deepcopy(model)
            model = torch.nn.parallel.DistributedDataParallel(
                model,
                device_ids=[rank],
            )
            syncbn_model = nn.SyncBatchNorm(
                2, momentum=0.99, track_running_stats=False
            ).cuda()
            local_syncbn_model = copy.deepcopy(syncbn_model)
            syncbn_model = torch.nn.parallel.DistributedDataParallel(
                syncbn_model, device_ids=[rank]
            )
            inp = torch.randn(10, 2, device=rank)
            inp_syncbn = torch.randn(10, 2, 4, 4, device=rank)
            tests = [
                (model, local_model, inp),
                (syncbn_model, local_syncbn_model, inp_syncbn),
            ]
            for test in tests:
                test_model, test_local_model, test_inp = test
                if self.rank == 0:
                    test_model.eval()
                    test_local_model.eval()
                    for _ in range(6):
                        self.assertEqual(
                            test_model(test_inp), test_local_model(test_inp)
                        )

            # Barrier since only rank 0 runs inference. Test should be
            # much faster than 30s, but this is to avoid flakiness.
            self._barrier(timeout=30)

        @sandcastle_skip_if(
            BACKEND not in DistTestCases.backend_feature["ddp"],
            f"The {BACKEND} backend does not support DistributedDataParallel"
        )
        @skip_if_lt_x_gpu(2)
        @skip_if_rocm
        def test_ddp_sync_bn_training_vs_eval(self):
            rank = self.rank
            torch.cuda.set_device(rank)
            # Need to set track_running_stats=False, when track_running_stats=True,
            # bn_training is False and sync could not occur in eval model.
            model = nn.SyncBatchNorm(2, momentum=0.99, track_running_stats=False).cuda(
                rank
            )
            model = torch.nn.parallel.DistributedDataParallel(model, device_ids=[rank])
            # Test sync occurs in training mode.
            with torch.autograd.profiler.profile() as prof:
                for i in range(6):
                    inp = torch.randn(10, 2, 4, 4).cuda(rank)
                    out = model(inp)
                    loss = out.sum()
                    loss.backward()

            # SyncBN allgathers stats across all ranks, so verify call to
            # all_gather in profiler.
            if BACKEND == "nccl":
                all_gather_calls = get_profiling_event("_all_gather_base", prof)
            else:
                all_gather_calls = get_profiling_event("all_gather", prof)
            self.assertNotEqual([], all_gather_calls)

            # Only do inference on one rank. If SyncBN did collective stats sync,
            # this would hang/error.
            model_inference = model.module
            if self.rank == 0:
                model_inference.eval()
                with torch.autograd.profiler.profile() as prof:
                    for i in range(6):
                        inp = torch.randn(10, 2, 4, 4).cuda(rank)
                        out = model_inference(inp)
                        loss = out.sum()
                        loss.backward()

                # Ensure sync does not occur in eval() mode.
                if BACKEND == "nccl":
                    all_gather_calls = get_profiling_event("_all_gather_base", prof)
                else:
                    all_gather_calls = get_profiling_event("all_gather", prof)
                self.assertEqual([], all_gather_calls)

        @skip_if_lt_x_gpu(2)
        @sandcastle_skip_if(
            BACKEND not in DistTestCases.backend_feature["ddp"],
            f"The {BACKEND} backend does not support DistributedDataParallel"
        )
        def test_ddp_python_error_logged(self):
            # Most python exceptions in DDP are raised during init before
            # reducer is constructed, so we don't have a logger in those cases.
            # However, the below is one example where a python error is thrown
            # after reducer is constructed.
            model = TwoLinLayerNet().cuda(self.rank)
            model = torch.nn.parallel.DistributedDataParallel(
                model,
                device_ids=[self.rank],
            )
            expected_err = "must be callable"
            with self.assertRaisesRegex(TypeError, expected_err):
                model.register_comm_hook({}, {})

            verify_ddp_error_logged(model, expected_err)

        @skip_if_lt_x_gpu(2)
        @sandcastle_skip_if(
            BACKEND not in DistTestCases.backend_feature["ddp"],
            f"The {BACKEND} backend does not support DistributedDataParallel"
        )
        def test_ddp_static_graph_nested_types(self):
            # Tests for static graph training when outputs are not just tensors
            # but can be (nested) tuple, list, dict, etc.
            rank = self.rank
            torch.cuda.set_device(rank)

            class NestedOutputModule(torch.nn.Module):
                def __init__(self):
                    super().__init__()
                    self.lin = nn.Linear(100, 1, bias=False)

                def forward(self, inp, output_type):
                    if output_type == "tuple":
                        return (
                            self.lin(inp),
                            (
                                self.lin(inp),
                                self.lin(inp),
                            ),
                        )
                    elif output_type == "list":
                        return [
                            self.lin(inp),
                            [
                                self.lin(inp),
                                self.lin(inp),
                            ],
                        ]
                    elif output_type == "dict":
                        return {
                            "a": self.lin(inp),
                            "b": {
                                "c": self.lin(inp),
                            },
                        }

            def get_loss(model_output):
                loss = 0.0
                if isinstance(model_output, torch.Tensor):
                    return model_output.sum()
                elif isinstance(model_output, dict):
                    for value in model_output.values():
                        loss += get_loss(value)
                elif isinstance(model_output, tuple) or isinstance(model_output, list):
                    for x in model_output:
                        loss += get_loss(x)
                else:
                    raise ValueError(f"Unknown model output type {type(model_output)}")
                return loss

            model = NestedOutputModule().cuda(rank)
            model_static_graph = copy.deepcopy(model)
            model = torch.nn.parallel.DistributedDataParallel(
                model,
                device_ids=[rank],
            )
            model_static_graph = torch.nn.parallel.DistributedDataParallel(
                model,
                device_ids=[rank],
                static_graph=True,
            )
            inp = torch.randn(10, 100)
            type_mapping = {
                "list": list,
                "tuple": tuple,
                "dict": dict,
            }
            for output_type in type_mapping.keys():
                for i in range(6):
                    out = model(inp, output_type=output_type)
                    loss = get_loss(out)
                    loss.backward()
                    self._model_step(model)
                    out_static = model_static_graph(inp, output_type=output_type)
                    self.assertTrue(isinstance(out_static, type_mapping[output_type]))
                    loss_static = get_loss(out_static)
                    loss_static.backward()
                    self._model_step(model_static_graph)
                    for (p, p_static) in zip(
                        model.parameters(), model_static_graph.parameters()
                    ):
                        self.assertEqual(p, p_static)

        @skip_if_lt_x_gpu(2)
        @sandcastle_skip_if(
            BACKEND not in DistTestCases.backend_feature["ddp"],
            f"The {BACKEND} backend does not support DistributedDataParallel"
        )
        def test_ddp_returns_tensor_with_no_grad(self):
            # Tests case where module returns tensor that does not require grad.
            torch.cuda.set_device(self.rank)

            class MyModel(nn.Module):
                def __init__(self):
                    super().__init__()
                    self.fc1 = nn.Linear(10, 10, bias=False)
                    self.fc2 = nn.Linear(10, 10, bias=False)

                def forward(self, x):
                    x = self.fc2(F.relu(self.fc1(x)))
                    y = x.clone()
                    x = x.detach()
                    assert not x.requires_grad
                    return (x, y)

            model = MyModel().to(self.rank)
            inp = torch.randn(1, 10, device=self.rank)
            for (find_unused, static_graph) in itertools.product([True, False], [True, False]):
                ddp = DistributedDataParallel(
                    model,
                    device_ids=[self.rank],
                    output_device=self.rank,
                    find_unused_parameters=find_unused,
                    static_graph=static_graph,
                )
                for i in range(6):
                    out = ddp(inp)
                    self.assertFalse(out[0].requires_grad)
                    o = (out[0] + out[1]).sum()
                    o.backward()

        @skip_if_lt_x_gpu(2)
        @sandcastle_skip_if(
            BACKEND not in DistTestCases.backend_feature["ddp"],
            f"The {BACKEND} backend does not support DistributedDataParallel"
        )
        def test_detect_ddp_is_actually_static(self):
            class ToyModel(nn.Module):
                def __init__(self):
                    super(ToyModel, self).__init__()
                    self.net1 = nn.Linear(10, 10, bias=False)
                    self.net2 = nn.Linear(10, 10)

                def forward(self, x, find_unused, dynamic):
                    if find_unused:
                        if dynamic:
                            return self.net2(self.net1(x))
                        else:
                            return self.net2(x)
                    else:
                        return self.net2(self.net1(x))

            # Set of unused parameters don't change across iterations
            torch.cuda.set_device(self.rank)
            model = ToyModel().cuda()
            for find_unused in [True, False]:
                ddp = torch.nn.parallel.DistributedDataParallel(
                    model,
                    device_ids=[self.rank],
                    find_unused_parameters=find_unused,
                )
                inp = torch.randn(1, 10, device="cuda")
                for _ in range(6):
                    out = ddp(inp, find_unused=find_unused, dynamic=False)
                    loss = out.sum()
                    loss.backward()
                    self.assertTrue(ddp.reducer._ddp_graph_static())

            # Set of unused parameters dynamically change
            ddp = torch.nn.parallel.DistributedDataParallel(
                model,
                device_ids=[self.rank],
                find_unused_parameters=True,
            )
            inp = torch.randn(1, 10, device="cuda")
            for i in range(6):
                out = ddp(inp, find_unused=True, dynamic=i % 2 == 0)
                loss = out.sum()
                loss.backward()
            self.assertFalse(ddp.reducer._ddp_graph_static())

        def _test_ddp_new_tensor_in_fwd(self, static_graph):
            # Test from https://github.com/pytorch/pytorch/issues/60733
            class MyModel(nn.Module):
                def __init__(self):
                    super().__init__()
                    self.fc1 = nn.Linear(10, 10, bias=False)
                    self.fc2 = nn.Linear(10, 10, bias=False)

                def __init_opt(self):
                    param = next(self.parameters())
                    opt = torch.randn(1, 10, device=param.device)
                    return opt

                def forward(self, x, opt_1, opt_2, opt_nested):
                    x = F.relu(self.fc1(x))
                    x = self.fc2(x)
                    if opt_1 is None:
                        opt_1 = self.__init_opt()
                    if opt_2 is None:
                        opt_2 = self.__init_opt()
                    if opt_nested is None or not torch.is_tensor(opt_nested):
                        opt_nested = self.__init_opt()
                    # Test multiple tensors as well as newly created tensors
                    # within a struct.
                    return x, opt_1, opt_2, {"tensor": opt_nested}

            model = MyModel().to(self.rank)
            for find_unused in [True, False]:
                ddp = DistributedDataParallel(
                    model,
                    device_ids=[self.rank],
                    output_device=self.rank,
                    broadcast_buffers=False,
                    find_unused_parameters=find_unused,
                    static_graph=static_graph,
                )

                opt = [None for _ in range(3)]
                for i in range(2):
                    ddp.zero_grad()
                    x = torch.randn(1, 10, device=self.rank)
                    out, opt[0], opt[1], opt[2] = ddp(
                        x, opt_1=opt[0], opt_2=opt[1], opt_nested=opt[2]
                    )
                    for i in range(len(opt)):
                        if torch.is_tensor(opt[i]):
                            self.assertEqual(opt[i].grad_fn, None)
                        else:
                            self.assertEqual(opt[i]["tensor"].grad_fn, None)
                    out.mean().backward()

        @skip_if_lt_x_gpu(2)
        @sandcastle_skip_if(
            BACKEND not in DistTestCases.backend_feature["ddp"],
            f"The {BACKEND} backend does not support DistributedDataParallel"
        )
        def test_ddp_get_bucket_sizes(self):
            torch.cuda.set_device(self.rank)
            default_bucket_cap_mb = 25 * (1024 ** 2)
            first_bucket_bytes_mb = dist._DEFAULT_FIRST_BUCKET_BYTES
            os.environ["DDP_SET_LAST_BUCKET_CAP"] = "1"

            class MyModel(nn.Module):
                def __init__(self):
                    super().__init__()
                    self.model = nn.Sequential(
                        nn.Linear(2, 4000, bias=False),
                        *[nn.Linear(4000, 4000, bias=False) for _ in range(10)]
                    )

                def forward(self, x):
                    return self.model(x)

            ddp = torch.nn.parallel.DistributedDataParallel(
                MyModel().cuda(),
                device_ids=[self.rank]
            )
            inp = torch.randn(10, 2)
            rebuilt_bucket_index = 2
            for i in range(6):
                out = ddp(inp).sum()
                out.backward()
                logging_data = ddp._get_ddp_logging_data()
                bucket_size_limits = [
                    int(b) for b in logging_data[
                        "{}_bucket_size_limits".format(
                            "initial" if i < rebuilt_bucket_index else "rebuilt"
                        )
                    ].split(", ")
                ]
                # first_bucket_bytes is actually the last because we reverse
                # parameter bucket order under DDP_SET_LAST_BUCKET_CAP flag.
                if i <= 1:
                    self.assertEqual(bucket_size_limits[-1], -1)
                else:
                    self.assertEqual(bucket_size_limits[-1], first_bucket_bytes_mb)
                for j, bucket_size in enumerate(bucket_size_limits):
                    if j != len(bucket_size_limits) - 1:
                        self.assertEqual(bucket_size, default_bucket_cap_mb)

        @skip_if_lt_x_gpu(2)
        @sandcastle_skip_if(
            BACKEND not in DistTestCases.backend_feature["ddp"],
            f"The {BACKEND} backend does not support DistributedDataParallel"
        )
        def test_ddp_new_tensor_in_fwd(self):
            return self._test_ddp_new_tensor_in_fwd(static_graph=False)

        @skip_if_lt_x_gpu(2)
        @sandcastle_skip_if(
            BACKEND not in DistTestCases.backend_feature["ddp"],
            f"The {BACKEND} backend does not support DistributedDataParallel"
        )
        def test_ddp_new_tensor_in_fwd_static_graph(self):
            return self._test_ddp_new_tensor_in_fwd(static_graph=True)


        def _test_ddp_buffer_hook_allreduce(self, return_futures):
            rank = self.rank
            torch.cuda.set_device(rank)
            torch.manual_seed(rank)
            torch.cuda.manual_seed(rank)

            def buffer_comm_hook(ddp, named_buffers):
                buffers = [
                    buffer for (_, buffer) in named_buffers.items()
                ]
                futs = [
                    dist.all_reduce(buffer, group=ddp.process_group, async_op=True).get_future()
                    for buffer in buffers
                ]
                if return_futures:
                    return futs
                else:
                    torch.futures.collect_all(futs).wait()

            hook_pre_fwd = torch.nn.parallel.distributed._BufferCommHookLocation.PRE_FORWARD
            hook_post_fwd = torch.nn.parallel.distributed._BufferCommHookLocation.POST_FORWARD
            for hook_run_location in [
                hook_pre_fwd,
                hook_post_fwd,
            ]:
                model = NetWithBuffers().cuda(rank)
                model_ddp = torch.nn.parallel.DistributedDataParallel(
                    model,
                    device_ids=[self.rank],
                )
                model_ddp._register_buffer_comm_hook(
                    model_ddp,
                    buffer_comm_hook,
                    hook_run_location
                )
                model_ddp_no_hook = torch.nn.parallel.DistributedDataParallel(
                    copy.deepcopy(model),
                    device_ids=[self.rank],
                    broadcast_buffers=False
                )
                inp = torch.randn(2, 10, device=rank)
                for i in range(2):
                    loss_hook = model_ddp(inp).sum()
                    # Since buffer reduction is done pre-forward, simulate it for
                    # no hook case here.
                    # Simulate allreduce appropriately depending on hook location.
                    if hook_run_location == hook_pre_fwd:
                        model_no_hook_buffers = list(model_ddp_no_hook.module.buffers())
                        for tensor in model_no_hook_buffers:
                            dist.all_reduce(tensor)

                    loss_no_hook = model_ddp_no_hook(inp).sum()
                    if hook_run_location == hook_post_fwd:
                        model_no_hook_buffers = list(model_ddp_no_hook.module.buffers())
                        for tensor in model_no_hook_buffers:
                            dist.all_reduce(tensor)
                    torch.cuda.synchronize()

                    # if return_futures, they are only awaited on by DDP
                    # at the end of the backwards pass for maximum overlap.
                    if not return_futures:
                        self._verify_buffers_equal(model_ddp, model_ddp_no_hook)
                    loss_hook.backward()
                    loss_no_hook.backward()
                    # Note that when custom hooks return futures, this
                    # comparison is not expected to work when hook run location
                    # is pre-forward pass. This is because the hook does async
                    # communication and forward pass modifies the buffer without
                    # appropriate synchronization. Therefore, if returning
                    # futures from custom buffer hooks, it is advised to set
                    # hook run location to post forward.
                    if return_futures and hook_run_location == hook_post_fwd:
                        self._verify_buffers_equal(model_ddp, model_ddp_no_hook)
                dist.barrier()

        @skip_if_lt_x_gpu(2)
        @sandcastle_skip_if(
            BACKEND not in DistTestCases.backend_feature["ddp"],
            f"The {BACKEND} backend does not support DistributedDataParallel"
        )
        def test_ddp_buffer_hook_allreduce_return_future(self):
            self._test_ddp_buffer_hook_allreduce(
                return_futures=True
            )

        @skip_if_lt_x_gpu(2)
        @sandcastle_skip_if(
            BACKEND not in DistTestCases.backend_feature["ddp"],
            f"The {BACKEND} backend does not support DistributedDataParallel"
        )
        def test_ddp_buffer_hook_allreduce(self):
            self._test_ddp_buffer_hook_allreduce(
                return_futures=False
            )

        @skip_if_lt_x_gpu(2)
        @sandcastle_skip_if(
            BACKEND not in DistTestCases.backend_feature["ddp"],
            f"The {BACKEND} backend does not support DistributedDataParallel"
        )
        def test_ddp_broadcast_buffer_via_hook(self):
            # test that _distributed_broadcast_coalesced via registered hook is
            # equivalent to DDP's default broadcast coalesced.
            rank = self.rank
            torch.cuda.set_device(rank)
            torch.manual_seed(rank)
            torch.cuda.manual_seed(rank)

            def buffer_comm_hook(ddp, named_buffers):
                # named_buffers is a Dict[str, Tensor] representing a mapping
                # from buffer name to buffer.
                buffers = [
                    buffer for (_, buffer) in named_buffers.items()
                ]
                ddp._default_broadcast_coalesced(buffers)

            model = NetWithBuffers().cuda(rank)
            model_ddp = torch.nn.parallel.DistributedDataParallel(
                model,
                device_ids=[self.rank],
            )
            model_ddp._register_buffer_comm_hook(
                model_ddp,
                buffer_comm_hook
            )
            model_ddp_no_hook = torch.nn.parallel.DistributedDataParallel(
                copy.deepcopy(model),
                device_ids=[self.rank],
            )
            inp = torch.randn(2, 10, device=rank)
            for i in range(2):
                loss_hook = model_ddp(inp).sum()
                loss_no_hook = model_ddp_no_hook(inp).sum()
                self._verify_buffers_equal(model_ddp, model_ddp_no_hook)
                loss_hook.backward()
                loss_no_hook.backward()

        @skip_if_lt_x_gpu(2)
        @sandcastle_skip_if(
            BACKEND not in DistTestCases.backend_feature["ddp"],
            f"The {BACKEND} backend does not support DistributedDataParallel"
        )
        def test_ddp_broadcast_buffer(self):
            rank = self.rank
            torch.cuda.set_device(rank)
            torch.manual_seed(rank)
            torch.cuda.manual_seed(rank)

            class NetWithBuffers(nn.Module):
                def __init__(self):
                    super().__init__()
                    self.a = nn.Linear(10, 10, bias=False)
                    self.b = nn.Linear(10, 1, bias=False)
                    self.register_buffer('buffer', torch.randn(1, 2))

                def forward(self, x):
                    return self.b(self.a(x))

            model = NetWithBuffers().cuda(rank)
            model_ddp = torch.nn.parallel.DistributedDataParallel(
                model,
                device_ids=[self.rank],
            )
            inp = torch.randn(2, 10, device=rank)
            for i in range(2):
                if rank == 0:
                    model_ddp.module.buffer = model_ddp.module.buffer + 1
                loss = model_ddp(inp).sum()
                loss.backward()
                # Ensure all buffers are synchronized.
                bufs = [torch.empty_like(model_ddp.module.buffer) for _ in range(dist.get_world_size())]
                dist.all_gather(bufs, model_ddp.module.buffer)
                rank_0_buf = bufs[0]
                for buf in bufs[1:]:
                    self.assertEqual(rank_0_buf, buf)

        @skip_if_lt_x_gpu(2)
        @sandcastle_skip_if(
            BACKEND != "nccl" and BACKEND != "gloo",
            "Only Nccl & Gloo backend support DistributedDataParallel",
        )
        def test_sync_bn_logged(self):
            model = BN_NET
            rank = self.rank
            # single gpu training setup
            model_gpu = model.cuda(rank)
            no_sync_bn = torch.nn.parallel.DistributedDataParallel(
                copy.deepcopy(model_gpu),
                device_ids=[self.rank],
            )
            ddp_logging_data = no_sync_bn._get_ddp_logging_data()
            sync_bn_logged = ddp_logging_data.get("has_sync_bn", True)
            self.assertFalse(sync_bn_logged)
            model_DDP = nn.SyncBatchNorm.convert_sync_batchnorm(model_gpu)
            model_DDP = torch.nn.parallel.DistributedDataParallel(
                model_DDP,
                device_ids=[self.rank],
            )
            ddp_logging_data = model_DDP._get_ddp_logging_data()
            sync_bn_logged = ddp_logging_data.get("has_sync_bn", False)
            self.assertTrue(sync_bn_logged)

        @skip_if_lt_x_gpu(2)
        @sandcastle_skip_if(
            BACKEND not in DistTestCases.backend_feature["ddp"],
            f"The {BACKEND} backend does not support DistributedDataParallel"
        )
        def test_stateless_api_with_ddp(self):
            class MockModule(torch.nn.Module):
                def __init__(self):
                    super().__init__()
                    self.l1 = torch.nn.Linear(1, 1)
                    buffer = torch.ones(1)
                    self.register_buffer('buffer', buffer)

                def forward(self, x):
                    return self.l1(x) + self.buffer

            device = self.rank
            module = MockModule().to(device)
            module = torch.nn.parallel.DistributedDataParallel(
                module,
                device_ids=[device]
            )
            x = torch.rand((1, 1)).to(device)
            weight = torch.tensor([[1.0]], device=device, requires_grad=True)
            bias = torch.tensor([0.0], device=device, requires_grad=True)
            buffer = torch.tensor([0.0], device=device)
            parameters = {'module.l1.weight': weight,
                          'module.l1.bias': bias,
                          'module.buffer': buffer}
            prev_weight = module.module.l1.weight.clone()
            prev_buffer = module.module.buffer.clone()
            res = _stateless.functional_call(module, parameters, x)
            self.assertEqual(x, res)
            # check that the weight remain unmodified
            cur_weight = module.module.l1.weight
            cur_buffer = module.module.buffer
            self.assertEqual(cur_weight, prev_weight)
            self.assertEqual(cur_buffer, prev_buffer)
            # run a backward pass and check the gradients
            res.backward()
            self.assertIsNotNone(weight.grad)
            self.assertIsNotNone(bias.grad)
            # Gradient was not calculated for the module stated and buffers
            self.assertIsNone(buffer.grad)
            self.assertIsNone(module.module.l1.weight.grad)
            self.assertIsNone(module.module.l1.bias.grad)
            self.assertIsNone(module.module.buffer.grad)


        @require_backend(DistTestCases.backend_feature["gpu"])
        @require_backends_available(DistTestCases.backend_feature["gpu"])
        @skip_if_lt_x_gpu(2)
        def test_ddp_forward_backward_hook(self):
            class DummyTestModel(nn.Module):
                def __init__(self):
                    super(DummyTestModel, self).__init__()
                    torch.manual_seed(0)
                    self.fc = nn.Linear(2, 2)

                def forward(self, x):
                    return self.fc(x)

            def relu_hook(module, input):
                return nn.functional.relu(input[0])

            def gelu_hook(module, _input, output):
                return nn.functional.gelu(output)

            def celu_hook(module, _input, output):
                return (nn.functional.celu(output[0]),)

            local_model = DummyTestModel()
            ddp_model = DummyTestModel()
            local_model.fc.register_forward_pre_hook(relu_hook)
            local_model.fc.register_forward_hook(gelu_hook)
            ddp_model.fc.register_forward_pre_hook(relu_hook)
            ddp_model.fc.register_forward_hook(gelu_hook)
            local_model.fc.register_backward_hook(celu_hook)
            ddp_model.fc.register_backward_hook(celu_hook)
            ddp_model = DistributedDataParallel(
                ddp_model.to(self.rank), device_ids=[self.rank]
            )
            input_data = torch.rand(5, 2)
            output_local = local_model(input_data)
            output_ddp = ddp_model(input_data.to(self.rank))
            self.assertEqual(output_local, output_ddp)
            output_local.sum().backward()
            output_ddp.sum().backward()
            ddp_grads = [p.grad for p in ddp_model.parameters()]
            self.assertEqual(ddp_grads[0], local_model.fc.weight.grad)
            self.assertEqual(ddp_grads[1], local_model.fc.bias.grad)

instantiate_parametrized_tests(DistributedTest._DistTestBase)<|MERGE_RESOLUTION|>--- conflicted
+++ resolved
@@ -11,12 +11,8 @@
 from datetime import timedelta
 from functools import reduce
 from typing import Union, NamedTuple, Callable, Any
-<<<<<<< HEAD
 import unittest
-
-=======
 import numpy as np
->>>>>>> 55646637
 import torch
 import torch.cuda
 import torch.distributed as dist
