--- conflicted
+++ resolved
@@ -1492,9 +1492,10 @@
             test_conv_fusion(use_bias, nn.Conv2d, False, pytorch_op, False, add_tensor=torch.rand(1, 1), expect_success=True)
 
             # # add with different dtype
-<<<<<<< HEAD
-            test_conv_fusion(use_bias, nn.Conv2d, False, pytorch_op, False, add_tensor=torch.rand(1).to(torch.int), expect_success=False)
-            test_conv_fusion(use_bias, nn.Conv2d, False, pytorch_op, False, add_tensor=torch.rand(1).to(torch.half), expect_success=False)
+            test_conv_fusion(use_bias, nn.Conv2d, False, pytorch_op, False,
+                             add_tensor=torch.rand(1).to(torch.int), expect_success=False)
+            test_conv_fusion(use_bias, nn.Conv2d, False, pytorch_op, False,
+                             add_tensor=torch.rand(1).to(torch.half), expect_success=False)
 
     def test_optimize_freeze_module(self):
         in_channels, out_channels = 3, 32
@@ -1510,10 +1511,4 @@
 
         # optimize_frozen_module should be run
         frozen_mod = torch.jit.freeze(torch.jit.script(mod.eval()))
-        FileCheck().check("batch_norm").run(frozen_mod.graph)
-=======
-            test_conv_fusion(use_bias, nn.Conv2d, False, pytorch_op, False,
-                             add_tensor=torch.rand(1).to(torch.int), expect_success=False)
-            test_conv_fusion(use_bias, nn.Conv2d, False, pytorch_op, False,
-                             add_tensor=torch.rand(1).to(torch.half), expect_success=False)
->>>>>>> d6b14bff
+        FileCheck().check("batch_norm").run(frozen_mod.graph)