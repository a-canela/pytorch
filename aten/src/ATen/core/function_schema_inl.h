--- conflicted
+++ resolved
@@ -298,14 +298,9 @@
   return isSubtypeOfList(
              ArrayRef<Argument>(rhs.arguments()).slice(start),
              ArrayRef<Argument>(arguments()).slice(start),
-<<<<<<< HEAD
              ignored_arg_names,
              why_not) &&
       isSubtypeOfList(returns(), rhs.returns(), ignored_arg_names, why_not);
-=======
-             why_not) &&
-      isSubtypeOfList(returns(), rhs.returns(), why_not);
->>>>>>> 43604863
 }
 
 } // namespace c10