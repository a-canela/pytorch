#!/usr/bin/env python3
import os
import ctypes
import torch
from typing import Tuple
from torch.backends._nnapi.prepare import convert_model_to_nnapi
from torch.testing._internal.common_utils import TestCase, run_tests


def qpt(t, scale, zero_point, dtype=torch.quint8):
    t = torch.tensor(t)
    return torch.quantize_per_tensor(t, scale, zero_point, dtype)


def nhwc(t):
    t = t.clone().contiguous(memory_format=torch.channels_last)
    t.nnapi_nhwc = True
    return t


class TestNNAPI(TestCase):

    def setUp(self):
        # Avoid saturation in fbgemm
        torch.backends.quantized.engine = 'qnnpack'

        libneuralnetworks_path = os.environ.get("LIBNEURALNETWORKS_PATH")
        if libneuralnetworks_path:
            ctypes.cdll.LoadLibrary(libneuralnetworks_path)
            print("Will attempt to run NNAPI models.")
            self.can_run_nnapi = True
        else:
            self.can_run_nnapi = False

    def check(
        self,
        module,
        arg_or_args,
        *,
        trace_args=None,
        convert_args=None,
        atol_rtol=None,
        limit=None,
    ):
        with torch.no_grad():
            if isinstance(arg_or_args, torch.Tensor):
                args = [arg_or_args]
            else:
                args = arg_or_args
            module.eval()
            traced = torch.jit.trace(module, trace_args or args)
            nnapi_module = convert_model_to_nnapi(traced, convert_args or args)
            if not self.can_run_nnapi:
                # Only test that the model was converted successfully.
                return
            eager_output = module(*args)
            nnapi_output = nnapi_module(*args)
            kwargs = {}
            if atol_rtol is not None:
                kwargs["atol"] = atol_rtol[0]
                kwargs["rtol"] = atol_rtol[1]
            self.assertEqual(eager_output, nnapi_output, **kwargs)
            if limit is not None:
                mismatches = \
                    eager_output.int_repr().to(torch.int32) - \
                    nnapi_output.int_repr().to(torch.int32)
                if mismatches.count_nonzero() > limit:
                    # Too many mismatches.  Re-run the check with no tolerance
                    # to get a nice message.
                    self.assertEqual(eager_output, nnapi_output, atol=0, rtol=0)

    def float_and_quant_and_nhwc(self, inp_float, scale, zero_point):
        torch.manual_seed(29)
        inp_quant = qpt(inp_float, 0.03, 128)
        return [
            ("float", inp_float),
            ("float-nhwc", nhwc(inp_float)),
            ("quant", inp_quant),
            ("quant-nhwc", nhwc(inp_quant)),
        ]

    def test_prelu(self):
        arg = torch.tensor([[1.0, -1.0, 2.0, -2.0]]).unsqueeze(-1).unsqueeze(-1)
        single_a = torch.nn.PReLU()
        self.check(single_a, arg)
        multi_a = torch.nn.PReLU(4)
        with torch.no_grad():
            multi_a.weight.copy_(torch.tensor([.1, .2, .3, .4]))
        self.check(multi_a, nhwc(arg))

        # Test flexible size
        self.check(
            multi_a,
            arg,
            trace_args=[torch.zeros(1, 4, 3, 3)],
            convert_args=[nhwc(torch.zeros(1, 4, 0, 0))],
        )

    def test_quantize(self):
        self.check(
            torch.nn.quantized.Quantize(0.25, 2, torch.quint8),
            nhwc(torch.tensor([[[[1.0]], [[2.0]]]])))

    def test_dequantize(self):
        self.check(
            torch.nn.quantized.DeQuantize(),
            nhwc(qpt([[[[1.0]], [[2.0]]]], 0.25, 2)))

    def test_unsqueeze(self):
        class UnsqueezeModule(torch.nn.Module):
            def __init__(self, dim):
                super().__init__()
                self.dim = dim

            def forward(self, arg):
                return arg.unsqueeze(self.dim)

        self.check(UnsqueezeModule(-2), torch.randn(4, 2, 2))
        self.check(UnsqueezeModule(-1), torch.randn(4, 2, 2))
        self.check(UnsqueezeModule(0), torch.randn(4, 2, 2))
        self.check(UnsqueezeModule(1), torch.randn(4, 2, 2))
        self.check(UnsqueezeModule(2), torch.randn(4, 2, 2))

    def test_reshape(self):
        class ReshapeModule(torch.nn.Module):
            def __init__(self, shape):
                super().__init__()
                self.shape = shape

            def forward(self, arg):
                return arg.reshape(self.shape)

        self.check(
            ReshapeModule((2, 4)),
            torch.randn(4, 2, 1, 1))

        self.check(
            ReshapeModule((8, -1)),
            nhwc(torch.randn(4, 2, 1, 1)))

        with self.assertRaisesRegex(Exception, "target size"):
            self.check(
                ReshapeModule((2, 4)),
                nhwc(torch.randn(4, 2, 1, 1)))

    def test_flatten(self):
        for mod in [
            torch.nn.Flatten(),
            torch.nn.Flatten(start_dim=2, end_dim=3),
            torch.nn.Flatten(start_dim=2, end_dim=4),
            torch.nn.Flatten(start_dim=0, end_dim=-2),
            torch.nn.Flatten(start_dim=0, end_dim=4)

        ]:
            self.check(mod, torch.randn(4, 2, 1, 3, 7))

<<<<<<< HEAD
        # TODO(axit): To add support for runtime
        # self.check(
        #     torch.nn.Flatten(),
        #     torch.randn(4, 2, 1, 3, 7),
        #     convert_args=[torch.zeros(0, 2, 1, 3, 7)]
        # )
        # with self.assertRaisesRegex(Exception, "dims can't be flexible"):
        #     self.check(torch.nn.Flatten(), torch.randn(4, 2, 0, 0, 7))
        # with self.assertRaisesRegex(Exception, "Only 1 dim"):
        #     self.check(
        #         torch.nn.Flatten(start_dim=1, end_dim=-2),
        #         torch.randn(0, 2, 1, 3, 0))
=======
        self.check(
            torch.nn.Flatten(),
            torch.randn(4, 2, 1, 3, 7),
            convert_args=[torch.zeros(0, 2, 1, 3, 7)]
        )
        with self.assertRaisesRegex(Exception, "Flattening flexible dims is not supported yet"):
            self.check(torch.nn.Flatten(), torch.randn(4, 2, 0, 0, 7))
        with self.assertRaisesRegex(Exception, "Only 1 dim"):
            self.check(
                torch.nn.Flatten(start_dim=1, end_dim=-2),
                torch.randn(0, 2, 1, 3, 0))
>>>>>>> 6cf767c7

    def test_slice(self):
        class SliceModule(torch.nn.Module):
            def __init__(self, start, stop, step):
                super().__init__()
                self.start = start
                self.stop = stop
                self.step = step

            def forward(self, t):
                return t[1:, self.start:self.stop:self.step, :]

        class SliceModule2(torch.nn.Module):
            def forward(self, t):
                return t[3:]

        self.check(
            SliceModule(1, 5, 2),
            torch.randn(4, 6, 2)
        )
        self.check(
            SliceModule2(),
            torch.randn(5)
        )

        # flex inputs
        self.check(
            SliceModule(1, 5, 2),
            torch.randn(4, 6, 2),
            convert_args=[torch.zeros(4, 6, 0)]
        )
        with self.assertRaisesRegex(Exception, "slice with flexible shape"):
            self.check(
                SliceModule(1, 5, 2),
                torch.randn(4, 6, 2),
                convert_args=[torch.zeros(0, 0, 0)]
            )

    def test_cat(self):
        class CatModule(torch.nn.Module):
            def __init__(self, dim):
                super().__init__()
                self.dim = dim

            def forward(self, t1, t2):
                return torch.cat([t1, t2], self.dim)

        self.check(
            CatModule(0),
            [
                torch.randn(1, 2, 3, 3),
                torch.randn(2, 2, 3, 3),
            ])

        self.check(
            CatModule(1),
            [
                torch.randn(1, 2, 3, 3),
                torch.randn(1, 4, 3, 3),
            ])

        self.check(
            CatModule(1),
            [
                nhwc(torch.randn(1, 2, 3, 3)),
                nhwc(torch.randn(1, 4, 3, 3)),
            ])

        self.check(
            CatModule(1),
            [
                torch.randn(1, 2, 3, 3),
                torch.randn(1, 4, 3, 3),
            ],
            convert_args=[
                torch.zeros(0, 0, 0, 0),
                torch.zeros(0, 0, 0, 0)
            ])

    def test_pointwise_unary(self):
        for op in ["relu", "sigmoid"]:
            with self.subTest(op):
                class UnaryModule(torch.nn.Module):
                    def forward(self, arg):
                        if op == "relu":
                            return torch.nn.functional.relu(arg)
                        if op == "sigmoid":
                            return torch.sigmoid(arg)
                        raise Exception("Bad op")
                self.check(UnaryModule(), torch.tensor([-1.0, 1.0]))

    def test_pointwise_binary(self):
        for op in ["add", "sub", "mul", "div"]:
            with self.subTest(op):
                class BinaryModule(torch.nn.Module):
                    def forward(self, lhs, rhs):
                        if op == "add":
                            return lhs + rhs
                        if op == "sub":
                            return lhs - rhs
                        if op == "mul":
                            return lhs * rhs
                        if op == "div":
                            return lhs / rhs
                        raise Exception("Bad op")

                self.check(
                    BinaryModule(),
                    [
                        torch.tensor([1.0, 2.0]),
                        torch.tensor([3.0, 4.0]),
                    ])

                self.check(
                    BinaryModule(),
                    [
                        torch.tensor([[1.0, 2.0]]),
                        torch.tensor([[3.0, 4.0], [5.0, 6.0]]),
                    ])

                with self.assertRaisesRegex(Exception, "Non-equal-rank broadcast"):
                    self.check(
                        BinaryModule(),
                        [
                            torch.tensor([1.0, 2.0]),
                            torch.tensor([[3.0, 4.0], [5.0, 6.0]]),
                        ])

    def test_hardtanh(self):
        inp = torch.tensor([-2.0, -0.5, 0.5, 2.0, 7.0])
        self.check(torch.nn.Hardtanh(), inp)
        self.check(torch.nn.Hardtanh(0.0, 6.0), inp)
        with self.assertRaisesRegex(Exception, "hardtanh with args"):
            self.check(torch.nn.Hardtanh(0.0, 5.0), inp)

    def test_softmax(self):
        inp = torch.tensor([[-2.0, -0.5], [0.5, 2.0]])
        self.check(torch.nn.Softmax(), inp)
        self.check(torch.nn.Softmax(dim=0), inp)
        # Test flexible size
        self.check(
            torch.nn.Softmax(),
            inp,
            convert_args=[torch.zeros(0, 0)],
        )

    def test_to(self):
        class ToCPU(torch.nn.Module):
            def __init__(self):
                super().__init__()
                self.prelu = torch.nn.PReLU()

            def forward(self, x):
                y = x.to("cpu")
                # add prelu since input operand can't be output
                return self.prelu(y)

        arg = torch.randn(1, 2, 3, 3)
        self.check(ToCPU(), arg)
        # Test flexible size
        self.check(
            ToCPU(),
            arg,
            convert_args=[torch.zeros(1, 2, 0, 0)],
        )

    def test_detach(self):
        class DetachModule(torch.nn.Module):
            def __init__(self):
                super().__init__()

            def forward(self, x):
                y = x.detach()
                return torch.nn.functional.relu(y)

        self.check(DetachModule(), torch.randn(1, 2, 3, 3))
        self.check(
            DetachModule(), torch.randn(1, 2, 3, 3),
            convert_args=[torch.zeros(1, 2, 0, 0)])

    def test_log_softmax(self):
        inp = torch.randn(3, 10)
        self.check(torch.nn.LogSoftmax(), inp)
        self.check(torch.nn.LogSoftmax(0), inp)

    def test_mean(self):
        class MeanModule(torch.nn.Module):
            def __init__(self, dim, keep=False):
                super().__init__()
                self.dim = dim
                self.keep = keep

            def forward(self, t):
                return torch.mean(t, dim=self.dim, keepdim=self.keep)

        self.check(MeanModule(0), torch.randn(2, 3))
        self.check(MeanModule(1), torch.randn(2, 3))
        self.check(MeanModule([2, 3]), torch.randn(2, 3, 6, 6))
        self.check(MeanModule([2, 3]), nhwc(torch.randn(2, 3, 6, 6)))
        self.check(MeanModule([-1, -2]), nhwc(torch.randn(2, 3, 6, 6)))
        self.check(MeanModule([-1, -2], keep=True), nhwc(torch.randn(2, 3, 6, 6)))

    def test_max_pool2d(self):
        for (name, inp) in self.float_and_quant_and_nhwc(torch.randn(2, 3, 12, 16), 0.3, 128):
            with self.subTest(name):
                self.check(torch.nn.MaxPool2d(2), inp)
                self.check(torch.nn.MaxPool2d((3, 4)), inp)
                self.check(torch.nn.MaxPool2d((3, 4), (1, 2)), inp)

    def test_avg_pool2d(self):
        for (name, inp) in self.float_and_quant_and_nhwc(torch.randn(2, 3, 12, 16), 0.3, 128):
            with self.subTest(name):
                atol_rtol = None
                limit = None
                convert_dims = (2, 3, 0, 0)
                convert_arg = torch.zeros(*convert_dims)

                for model in (
                        torch.nn.AvgPool2d(2),
                        torch.nn.AvgPool2d((3, 4)),
                        torch.nn.AvgPool2d((3, 4), (1, 2))):
                    if "quant" in name:
                        atol_rtol = (1, 0)
                        limit = model(inp).numel()
                        convert_arg = qpt(torch.zeros(*convert_dims), 1.0 / 16, 128)
                    if "nhwc" in name:
                        convert_arg = nhwc(convert_arg)

                    self.check(model, inp, atol_rtol=atol_rtol, limit=limit)
                    self.check(
                        model,
                        inp,
                        convert_args=[convert_arg],
                        atol_rtol=atol_rtol,
                        limit=limit
                    )

    def test_adaptive_avg_pool2d(self):
        for (name, inp) in self.float_and_quant_and_nhwc(torch.randn(2, 3, 12, 16), 0.3, 128):
            with self.subTest(name):
                self.check(torch.nn.AdaptiveAvgPool2d((1, 1)), inp)
                with self.assertRaisesRegex(Exception, "with output size"):
                    self.check(torch.nn.AdaptiveAvgPool2d((2, 2)), inp)

    def test_upsample_nearest2d(self):
        convert_args = dict(self.float_and_quant_and_nhwc(torch.randn(2, 3, 0, 0), 0.3, 128))
        for (name, inp) in self.float_and_quant_and_nhwc(torch.randn(2, 3, 12, 16), 0.3, 128):
            with self.subTest(name):
                self.check(torch.nn.UpsamplingNearest2d(size=(16, 20)), inp)
                self.check(torch.nn.UpsamplingNearest2d(size=(24, 32)), inp)
                self.check(torch.nn.UpsamplingNearest2d(size=(36, 48)), inp)
                self.check(torch.nn.UpsamplingNearest2d(scale_factor=(1.5, 1.5)), inp)
                self.check(torch.nn.UpsamplingNearest2d(scale_factor=(2.0, 2.0)), inp)
                self.check(torch.nn.UpsamplingNearest2d(scale_factor=(3.0, 3.0)), inp)

                self.check(
                    torch.nn.UpsamplingNearest2d(size=(24, 32)), inp,
                    convert_args=[convert_args[name]]
                )
                self.check(
                    torch.nn.UpsamplingNearest2d(scale_factor=(2.0, 2.0)), inp,
                    convert_args=[convert_args[name]]
                )

    def test_linear(self):
        torch.manual_seed(29)
        self.check(torch.nn.Linear(16, 32), torch.randn(2, 16))
        self.check(
            torch.nn.Linear(16, 32), torch.randn(2, 16),
            convert_args=[torch.zeros(0, 16)])

    def test_conv2d(self):
        cases = [
            # in_ch, out_ch, kernel, stride, padding, groups, bias, input_dim,      name
            ( 4,     8,      (3, 3), 1,      0,       1,      1,    (2, 4, 16, 16), "3x3"),        # noqa: E201,E241
            ( 4,     8,      (3, 3), 1,      0,       1,      0,    (2, 4, 16, 16), "3x3nobias"),  # noqa: E201,E241
            ( 4,     16,     (3, 3), 1,      1,       1,      1,    (2, 4, 16, 16), "3x3p1"),      # noqa: E201,E241
            ( 8,     8,      (3, 3), 2,      0,       1,      1,    (2, 8, 16, 16), "3x3s2"),      # noqa: E201,E241
            ( 4,     8,      (5, 5), 1,      0,       1,      1,    (2, 4, 16, 16), "5x5"),        # noqa: E201,E241
            ( 4,     4,      (3, 3), 1,      0,       4,      1,    (2, 4, 16, 16), "3x3dw"),      # noqa: E201,E241
            ( 8,     4,      (1, 1), 1,      0,       1,      1,    (2, 8, 16, 16), "1x1"),        # noqa: E201,E241
        ]

        for kind in ["float", "float-nhwc", "quant", "quant-nhwc"]:
            for case in cases:
                in_ch, out_ch, kernel, stride, padding, groups, bias, input_dim, name = case
                with self.subTest("{}-{}".format(kind, name)):
                    inp = torch.randn(input_dim)
                    model = torch.nn.Conv2d(in_ch, out_ch, kernel, stride, padding, groups=groups, bias=bool(bias))
                    output_size = model(inp).numel()
                    atol_rtol = None
                    limit = None
                    convert_dims = (0, in_ch, 0, 0)
                    convert_arg = torch.zeros(*convert_dims)

                    if "quant" in kind:
                        model = torch.nn.Sequential(model)
                        model.eval()
                        model.qconfig = torch.quantization.get_default_qconfig('qnnpack')
                        model = torch.quantization.prepare(model)
                        model(inp)
                        model = torch.quantization.convert(model)
                        inp = qpt(inp, 1.0 / 16, 128)
                        # I've seen numerical differences between QNNPACK and NNAPI,
                        # but never more than 1 quantum, and never more than ~1% of
                        # the output in this test.
                        atol_rtol = (1, 0)
                        limit = output_size * 0.03
                        convert_arg = qpt(torch.zeros(*convert_dims), 1.0 / 16, 128)

                    if "nhwc" in kind:
                        inp = nhwc(inp)
                        convert_arg = nhwc(convert_arg)

                    self.check(model, inp, atol_rtol=atol_rtol, limit=limit)
                    self.check(
                        model,
                        inp,
                        convert_args=[convert_arg],
                        atol_rtol=atol_rtol,
                        limit=limit
                    )

    def test_conv2d_transpose(self):
        in_ch, out_ch, kernel = (5, 7, (2, 2))
        input_dim = (4, 5, 3, 3)
        inp = torch.randn(input_dim)
        convert_dims = input_dim[:2] + (0, 0)

        for kind in ["float", "float-nhwc", "quant", "quant-nhwc"]:
            with self.subTest(kind):
                model = torch.nn.ConvTranspose2d(in_ch, out_ch, kernel)
                output_size = model(inp).numel()
                atol_rtol = (0.0002, 0)
                limit = None
                convert_arg = torch.zeros(*convert_dims)

                if "quant" in kind:
                    # FIXME 'aten::slow_conv_transpose2d' with arguments from the 'QuantizedCPU' backend
                    continue
                    model = torch.nn.Sequential(model)
                    model.eval()
                    model.qconfig = torch.quantization.get_default_qconfig('qnnpack')
                    model = torch.quantization.prepare(model)
                    model(inp)
                    model = torch.quantization.convert(model)
                    inp = qpt(inp, 1.0 / 16, 128)
                    # I've seen numerical differences between QNNPACK and NNAPI,
                    # but never more than 1 quantum, and never more than ~1% of
                    # the output in this test.
                    atol_rtol = (1, 0)
                    limit = output_size * 0.03
                    convert_arg = qpt(convert_arg, 1.0 / 16, 128)

                if "nhwc" in kind:
                    inp = nhwc(inp)
                    convert_arg = nhwc(convert_arg)

                self.check(model, inp, atol_rtol=atol_rtol, limit=limit)
                self.check(
                    model,
                    inp,
                    convert_args=[convert_arg],
                    atol_rtol=atol_rtol,
                    limit=limit
                )


    def test_qadd(self):
        func = torch.nn.quantized.QFunctional()
        func.scale = 0.5
        func.zero_point = 120

        class AddMod(torch.nn.Module):
            def forward(self, lhs, rhs):
                return func.add(lhs, rhs)

        class AddReluMod(torch.nn.Module):
            def forward(self, lhs, rhs):
                return func.add_relu(lhs, rhs)

        for (name, mod) in [("add", AddMod), ("add_relu", AddReluMod)]:
            with self.subTest(name):
                self.check(
                    mod(),
                    [
                        qpt([1.0, 2.0], 0.25, 128),
                        qpt([3.0, 4.0], 0.25, 128),
                    ])
                self.check(
                    mod(),
                    [
                        qpt([[1.0, 2.0]], 0.25, 128),
                        qpt([[3.0, 4.0]], 0.25, 128),
                    ],
                    convert_args=[
                        qpt([[1.0, 2.0]], 0.25, 128),
                        qpt(torch.zeros((1, 2)), 0.25, 128),
                    ]
                )
                self.check(
                    mod(),
                    [
                        qpt([[1.0, 2.0]], 0.25, 128),
                        qpt([[3.0, 4.0]], 0.25, 128),
                    ],
                    convert_args=[
                        qpt(torch.zeros((1, 2)), 0.25, 128),
                        qpt([[3.0, 4.0]], 0.25, 128),
                    ]
                )
                self.check(
                    mod(),
                    [
                        qpt([[1.0, 2.0]], 0.25, 128),
                        qpt([[3.0, 4.0]], 0.25, 128),
                    ],
                    convert_args=[
                        qpt(torch.zeros((1, 2)), 0.25, 128),
                        qpt(torch.zeros((1, 2)), 0.25, 128),
                    ]
                )
                # NOTE: NNAPI qadd supports broadcast, but PT does not.

    def test_qlinear(self):
        torch.manual_seed(29)
        weight = qpt(torch.randn(16, 32), 0.125, 0, torch.qint8)
        bias = torch.randn(16)
        mod = torch.nn.quantized.Linear(32, 16)
        mod.set_weight_bias(weight, bias)
        inp = qpt(torch.randn(2, 32), 0.05, 130, torch.quint8)
        self.check(mod, inp)

    def test_seblock_mul(self):
        class MulModel(torch.nn.Module):
            def forward(self, lhs, rhs):
                return lhs * rhs

        self.check(
            MulModel(),
            [
                nhwc(torch.randn(2, 3, 4, 4)),
                torch.randn(1, 3, 1, 1),
            ])

    def test_multi_output(self):
        class MultiModel(torch.nn.Module):
            def forward(self, lhs, rhs) -> Tuple[torch.Tensor, torch.Tensor]:
                the_sum = lhs + rhs
                the_diff = lhs - rhs
                return the_sum, the_diff

        self.check(MultiModel(), [torch.tensor([1.0, 2.0]), torch.tensor([1.0, 3.0])])


if __name__ == '__main__':
    run_tests()<|MERGE_RESOLUTION|>--- conflicted
+++ resolved
@@ -154,20 +154,6 @@
         ]:
             self.check(mod, torch.randn(4, 2, 1, 3, 7))
 
-<<<<<<< HEAD
-        # TODO(axit): To add support for runtime
-        # self.check(
-        #     torch.nn.Flatten(),
-        #     torch.randn(4, 2, 1, 3, 7),
-        #     convert_args=[torch.zeros(0, 2, 1, 3, 7)]
-        # )
-        # with self.assertRaisesRegex(Exception, "dims can't be flexible"):
-        #     self.check(torch.nn.Flatten(), torch.randn(4, 2, 0, 0, 7))
-        # with self.assertRaisesRegex(Exception, "Only 1 dim"):
-        #     self.check(
-        #         torch.nn.Flatten(start_dim=1, end_dim=-2),
-        #         torch.randn(0, 2, 1, 3, 0))
-=======
         self.check(
             torch.nn.Flatten(),
             torch.randn(4, 2, 1, 3, 7),
@@ -179,7 +165,6 @@
             self.check(
                 torch.nn.Flatten(start_dim=1, end_dim=-2),
                 torch.randn(0, 2, 1, 3, 0))
->>>>>>> 6cf767c7
 
     def test_slice(self):
         class SliceModule(torch.nn.Module):
