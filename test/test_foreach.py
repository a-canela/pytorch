--- conflicted
+++ resolved
@@ -508,12 +508,20 @@
                 with self.assertRaisesRegex(RuntimeError, "ceil is not supported for complex inputs"):
                     expected = [torch.ceil(tensors[i]) for i in range(N)]
 
-                with self.assertRaisesRegex(RuntimeError, "not implemented for"):
-                    torch._foreach_ceil(tensors)
-
-                with self.assertRaisesRegex(RuntimeError, "not implemented for"):
-                    torch._foreach_ceil_(tensors)
-                continue
+                if self.device_type == 'cuda':
+                    with self.assertRaisesRegex(RuntimeError, "not implemented for"):
+                        torch._foreach_ceil(tensors)
+
+                    with self.assertRaisesRegex(RuntimeError, "not implemented for"):
+                        torch._foreach_ceil_(tensors)
+                    continue
+                else:
+                    with self.assertRaisesRegex(RuntimeError, "ceil is not supported for complex inputs"):
+                        torch._foreach_ceil(tensors)
+
+                    with self.assertRaisesRegex(RuntimeError, "ceil is not supported for complex inputs"):
+                        torch._foreach_ceil_(tensors)
+                    continue
 
             # half and float16
             if dtype in [torch.bfloat16] and self.device_type == 'cuda' or \
@@ -667,12 +675,20 @@
                 with self.assertRaisesRegex(RuntimeError, "floor is not supported for complex inputs"):
                     expected = [torch.floor(tensors[i]) for i in range(N)]
 
-                with self.assertRaisesRegex(RuntimeError, "not implemented for"):
-                    torch._foreach_floor(tensors)
-
-                with self.assertRaisesRegex(RuntimeError, "not implemented for"):
-                    torch._foreach_floor_(tensors)
-                continue
+                if self.device_type == 'cuda':
+                    with self.assertRaisesRegex(RuntimeError, "not implemented for"):
+                        torch._foreach_floor(tensors)
+
+                    with self.assertRaisesRegex(RuntimeError, "not implemented for"):
+                        torch._foreach_floor_(tensors)
+                    continue
+                else:
+                    with self.assertRaisesRegex(RuntimeError, "floor is not supported for complex inputs"):
+                        torch._foreach_floor(tensors)
+
+                    with self.assertRaisesRegex(RuntimeError, "floor is not supported for complex inputs"):
+                        torch._foreach_floor_(tensors)
+                    continue
 
             # half, bfloat16, integral + bool 
             if dtype in [torch.half] and self.device_type == 'cpu' or \
@@ -811,17 +827,6 @@
         for N in N_values:
             tensors = self._get_test_data(device, dtype, N)
 
-            if dtype in torch.testing.integral_types_and(torch.bool):
-                with self.assertRaisesRegex(RuntimeError, "not implemented"):
-                    expected = [torch.reciprocal(tensors[i]) for i in range(N)]
-
-                with self.assertRaisesRegex(RuntimeError, "not implemented"):
-                    torch._foreach_reciprocal(tensors)
-
-                with self.assertRaisesRegex(RuntimeError, "not implemented"):
-                    torch._foreach_reciprocal_(tensors)
-                continue
-
             # out of place
             expected = [torch.reciprocal(tensors[i]) for i in range(N)]
             res = torch._foreach_reciprocal(tensors)
@@ -881,12 +886,20 @@
                 with self.assertRaisesRegex(RuntimeError, "trunc is not supported for complex inputs"):
                     expected = [torch.trunc(tensors[i]) for i in range(N)]
 
-                with self.assertRaisesRegex(RuntimeError, "not implemented for"):
-                    torch._foreach_trunc(tensors)
-
-                with self.assertRaisesRegex(RuntimeError, "not implemented for"):
-                    torch._foreach_trunc_(tensors)
-                continue
+                if self.device_type == 'cuda':
+                    with self.assertRaisesRegex(RuntimeError, "not implemented for"):
+                        torch._foreach_trunc(tensors)
+
+                    with self.assertRaisesRegex(RuntimeError, "not implemented for"):
+                        torch._foreach_trunc_(tensors)
+                    continue
+                else:
+                    with self.assertRaisesRegex(RuntimeError, "trunc is not supported for complex inputs"):
+                        torch._foreach_trunc(tensors)
+
+                    with self.assertRaisesRegex(RuntimeError, "trunc is not supported for complex inputs"):
+                        torch._foreach_trunc_(tensors)
+                    continue
 
             # float16, bfloat16, integral + bool
             if dtype in [torch.float16] and self.device_type == 'cpu' or \
@@ -1018,7 +1031,6 @@
     @dtypes(*torch.testing.get_all_dtypes())
     def test_addcdiv(self, device, dtype):
         for N in N_values:
-<<<<<<< HEAD
             # There can be a single scalar or a list of scalars
             values = [2 + i for i in range(N)]
             for vals in [values[0], values]:
@@ -1090,907 +1102,6 @@
                                               tensors1[i].to(dtype=control_dtype),
                                               tensors2[i].to(dtype=control_dtype),
                                               value=values[i]).to(dtype=dtype) for i in range(N)]
-=======
-            tensors1 = self._get_test_data(device, dtype, N)
-            tensors2 = self._get_test_data(device, dtype, N)
-            alpha = 2
-
-            # Mimics cuda kernel dtype flow.  With fp16/bf16 input, runs in fp32 and casts output back to fp16/bf16.
-            control_dtype = torch.float32 if (self.device_type == 'cuda' and
-                                              (dtype is torch.float16 or dtype is torch.bfloat16)) else dtype
-            expected = [torch_op(tensors1[i].to(dtype=control_dtype),
-                                 torch.mul(tensors2[i].to(dtype=control_dtype),
-                                 alpha)).to(dtype=dtype) for i in range(N)]
-            res = foreach_op(tensors1, tensors2, alpha=alpha)
-            foreach_op_(tensors1, tensors2, alpha=alpha)
-            self.assertEqual(res, tensors1)
-
-            if dtype == torch.bool:
-                expected = [e.to(torch.bool) for e in expected]
-            if (dtype is torch.float16 or dtype is torch.bfloat16) and TEST_WITH_ROCM:
-                self.assertEqual(tensors1, expected, atol=1.e-3, rtol=self.dtype_precisions[dtype][0])
-            else:
-                self.assertEqual(tensors1, expected)
-
-    #
-    # Unary ops
-    #
-    @dtypes(*torch.testing.get_all_dtypes())
-    def test_neg(self, device, dtype):
-        for N in N_values:
-            tensors = self._get_test_data(device, dtype, N)
-
-            # Negation, the `-` operator, on a bool tensor is not supported.
-            if dtype == torch.bool:
-                with self.assertRaisesRegex(RuntimeError, "Negation, the `-` operator, on a bool tensor is not supported"):
-                    expected = [torch.neg(tensors[i]) for i in range(N)]
-
-                with self.assertRaisesRegex(RuntimeError, "Negation, the `-` operator, on a bool tensor is not supported"):
-                    res = torch._foreach_neg(tensors)
-
-                with self.assertRaisesRegex(RuntimeError, "Negation, the `-` operator, on a bool tensor is not supported"):
-                    torch._foreach_neg_(tensors)
-
-                continue
-
-            expected = [torch.neg(tensors[i]) for i in range(N)]
-            res = torch._foreach_neg(tensors)
-            torch._foreach_neg_(tensors)
-            self.assertEqual(res, expected)
-            self.assertEqual(tensors, expected)
-
-    @dtypes(*torch.testing.get_all_dtypes())
-    def test_sqrt(self, device, dtype):
-        for N in N_values:
-            tensors = self._get_test_data(device, dtype, N)
-
-            if dtype in [torch.half] and self.device_type == 'cpu' or\
-               dtype in torch.testing.integral_types_and(torch.bool) and self.device_type == 'cuda':
-                with self.assertRaisesRegex(RuntimeError, "not implemented"):
-                    torch._foreach_sqrt(tensors)
-
-                with self.assertRaisesRegex(RuntimeError, "not implemented"):
-                    torch._foreach_sqrt_(tensors)
-                continue
-
-            expected = [torch.sqrt(tensors[i]) for i in range(N)]
-            res = torch._foreach_sqrt(tensors)
-            self.assertEqual(res, expected)
-
-            if dtype in torch.testing.integral_types_and(torch.bool):
-                with self.assertRaisesRegex(RuntimeError, "result type Float can't be cast to the desired output type"):
-                    [tensors[i].sqrt_() for i in range(N)]
-
-                with self.assertRaisesRegex(RuntimeError, "result type Float can't be cast to the desired output type"):
-                    torch._foreach_sqrt_(tensors)
-            else:
-                torch._foreach_sqrt_(tensors)
-                self.assertEqual(tensors, expected)
-
-    @dtypes(*torch.testing.get_all_dtypes())
-    def test_exp(self, device, dtype):
-        for N in N_values:
-            tensors = self._get_test_data(device, dtype, N)
-
-            if dtype in torch.testing.integral_types_and(torch.bool) or \
-               dtype in [torch.half] and self.device_type == 'cpu':
-                with self.assertRaisesRegex(RuntimeError, "not implemented"):
-                    expected = [torch.exp(tensors[i]) for i in range(N)]
-
-                with self.assertRaisesRegex(RuntimeError, "not implemented"):
-                    torch._foreach_exp(tensors)
-
-                with self.assertRaisesRegex(RuntimeError, "not implemented"):
-                    torch._foreach_exp_(tensors)
-                continue
-
-            expected = [torch.exp(tensors[i]) for i in range(N)]
-            res = torch._foreach_exp(tensors)
-            torch._foreach_exp_(tensors)
-            self.assertEqual(res, expected)
-            self.assertEqual(tensors, expected)
-
-    @dtypes(*torch.testing.get_all_dtypes())
-    def test_acos(self, device, dtype):
-        for N in N_values:
-            tensors = self._get_test_data(device, dtype, N)
-
-            if dtype in [torch.half] and self.device_type == 'cpu' or \
-               dtype in [torch.bfloat16] and self.device_type == 'cuda' or \
-               dtype in torch.testing.integral_types_and(torch.bool) and self.device_type == 'cuda':
-                with self.assertRaisesRegex(RuntimeError, "not implemented"):
-                    torch._foreach_acos(tensors)
-
-                with self.assertRaisesRegex(RuntimeError, "not implemented"):
-                    torch._foreach_acos_(tensors)
-                continue
-
-            # out of place
-            expected = [torch.acos(tensors[i]) for i in range(N)]
-            res = torch._foreach_acos(tensors)
-            self.assertEqual(res, expected)
-
-            # In-place
-            if dtype in torch.testing.integral_types_and(torch.bool):
-                with self.assertRaisesRegex(RuntimeError, "result type Float can't be cast to the desired output type"):
-                    [tensors[i].acos_() for i in range(N)]
-
-                with self.assertRaisesRegex(RuntimeError, "result type Float can't be cast to the desired output type"):
-                    torch._foreach_acos_(tensors)
-            else:
-                torch._foreach_acos_(tensors)
-                self.assertEqual(tensors, expected)
-
-    @dtypes(*torch.testing.get_all_dtypes())
-    def test_asin(self, device, dtype):
-        for N in N_values:
-            tensors = self._get_test_data(device, dtype, N)
-
-            # if dtype in torch.testing.integral_types_and(torch.bool) or \
-            if dtype in [torch.half] and self.device_type == 'cpu' or \
-               dtype in [torch.bfloat16] and self.device_type == 'cuda' or \
-               dtype in torch.testing.integral_types_and(torch.bool) and self.device_type == 'cuda':
-
-                with self.assertRaisesRegex(RuntimeError, "not implemented"):
-                    torch._foreach_asin(tensors)
-
-                with self.assertRaisesRegex(RuntimeError, "not implemented"):
-                    torch._foreach_asin_(tensors)
-                continue
-
-            # out of place
-            expected = [torch.asin(tensors[i]) for i in range(N)]
-            res = torch._foreach_asin(tensors)
-            self.assertEqual(res, expected)
-
-            # In-place
-            if dtype in torch.testing.integral_types_and(torch.bool):
-                with self.assertRaisesRegex(RuntimeError, "result type Float can't be cast to the desired output type"):
-                    [tensors[i].asin_() for i in range(N)]
-
-                with self.assertRaisesRegex(RuntimeError, "result type Float can't be cast to the desired output type"):
-                    torch._foreach_asin_(tensors)
-            else:
-                torch._foreach_asin_(tensors)
-                self.assertEqual(tensors, expected)
-
-    @dtypes(*torch.testing.get_all_dtypes())
-    def test_atan(self, device, dtype):
-        for N in N_values:
-            tensors = self._get_test_data(device, dtype, N)
-
-            if dtype in [torch.half] and self.device_type == 'cpu' or \
-               dtype in [torch.bfloat16] and self.device_type == 'cuda' or \
-               dtype in torch.testing.integral_types_and(torch.bool) and self.device_type == 'cuda':
-                with self.assertRaisesRegex(RuntimeError, "not implemented"):
-                    torch._foreach_atan(tensors)
-
-                with self.assertRaisesRegex(RuntimeError, "not implemented"):
-                    torch._foreach_atan_(tensors)
-                continue
-
-            # out of place
-            expected = [torch.atan(tensors[i]) for i in range(N)]
-            res = torch._foreach_atan(tensors)
-            self.assertEqual(res, expected)
-
-            # In-place
-            if dtype in torch.testing.integral_types_and(torch.bool):
-                with self.assertRaisesRegex(RuntimeError, "result type Float can't be cast to the desired output type"):
-                    [tensors[i].atan_() for i in range(N)]
-
-                with self.assertRaisesRegex(RuntimeError, "result type Float can't be cast to the desired output type"):
-                    torch._foreach_atan_(tensors)
-            else:
-                torch._foreach_atan_(tensors)
-                self.assertEqual(tensors, expected)
-
-    @dtypes(*torch.testing.get_all_dtypes())
-    def test_cosh(self, device, dtype):
-        for N in N_values:
-            tensors = self._get_test_data(device, dtype, N)
-
-            if dtype in [torch.half] and self.device_type == 'cpu' or \
-               dtype in [torch.bfloat16] or \
-               dtype in torch.testing.integral_types_and(torch.bool) and self.device_type == 'cuda':
-                with self.assertRaisesRegex(RuntimeError, "not implemented"):
-                    torch._foreach_cosh(tensors)
-
-                with self.assertRaisesRegex(RuntimeError, "not implemented"):
-                    torch._foreach_cosh_(tensors)
-                continue
-
-            # out of place
-            expected = [torch.cosh(tensors[i]) for i in range(N)]
-            res = torch._foreach_cosh(tensors)
-            self.assertEqual(res, expected)
-
-            # In-place
-            if dtype in torch.testing.integral_types_and(torch.bool):
-                with self.assertRaisesRegex(RuntimeError, "result type Float can't be cast to the desired output type"):
-                    [tensors[i].cosh_() for i in range(N)]
-
-                with self.assertRaisesRegex(RuntimeError, "result type Float can't be cast to the desired output type"):
-                    torch._foreach_cosh_(tensors)
-            else:
-                torch._foreach_cosh_(tensors)
-                self.assertEqual(tensors, expected)
-
-    @dtypes(*torch.testing.get_all_dtypes())
-    def test_sin(self, device, dtype):
-        for N in N_values:
-            tensors = self._get_test_data(device, dtype, N)
-
-            if dtype in [torch.half] and self.device_type == 'cpu' or \
-               dtype in [torch.bfloat16] and self.device_type == 'cuda' or \
-               dtype in torch.testing.integral_types_and(torch.bool) and self.device_type == 'cuda':
-                with self.assertRaisesRegex(RuntimeError, "not implemented"):
-                    torch._foreach_sin(tensors)
-
-                with self.assertRaisesRegex(RuntimeError, "not implemented"):
-                    torch._foreach_sin_(tensors)
-                continue
-
-            # out of place
-            expected = [torch.sin(tensors[i]) for i in range(N)]
-            res = torch._foreach_sin(tensors)
-            self.assertEqual(res, expected)
-
-            # In-place
-            if dtype in torch.testing.integral_types_and(torch.bool):
-                with self.assertRaisesRegex(RuntimeError, "result type Float can't be cast to the desired output type"):
-                    [tensors[i].sin_() for i in range(N)]
-
-                with self.assertRaisesRegex(RuntimeError, "result type Float can't be cast to the desired output type"):
-                    torch._foreach_sin_(tensors)
-            else:
-                torch._foreach_sin_(tensors)
-                self.assertEqual(tensors, expected)
-
-    @dtypes(*torch.testing.get_all_dtypes())
-    def test_sinh(self, device, dtype):
-        for N in N_values:
-            tensors = self._get_test_data(device, dtype, N)
-
-            if dtype in [torch.half] and self.device_type == 'cpu' or \
-               dtype in [torch.bfloat16] or \
-               dtype in torch.testing.integral_types_and(torch.bool) and self.device_type == 'cuda':
-                with self.assertRaisesRegex(RuntimeError, "not implemented"):
-                    torch._foreach_sinh(tensors)
-
-                with self.assertRaisesRegex(RuntimeError, "not implemented"):
-                    torch._foreach_sinh_(tensors)
-                continue
-
-            # out of place
-            expected = [torch.sinh(tensors[i]) for i in range(N)]
-            res = torch._foreach_sinh(tensors)
-            self.assertEqual(res, expected)
-
-            # In-place
-            if dtype in torch.testing.integral_types_and(torch.bool):
-                with self.assertRaisesRegex(RuntimeError, "result type Float can't be cast to the desired output type"):
-                    [tensors[i].sinh_() for i in range(N)]
-
-                with self.assertRaisesRegex(RuntimeError, "result type Float can't be cast to the desired output type"):
-                    torch._foreach_sinh_(tensors)
-            else:
-                torch._foreach_sinh_(tensors)
-                self.assertEqual(tensors, expected)
-
-    @dtypes(*torch.testing.get_all_dtypes())
-    def test_tan(self, device, dtype):
-        for N in N_values:
-            tensors = self._get_test_data(device, dtype, N)
-
-            if dtype in [torch.half] and self.device_type == 'cpu' or \
-               dtype in [torch.bfloat16] and self.device_type == 'cuda' or \
-               dtype in torch.testing.integral_types_and(torch.bool) and self.device_type == 'cuda':
-                with self.assertRaisesRegex(RuntimeError, "not implemented"):
-                    torch._foreach_tan(tensors)
-
-                with self.assertRaisesRegex(RuntimeError, "not implemented"):
-                    torch._foreach_tan_(tensors)
-                continue
-
-            # out of place
-            expected = [torch.tan(tensors[i]) for i in range(N)]
-            res = torch._foreach_tan(tensors)
-            self.assertEqual(res, expected)
-
-            # In-place
-            if dtype in torch.testing.integral_types_and(torch.bool):
-                with self.assertRaisesRegex(RuntimeError, "result type Float can't be cast to the desired output type"):
-                    [tensors[i].tan_() for i in range(N)]
-
-                with self.assertRaisesRegex(RuntimeError, "result type Float can't be cast to the desired output type"):
-                    torch._foreach_tan_(tensors)
-            else:
-                torch._foreach_tan_(tensors)
-                self.assertEqual(tensors, expected)
-
-    @dtypes(*torch.testing.get_all_dtypes())
-    def test_cos(self, device, dtype):
-        for N in N_values:
-            tensors = self._get_test_data(device, dtype, N)
-
-            if dtype in [torch.half] and self.device_type == 'cpu' or \
-               dtype in torch.testing.integral_types_and(torch.bool) and self.device_type == 'cuda':
-                with self.assertRaisesRegex(RuntimeError, "not implemented"):
-                    torch._foreach_cos(tensors)
-
-                with self.assertRaisesRegex(RuntimeError, "not implemented"):
-                    torch._foreach_cos_(tensors)
-                continue
-
-            # out of place
-            expected = [torch.cos(tensors[i]) for i in range(N)]
-            res = torch._foreach_cos(tensors)
-            self.assertEqual(res, expected)
-
-            # In-place
-            if dtype in torch.testing.integral_types_and(torch.bool):
-                with self.assertRaisesRegex(RuntimeError, "result type Float can't be cast to the desired output type"):
-                    [tensors[i].cos_() for i in range(N)]
-
-                with self.assertRaisesRegex(RuntimeError, "result type Float can't be cast to the desired output type"):
-                    torch._foreach_cos_(tensors)
-            else:
-                torch._foreach_cos_(tensors)
-                self.assertEqual(tensors, expected)
-
-    @dtypes(*torch.testing.get_all_dtypes())
-    def test_log(self, device, dtype):
-        for N in N_values:
-            tensors = self._get_test_data(device, dtype, N)
-
-            if dtype in [torch.half] and self.device_type == 'cpu' or \
-               dtype in torch.testing.integral_types_and(torch.bool) and self.device_type == 'cuda':
-                with self.assertRaisesRegex(RuntimeError, "not implemented"):
-                    torch._foreach_log(tensors)
-
-                with self.assertRaisesRegex(RuntimeError, "not implemented"):
-                    torch._foreach_log_(tensors)
-                continue
-
-            # out of place
-            expected = [torch.log(tensors[i]) for i in range(N)]
-            res = torch._foreach_log(tensors)
-            self.assertEqual(res, expected)
-
-            # In-place
-            if dtype in torch.testing.integral_types_and(torch.bool):
-                with self.assertRaisesRegex(RuntimeError, "result type Float can't be cast to the desired output type"):
-                    [tensors[i].log_() for i in range(N)]
-
-                with self.assertRaisesRegex(RuntimeError, "result type Float can't be cast to the desired output type"):
-                    torch._foreach_log_(tensors)
-            else:
-                torch._foreach_log_(tensors)
-                self.assertEqual(tensors, expected)
-
-    @dtypes(*torch.testing.get_all_dtypes())
-    def test_log10(self, device, dtype):
-        for N in N_values:
-            tensors = self._get_test_data(device, dtype, N)
-
-            if dtype in [torch.half] and self.device_type == 'cpu' or \
-               dtype in torch.testing.integral_types_and(torch.bool) and self.device_type == 'cuda':
-                with self.assertRaisesRegex(RuntimeError, "not implemented"):
-                    torch._foreach_log10(tensors)
-
-                with self.assertRaisesRegex(RuntimeError, "not implemented"):
-                    torch._foreach_log10_(tensors)
-                continue
-
-            # out of place
-            expected = [torch.log10(tensors[i]) for i in range(N)]
-            res = torch._foreach_log10(tensors)
-            self.assertEqual(res, expected)
-
-            # In-place
-            if dtype in torch.testing.integral_types_and(torch.bool):
-                with self.assertRaisesRegex(RuntimeError, "result type Float can't be cast to the desired output type"):
-                    [tensors[i].log10_() for i in range(N)]
-
-                with self.assertRaisesRegex(RuntimeError, "result type Float can't be cast to the desired output type"):
-                    torch._foreach_log10_(tensors)
-            else:
-                torch._foreach_log10_(tensors)
-                self.assertEqual(tensors, expected)
-
-    @dtypes(*torch.testing.get_all_dtypes())
-    def test_log2(self, device, dtype):
-        for N in N_values:
-            tensors = self._get_test_data(device, dtype, N)
-
-            if dtype in [torch.half] and self.device_type == 'cpu' or \
-               dtype in torch.testing.integral_types_and(torch.bool) and self.device_type == 'cuda':
-                with self.assertRaisesRegex(RuntimeError, "not implemented"):
-                    torch._foreach_log2(tensors)
-
-                with self.assertRaisesRegex(RuntimeError, "not implemented"):
-                    torch._foreach_log2_(tensors)
-                continue
-
-            # out of place
-            expected = [torch.log2(tensors[i]) for i in range(N)]
-            res = torch._foreach_log2(tensors)
-            self.assertEqual(res, expected)
-
-            # In-place
-            if dtype in torch.testing.integral_types_and(torch.bool):
-                with self.assertRaisesRegex(RuntimeError, "result type Float can't be cast to the desired output type"):
-                    [tensors[i].log2_() for i in range(N)]
-
-                with self.assertRaisesRegex(RuntimeError, "result type Float can't be cast to the desired output type"):
-                    torch._foreach_log2_(tensors)
-            else:
-                torch._foreach_log2_(tensors)
-                self.assertEqual(tensors, expected)
-
-    @dtypes(*torch.testing.get_all_dtypes())
-    def test_tanh(self, device, dtype):
-        for N in N_values:
-            tensors = self._get_test_data(device, dtype, N)
-
-            if dtype in [torch.half] and self.device_type == 'cpu' or \
-               dtype in torch.testing.integral_types_and(torch.bool) and self.device_type == 'cuda':
-                with self.assertRaisesRegex(RuntimeError, "not implemented"):
-                    torch._foreach_tanh(tensors)
-
-                with self.assertRaisesRegex(RuntimeError, "not implemented"):
-                    torch._foreach_tanh_(tensors)
-                continue
-
-            # out of place
-            expected = [torch.tanh(tensors[i]) for i in range(N)]
-            res = torch._foreach_tanh(tensors)
-            self.assertEqual(res, expected)
-
-            # In-place
-            if dtype in torch.testing.integral_types_and(torch.bool):
-                with self.assertRaisesRegex(RuntimeError, "result type Float can't be cast to the desired output type"):
-                    [tensors[i].tanh_() for i in range(N)]
-
-                with self.assertRaisesRegex(RuntimeError, "result type Float can't be cast to the desired output type"):
-                    torch._foreach_tanh_(tensors)
-            else:
-                torch._foreach_tanh_(tensors)
-                self.assertEqual(tensors, expected)
-
-    @dtypes(*torch.testing.get_all_dtypes())
-    def test_ceil(self, device, dtype):
-        for N in N_values:
-            tensors = self._get_test_data(device, dtype, N)
-
-            # complex
-            if dtype in [torch.complex64, torch.complex128]:
-                with self.assertRaisesRegex(RuntimeError, "ceil is not supported for complex inputs"):
-                    expected = [torch.ceil(tensors[i]) for i in range(N)]
-
-                if self.device_type == 'cuda':
-                    with self.assertRaisesRegex(RuntimeError, "not implemented for"):
-                        torch._foreach_ceil(tensors)
-
-                    with self.assertRaisesRegex(RuntimeError, "not implemented for"):
-                        torch._foreach_ceil_(tensors)
-                    continue
-                else:
-                    with self.assertRaisesRegex(RuntimeError, "ceil is not supported for complex inputs"):
-                        torch._foreach_ceil(tensors)
-
-                    with self.assertRaisesRegex(RuntimeError, "ceil is not supported for complex inputs"):
-                        torch._foreach_ceil_(tensors)
-                    continue
-
-            # half and float16
-            if dtype in [torch.bfloat16] and self.device_type == 'cuda' or \
-               dtype in [torch.float16] and self.device_type == 'cpu':
-                with self.assertRaisesRegex(RuntimeError, "not implemented"):
-                    expected = [torch.ceil(tensors[i]) for i in range(N)]
-
-                with self.assertRaisesRegex(RuntimeError, "not implemented"):
-                    torch._foreach_ceil(tensors)
-
-                with self.assertRaisesRegex(RuntimeError, "not implemented"):
-                    torch._foreach_ceil_(tensors)
-                continue
-
-            # integral + bool
-            if dtype in torch.testing.integral_types_and(torch.bool):
-                with self.assertRaisesRegex(RuntimeError, "not implemented"):
-                    expected = [torch.ceil(tensors[i]) for i in range(N)]
-
-                with self.assertRaisesRegex(RuntimeError, "not implemented"):
-                    torch._foreach_ceil(tensors)
-
-                with self.assertRaisesRegex(RuntimeError, "not implemented"):
-                    torch._foreach_ceil_(tensors)
-                continue
-
-            # out of place
-            expected = [torch.ceil(tensors[i]) for i in range(N)]
-            res = torch._foreach_ceil(tensors)
-            self.assertEqual(res, expected)
-
-            # In-place
-            if dtype in torch.testing.integral_types_and(torch.bool):
-                with self.assertRaisesRegex(RuntimeError, "result type Float can't be cast to the desired output type"):
-                    [tensors[i].ceil_() for i in range(N)]
-
-                with self.assertRaisesRegex(RuntimeError, "result type Float can't be cast to the desired output type"):
-                    torch._foreach_ceil_(tensors)
-            else:
-                torch._foreach_ceil_(tensors)
-                self.assertEqual(tensors, expected)
-
-    @dtypes(*torch.testing.get_all_dtypes())
-    def test_erf(self, device, dtype):
-        for N in N_values:
-            tensors = self._get_test_data(device, dtype, N)
-
-            if dtype in [torch.half] and self.device_type == 'cpu' or \
-               dtype in [torch.complex64, torch.complex128] or \
-               dtype in torch.testing.integral_types_and(torch.bool) and self.device_type == 'cuda':
-                with self.assertRaisesRegex(RuntimeError, "not implemented"):
-                    torch._foreach_erf(tensors)
-
-                with self.assertRaisesRegex(RuntimeError, "not implemented"):
-                    torch._foreach_erf_(tensors)
-                continue
-
-            # out of place
-            expected = [torch.erf(tensors[i]) for i in range(N)]
-            res = torch._foreach_erf(tensors)
-            self.assertEqual(res, expected)
-
-            # In-place
-            if dtype in torch.testing.integral_types_and(torch.bool):
-                with self.assertRaisesRegex(RuntimeError, "result type Float can't be cast to the desired output type"):
-                    [tensors[i].erf_() for i in range(N)]
-
-                with self.assertRaisesRegex(RuntimeError, "result type Float can't be cast to the desired output type"):
-                    torch._foreach_erf_(tensors)
-            else:
-                torch._foreach_erf_(tensors)
-                self.assertEqual(tensors, expected)
-
-    @dtypes(*torch.testing.get_all_dtypes())
-    def test_erfc(self, device, dtype):
-        for N in N_values:
-            tensors = self._get_test_data(device, dtype, N)
-
-            if dtype in [torch.half] and self.device_type == 'cpu' or \
-               dtype in [torch.complex64, torch.complex128] or \
-               dtype in [torch.bfloat16] and self.device_type == 'cuda' or \
-               dtype in torch.testing.integral_types_and(torch.bool) and self.device_type == 'cuda':
-                with self.assertRaisesRegex(RuntimeError, "not implemented"):
-                    torch._foreach_erfc(tensors)
-
-                with self.assertRaisesRegex(RuntimeError, "not implemented"):
-                    torch._foreach_erfc_(tensors)
-                continue
-
-            # out of place
-            expected = [torch.erfc(tensors[i]) for i in range(N)]
-            res = torch._foreach_erfc(tensors)
-            self.assertEqual(res, expected)
-
-            # In-place
-            if dtype in torch.testing.integral_types_and(torch.bool):
-                with self.assertRaisesRegex(RuntimeError, "result type Float can't be cast to the desired output type"):
-                    [tensors[i].erfc_() for i in range(N)]
-
-                with self.assertRaisesRegex(RuntimeError, "result type Float can't be cast to the desired output type"):
-                    torch._foreach_erfc_(tensors)
-            else:
-                torch._foreach_erfc_(tensors)
-                self.assertEqual(tensors, expected)
-
-    @dtypes(*torch.testing.get_all_dtypes())
-    def test_expm1(self, device, dtype):
-        for N in N_values:
-            tensors = self._get_test_data(device, dtype, N)
-
-            if dtype in [torch.half] and self.device_type == 'cpu' or \
-               dtype in [torch.complex64, torch.complex128] or \
-               dtype in [torch.bfloat16] and self.device_type == 'cuda' or \
-               dtype in torch.testing.integral_types_and(torch.bool) and self.device_type == 'cuda':
-                with self.assertRaisesRegex(RuntimeError, "not implemented"):
-                    torch._foreach_expm1(tensors)
-
-                with self.assertRaisesRegex(RuntimeError, "not implemented"):
-                    torch._foreach_expm1_(tensors)
-                continue
-
-            # out of place
-            expected = [torch.expm1(tensors[i]) for i in range(N)]
-            res = torch._foreach_expm1(tensors)
-            self.assertEqual(res, expected)
-
-            # In-place
-            if dtype in torch.testing.integral_types_and(torch.bool):
-                with self.assertRaisesRegex(RuntimeError, "result type Float can't be cast to the desired output type"):
-                    [tensors[i].expm1_() for i in range(N)]
-
-                with self.assertRaisesRegex(RuntimeError, "result type Float can't be cast to the desired output type"):
-                    torch._foreach_expm1_(tensors)
-            else:
-                torch._foreach_expm1_(tensors)
-                self.assertEqual(tensors, expected)
-
-    @dtypes(*torch.testing.get_all_dtypes())
-    def test_floor(self, device, dtype):
-        for N in N_values:
-            tensors = self._get_test_data(device, dtype, N)
-
-            # complex
-            if dtype in [torch.complex64, torch.complex128]:
-                with self.assertRaisesRegex(RuntimeError, "floor is not supported for complex inputs"):
-                    expected = [torch.floor(tensors[i]) for i in range(N)]
-
-                # complex
-                if self.device_type == 'cuda':
-                    with self.assertRaisesRegex(RuntimeError, "not implemented for"):
-                        torch._foreach_floor(tensors)
-
-                    with self.assertRaisesRegex(RuntimeError, "not implemented for"):
-                        torch._foreach_floor_(tensors)
-                    continue
-                else:
-                    with self.assertRaisesRegex(RuntimeError, "floor is not supported for complex inputs"):
-                        torch._foreach_floor(tensors)
-
-                    with self.assertRaisesRegex(RuntimeError, "floor is not supported for complex inputs"):
-                        torch._foreach_floor_(tensors)
-                    continue
-
-            # half, bfloat16, integral + bool 
-            if dtype in [torch.half] and self.device_type == 'cpu' or \
-               dtype in [torch.bfloat16] and self.device_type == 'cuda' or \
-               dtype in torch.testing.integral_types_and(torch.bool):
-                with self.assertRaisesRegex(RuntimeError, "not implemented"):
-                    expected = [torch.floor(tensors[i]) for i in range(N)]
-
-                with self.assertRaisesRegex(RuntimeError, "not implemented"):
-                    torch._foreach_floor(tensors)
-
-                with self.assertRaisesRegex(RuntimeError, "not implemented"):
-                    torch._foreach_floor_(tensors)
-                continue
-
-            # out of place
-            expected = [torch.floor(tensors[i]) for i in range(N)]
-            res = torch._foreach_floor(tensors)
-            self.assertEqual(res, expected)
-
-            # In-place
-            if dtype in torch.testing.integral_types_and(torch.bool):
-                with self.assertRaisesRegex(RuntimeError, "result type Float can't be cast to the desired output type"):
-                    [tensors[i].floor_() for i in range(N)]
-
-                with self.assertRaisesRegex(RuntimeError, "result type Float can't be cast to the desired output type"):
-                    torch._foreach_floor_(tensors)
-            else:
-                torch._foreach_floor_(tensors)
-                self.assertEqual(tensors, expected)
-
-    @dtypes(*torch.testing.get_all_dtypes())
-    def test_log1p(self, device, dtype):
-        for N in N_values:
-            tensors = self._get_test_data(device, dtype, N)
-
-            if dtype in [torch.half] and self.device_type == 'cpu' or \
-               dtype in [torch.complex64, torch.complex128] or \
-               dtype in torch.testing.integral_types_and(torch.bool) and self.device_type == 'cuda':
-                with self.assertRaisesRegex(RuntimeError, "not implemented"):
-                    torch._foreach_log1p(tensors)
-
-                with self.assertRaisesRegex(RuntimeError, "not implemented"):
-                    torch._foreach_log1p_(tensors)
-                continue
-
-            # out of place
-            expected = [torch.log1p(tensors[i]) for i in range(N)]
-            res = torch._foreach_log1p(tensors)
-            self.assertEqual(res, expected)
-
-            # In-place
-            if dtype in torch.testing.integral_types_and(torch.bool):
-                with self.assertRaisesRegex(RuntimeError, "result type Float can't be cast to the desired output type"):
-                    [tensors[i].log1p_() for i in range(N)]
-
-                with self.assertRaisesRegex(RuntimeError, "result type Float can't be cast to the desired output type"):
-                    torch._foreach_log1p_(tensors)
-            else:
-                torch._foreach_log1p_(tensors)
-                self.assertEqual(tensors, expected)
-
-    @dtypes(*torch.testing.get_all_dtypes())
-    def test_round(self, device, dtype):
-        for N in N_values:
-            tensors = self._get_test_data(device, dtype, N)
-
-            if dtype in [torch.half] and self.device_type == 'cpu' or \
-               dtype in [torch.bfloat16] and self.device_type == 'cuda' or \
-               dtype in [torch.complex64, torch.complex128] or \
-               dtype in torch.testing.integral_types_and(torch.bool):
-                with self.assertRaisesRegex(RuntimeError, "not implemented"):
-                    expected = [torch.round(tensors[i]) for i in range(N)]
-
-                with self.assertRaisesRegex(RuntimeError, "not implemented"):
-                    torch._foreach_round(tensors)
-
-                with self.assertRaisesRegex(RuntimeError, "not implemented"):
-                    torch._foreach_round_(tensors)
-                continue
-
-            # out of place
-            expected = [torch.round(tensors[i]) for i in range(N)]
-            res = torch._foreach_round(tensors)
-            self.assertEqual(res, expected)
-
-            # In-place
-            if dtype in torch.testing.integral_types_and(torch.bool):
-                with self.assertRaisesRegex(RuntimeError, "result type Float can't be cast to the desired output type"):
-                    [tensors[i].round_() for i in range(N)]
-
-                with self.assertRaisesRegex(RuntimeError, "result type Float can't be cast to the desired output type"):
-                    torch._foreach_round_(tensors)
-            else:
-                torch._foreach_round_(tensors)
-                self.assertEqual(tensors, expected)
-
-    @dtypes(*torch.testing.get_all_dtypes())
-    def test_frac(self, device, dtype):
-        for N in N_values:
-            tensors = self._get_test_data(device, dtype, N)
-
-            if dtype in [torch.bfloat16] and self.device_type == 'cuda' or \
-               dtype in [torch.complex64, torch.complex128] or \
-               dtype in torch.testing.integral_types_and(torch.bool):
-                with self.assertRaisesRegex(RuntimeError, "not implemented"):
-                    expected = [torch.frac(tensors[i]) for i in range(N)]
-
-                with self.assertRaisesRegex(RuntimeError, "not implemented"):
-                    torch._foreach_frac(tensors)
-
-                with self.assertRaisesRegex(RuntimeError, "not implemented"):
-                    torch._foreach_frac_(tensors)
-                continue
-
-            # out of place
-            expected = [torch.frac(tensors[i]) for i in range(N)]
-            res = torch._foreach_frac(tensors)
-            self.assertEqual(res, expected)
-
-            # In-place
-            if dtype in torch.testing.integral_types_and(torch.bool):
-                with self.assertRaisesRegex(RuntimeError, "result type Float can't be cast to the desired output type"):
-                    [tensors[i].frac_() for i in range(N)]
-
-                with self.assertRaisesRegex(RuntimeError, "result type Float can't be cast to the desired output type"):
-                    torch._foreach_frac_(tensors)
-            else:
-                torch._foreach_frac_(tensors)
-                self.assertEqual(tensors, expected)
-
-    @dtypes(*torch.testing.get_all_dtypes())
-    def test_reciprocal(self, device, dtype):
-        for N in N_values:
-            tensors = self._get_test_data(device, dtype, N)
-
-            if dtype in torch.testing.integral_types_and(torch.bool) and self.device_type == 'cuda':
-                with self.assertRaisesRegex(RuntimeError, "not implemented"):
-                    torch._foreach_reciprocal(tensors)
-
-                with self.assertRaisesRegex(RuntimeError, "not implemented"):
-                    torch._foreach_reciprocal_(tensors)
-                continue
-
-            # out of place
-            expected = [torch.reciprocal(tensors[i]) for i in range(N)]
-            res = torch._foreach_reciprocal(tensors)
-            self.assertEqual(res, expected)
-
-            # In-place
-            if dtype in torch.testing.integral_types_and(torch.bool):
-                with self.assertRaisesRegex(RuntimeError, "result type Float can't be cast to the desired output type"):
-                    [tensors[i].reciprocal_() for i in range(N)]
-
-                with self.assertRaisesRegex(RuntimeError, "result type Float can't be cast to the desired output type"):
-                    torch._foreach_reciprocal_(tensors)
-            else:
-                torch._foreach_reciprocal_(tensors)
-                self.assertEqual(tensors, expected)
-
-    @dtypes(*torch.testing.get_all_dtypes())
-    def test_sigmoid(self, device, dtype):
-        for N in N_values:
-            tensors = self._get_test_data(device, dtype, N)
-
-            if dtype in [torch.half] and self.device_type == 'cpu' or \
-               dtype in [torch.complex64, torch.complex128] and self.device_type == 'cuda' or \
-               dtype in torch.testing.integral_types_and(torch.bool) and self.device_type == 'cuda':
-                with self.assertRaisesRegex(RuntimeError, "not implemented"):
-                    torch._foreach_sigmoid(tensors)
-
-                with self.assertRaisesRegex(RuntimeError, "not implemented"):
-                    torch._foreach_sigmoid_(tensors)
-                continue
-
-            # out of place
-            expected = [torch.sigmoid(tensors[i]) for i in range(N)]
-            res = torch._foreach_sigmoid(tensors)
-            self.assertEqual(res, expected)
-
-            # In-place
-            if dtype in torch.testing.integral_types_and(torch.bool):
-                with self.assertRaisesRegex(RuntimeError, "result type Float can't be cast to the desired output type"):
-                    [tensors[i].sigmoid_() for i in range(N)]
-
-                with self.assertRaisesRegex(RuntimeError, "result type Float can't be cast to the desired output type"):
-                    torch._foreach_sigmoid_(tensors)
-            else:
-                torch._foreach_sigmoid_(tensors)
-                self.assertEqual(tensors, expected)
-
-    @dtypes(*torch.testing.get_all_dtypes())
-    def test_trunc(self, device, dtype):
-        for N in N_values:
-            tensors = self._get_test_data(device, dtype, N)
-
-            # complex
-            if dtype in [torch.complex64, torch.complex128]:
-                with self.assertRaisesRegex(RuntimeError, "trunc is not supported for complex inputs"):
-                    expected = [torch.trunc(tensors[i]) for i in range(N)]
-
-                if self.device_type == 'cuda':
-                    with self.assertRaisesRegex(RuntimeError, "not implemented for"):
-                        torch._foreach_trunc(tensors)
-
-                    with self.assertRaisesRegex(RuntimeError, "not implemented for"):
-                        torch._foreach_trunc_(tensors)
-                    continue
-                else:
-                    with self.assertRaisesRegex(RuntimeError, "trunc is not supported for complex inputs"):
-                        torch._foreach_trunc(tensors)
-
-                    with self.assertRaisesRegex(RuntimeError, "trunc is not supported for complex inputs"):
-                        torch._foreach_trunc_(tensors)
-                    continue
-
-            # float16, bfloat16, integral + bool
-            if dtype in [torch.float16] and self.device_type == 'cpu' or \
-               dtype in [torch.bfloat16] and self.device_type == 'cuda' or \
-               dtype in torch.testing.integral_types_and(torch.bool):
-                with self.assertRaisesRegex(RuntimeError, "not implemented"):
-                    expected = [torch.trunc(tensors[i]) for i in range(N)]
-
-                with self.assertRaisesRegex(RuntimeError, "not implemented"):
-                    torch._foreach_trunc(tensors)
-
-                with self.assertRaisesRegex(RuntimeError, "not implemented"):
-                    torch._foreach_trunc_(tensors)
-                continue
-
-            # out of place
-            expected = [torch.trunc(tensors[i]) for i in range(N)]
-            res = torch._foreach_trunc(tensors)
-            self.assertEqual(res, expected)
-
-            # In-place
-            if dtype in torch.testing.integral_types_and(torch.bool):
-                with self.assertRaisesRegex(RuntimeError, "result type Float can't be cast to the desired output type"):
-                    [tensors[i].trunc_() for i in range(N)]
-
-                with self.assertRaisesRegex(RuntimeError, "result type Float can't be cast to the desired output type"):
-                    torch._foreach_trunc_(tensors)
-            else:
-                torch._foreach_trunc_(tensors)
-                self.assertEqual(tensors, expected)
->>>>>>> ac4c85cf
 
                 res = torch._foreach_addcdiv(tensors, tensors1, tensors2, vals)
                 torch._foreach_addcdiv_(tensors, tensors1, tensors2, vals)
