#pragma once

#include <c10/core/Backend.h>
#include <c10/core/CopyBytes.h>
#include <c10/core/DispatchKeySet.h>
#include <c10/core/InferenceMode.h>
#include <c10/core/MemoryFormat.h>
#include <c10/core/Storage.h>
#include <c10/core/TensorOptions.h>
#include <c10/core/impl/LocalDispatchKeySet.h>
#include <c10/core/impl/PyInterpreter.h>
#include <c10/core/impl/SizesAndStrides.h>
#include <c10/util/Exception.h>
#include <c10/util/Flags.h>
#include <c10/util/Logging.h>
#include <c10/util/Optional.h>
#include <c10/util/accumulate.h>
#include <c10/util/irange.h>
#include <c10/util/python_stub.h>
#include <c10/util/safe_numerics.h>

#include <algorithm>
#include <atomic>
#include <limits>
#include <memory>
#include <numeric>

// A global boolean variable to control whether we free memory when a Tensor
// is shrunk to a smaller size. As a result, a Tensor is always going to
// keep the memory allocated for its maximum capacity reshaped to so far.
//
// This parameter is respected "upper-case" methods which call Resize()
// (e.g., CopyFrom, ResizeLike); it is NOT respected by Tensor::resize_
// or ShrinkTo, both of which guarantee to never to free memory.
C10_DECLARE_bool(caffe2_keep_on_shrink);

// Since we can have high variance in blob memory allocated across different
// inputs in the same run, we will shrink the blob only if the memory gain
// is larger than this flag in bytes.  This only applies to functions which
// respect caffe2_keep_on_shrink.
C10_DECLARE_int64(caffe2_max_keep_on_shrink_memory);

C10_CLANG_DIAGNOSTIC_PUSH()
#if C10_CLANG_HAS_WARNING("-Wimplicit-int-float-conversion")
C10_CLANG_DIAGNOSTIC_IGNORE("-Wimplicit-int-float-conversion")
#endif

namespace at {
class Tensor;
class TensorBase;
} // namespace at

namespace c10 {
class Scalar;
struct Storage;
} // namespace c10

namespace c10 {

/**
 * A utility function to convert vector<int> to vector<int64_t>.
 */
inline std::vector<int64_t> ToVectorint64_t(const ArrayRef<int>& src) {
  return std::vector<int64_t>(src.begin(), src.end());
}

/**
 * Return product of all dimensions starting from k
 */
inline int64_t size_from_dim_(int k, IntArrayRef dims) {
  int64_t r = 1;
  for (const auto i : c10::irange(k, dims.size())) {
    r *= dims[i];
  }
  return r;
}

// Product of all dims up to k (not including dims[k])
inline int64_t size_to_dim_(int k, IntArrayRef dims) {
  TORCH_CHECK((unsigned)k <= dims.size());
  int64_t r = 1;
  for (const auto i : c10::irange(k)) {
    r *= dims[i];
  }
  return r;
}

// Product of all dims between k and l (not including dims[k] and dims[l])
inline int64_t size_between_dim_(int k, int l, IntArrayRef dims) {
  TORCH_CHECK((unsigned)l < dims.size());
  int64_t r = 1;
  if (k < l) {
    for (int i = k + 1; i < l; ++i) {
      r *= dims[i];
    }
  } else {
    for (int i = l + 1; i < k; ++i) {
      r *= dims[i];
    }
  }
  return r;
}

// Wrap around axis_index if it is negative, s.t., -1 is the last dim
inline int canonical_axis_index_(int axis_index, int ndims) {
  TORCH_CHECK(axis_index >= -ndims);
  TORCH_CHECK(axis_index < ndims);
  if (axis_index < 0) {
    return axis_index + ndims;
  }
  return axis_index;
}

using PlacementDtor = void (*)(void*, size_t);

/*
 * A Context that will call extra placement deleter during
 * deconstruction.
 *
 * Accept a already constructed DataPtr and store it as member
 * during destruction, we'll call extra deleter on the underlying
 * data pointer before the DataPtr is destructed.
 * `data_ptr_` owns the memory.
 */
struct C10_API PlacementDeleteContext {
  DataPtr data_ptr_;
  PlacementDtor placement_dtor_;
  size_t size_;
  PlacementDeleteContext(
      DataPtr&& data_ptr,
      PlacementDtor placement_dtor,
      size_t size)
      : data_ptr_(std::move(data_ptr)),
        placement_dtor_(placement_dtor),
        size_(size) {}
  static DataPtr makeDataPtr(
      DataPtr&& data_ptr,
      PlacementDtor placement_dtor,
      size_t size,
      Device device);
  ~PlacementDeleteContext() {
    placement_dtor_(data_ptr_.get(), size_);
    // original memory will be freed when data_ptr_ is destructed
  }
};

struct TensorImpl;

struct C10_API AutogradMetaInterface {
  virtual void set_requires_grad(
      bool requires_grad,
      at::TensorImpl* self_impl) = 0;
  virtual bool requires_grad() const = 0;
  virtual at::Tensor& mutable_grad() = 0;
  virtual const at::Tensor& grad() const = 0;
  virtual const at::Tensor& fw_grad(uint64_t level, const at::TensorBase& self)
      const = 0;
  virtual void set_fw_grad(
      const at::TensorBase& new_grad,
      const at::TensorBase& self,
      uint64_t level,
      bool is_inplace_op) = 0;
  virtual ~AutogradMetaInterface();
};

namespace impl {

// Unfortunately, the definition of AutogradMeta lives in a separate
// compilation unit than TensorImpl (libtorch.so versus libc10.so)
// which means that we cannot construct an AutogradMeta from TensorImpl,
// not even from the cpp file.  So we have to indirect it through a factory
// function which will be initialized when we load libtorch.so.

struct C10_API AutogradMetaFactory {
  virtual ~AutogradMetaFactory() = default;
  virtual std::unique_ptr<AutogradMetaInterface> make() const = 0;
  // This method is the dumbest method.  But I don't have access
  // to Tensor (not TensorImpl) which is undefined in this header.
  virtual const at::Tensor& undefined_tensor() const = 0;
};

C10_API void SetAutogradMetaFactory(AutogradMetaFactory* factory);
C10_API AutogradMetaFactory* GetAutogradMetaFactory();

struct C10_API AutogradMetaFactoryRegisterer {
  explicit AutogradMetaFactoryRegisterer(AutogradMetaFactory* factory) {
    SetAutogradMetaFactory(factory);
  }
};

// PyInterpreterStatus describes what the state of its interpreter tag
// is, relative to the thread currently holding the GIL.
enum class PyInterpreterStatus {
  // We just allocated the Tensor, it hasn't escaped to other threads,
  // we know that it definitely hasn't been tagged to be associated
  // with an interpreter.
  DEFINITELY_UNINITIALIZED,
  // We queried the interpreter field and it looked uninitialized.  But
  // another thread may have raced with us to tag it with some other
  // interpreter id.  So we will have to do a CEX to make sure we can
  // actually nab it.
  MAYBE_UNINITIALIZED,
  // We queried the interpreter field and it was tagged to belong to us.
  // This means we have sole write access (as we hold the GIL for this
  // interpreter)
  TAGGED_BY_US,
  // Someone else tagged this.  We can't use this TensorImpl from Python.
  TAGGED_BY_OTHER,
};

} // namespace impl

struct C10_API NamedTensorMetaInterface {
  virtual ~NamedTensorMetaInterface(){};
  virtual std::unique_ptr<NamedTensorMetaInterface> clone() const {
    TORCH_INTERNAL_ASSERT(
        false, "Not implemented: NamedTensorMetaInterface::clone");
  };
  virtual int64_t slow_dim() const {
    TORCH_INTERNAL_ASSERT(
        false, "Not implemented: NamedTensorMetaInterface::slow_dim");
  };
};

// NOTE [ Version Counter Sharing ]
//
// Every Tensor has a version counter. Version counters are incremented whenever
// the data or size of a tensor changes through in-place Variable operations.
// Version counters are used to detect modifications to saved variables which
// would result in incorrect gradient calculations. Version counters may be
// shared between Variables:
//
// 1. A view shares the version counter of the base Variable,
// 2. `x.detach()` shares the version counter of `x`,
// 3. Unpacked saved variables share the version counter of the source.
//
// Version counters are not shared in these scenarios:
//
// 1. When we replace a `Variable`'s underlying `Tensor` by calling
// `set_data(...)`,
// 2. `x.data` does not share the version counter of `x`. (See discussion at
// https://github.com/pytorch/pytorch/issues/5396)
//
// Question: Why do we put the version counter in TensorImpl instead of
// AutogradMeta?
//
// Answer: After the Variable/Tensor merge, a tensor will not have AutogradMeta
// when its `requires_grad_` is false, but when we use this tensor in the
// forward pass of a function that requires saving this tensor for backward, we
// need to keep track of this tensor's version to make sure it's always valid in
// the autograd graph.
//
// To achieve this goal, we put the version counter in TensorImpl instead of
// AutogradMeta, and have it always be available. This allows us to have the
// optimization of not carrying AutogradMeta when a tensor doesn't require
// gradient.
//
// A hypothetical alternative way to achieve this goal is to initialize
// AutogradMeta and create the version counter for the non-requires-grad tensor
// only when it's saved for backward. However, since saving a tensor for
// backward happens in the forward pass, and our invariant is that forward pass
// needs to be thread-safe, lazy-initializing AutogradMeta when saving a tensor
// can introduce race conditions when we are running the forward pass in
// multi-thread scenarios, thus making the forward pass not thread-safe anymore,
// which breaks the invariant.
struct C10_API VariableVersion {
 private:
  struct VersionCounter : intrusive_ptr_target {
    VersionCounter(uint32_t version) : version_(version) {}
    std::atomic<uint32_t> version_;
  };
  c10::intrusive_ptr<VersionCounter> version_counter_;

 public:
  // Note [Disabled VariableVersion]
  // VariableVersion struct has an intrusive_ptr pointing VersionCounter struct
  // with an atomic variable. Thus `VariableVersion(/*version=*/0)` is not as
  // cheap as we expected. In some cases constructing a VariableVersion with
  // version 0 is not necessary so we add a cheap constructor which
  // doesn't allocate the intrusive_ptr.
  // Example use cases are:
  //  - Inference tensors don't track version counter, so they'll just always
  //    have disbaled VariableVersion.
  //  - In SavedVariable class we override version_counter_ inside its
  //  construtor
  //    so that we can use the cheap constructor there.
  enum Disabled { DISABLED };
  // It's okay to return true even for inference tensor which
  // doesn't have version counter enabled.
  // We want to be permissive here since in many cases (e.g. make_variable)
  // we can std::move a TensorImpl if there's no other uses which saves us
  // an additional TensorImpl allocation.
  bool unique() const {
    return version_counter_ ? 1 == version_counter_.use_count() : true;
  }
  // NOTE: As of C++11 and 14, default-constructing a std::atomic variable
  // leaves it in a persistently undefined state. See
  // https://cplusplus.github.io/LWG/issue2334.
  VariableVersion(uint32_t version)
      : version_counter_(c10::make_intrusive<VersionCounter>(version)) {}
  VariableVersion(Disabled = DISABLED) {}

  bool enabled() const {
    return version_counter_;
  }

  // Note [Inplace update inference tensor]
  // 1. Inplace update to inference tensor is forbidden in normal mode.
  //   For example:
  //     inference_tensor.copy_(normal_tensor_requires_grad)
  //   This inplace makes inference_tensor have requires_grad=True and
  //   have a grad_fn.  This is bad because views of `inference_tensor`
  //   created in InferenceMode won't be able to know the grad_fn since
  //   their ViewMeta were not recorded. To match NoGradMode behavior
  //   that "inplace update to a view created in NoGradMode raise an error",
  //   we just ban inplace update to inference tensor since we can't tell
  //   if an inference tensor is a view created in InferenceMode.
  //
  //   Note that views of normal tensor created in InferenceMode has proper
  //   ViewMeta so that they're aware of the grad_fn correctly.
  //
  // 2. Inplace update to inference tensor in inference tensor doesn't bump
  //    version counter.
  //    * It either doesn't call bump() by skipping ADInplaceOrView kernel,
  //      - e.g. inference_tensor.add_(1)
  //    * or bump() is a no-op for inference tensor.
  //      - e.g. inference_tensor.add_(normal_tensor)
  void bump() {
    // TODO: Replace the link to the documentation once it's available.
    TORCH_CHECK(
        version_counter_ || InferenceMode::is_enabled(),
        "Inplace update to inference tensor outside InferenceMode is not allowed."
        "You can make a clone to get a normal tensor before doing inplace update."
        "See https://github.com/pytorch/rfcs/pull/17 for more details.");
    if (version_counter_) {
      ++version_counter_->version_;
    }
  }

  // Inference tensor doesn't have version counter so it shouldn't be
  // accessed.
  uint32_t current_version() const {
    TORCH_CHECK(
        version_counter_, "Inference tensors do not track version counter.");
    return version_counter_->version_;
  }
};

// Forward declaration of TensorImpl needed for forward declaration of
// C10_TensorImpl_Size_Check_Dummy_Class
struct C10_API TensorImpl;

// Forward declaration needed because TensorImpl needs to be friends with
// C10_TensorImpl_Size_Check_Dummy_Class in order to check the size
// of its private fields.
template <
    size_t cplusplus,
    size_t clang_ver_major,
    size_t gcc_ver,
    size_t gcc_ver_minor,
    size_t nvcc,
    size_t cuda_version,
    size_t cuda_version_major,
    size_t ptr_size>
class C10_TensorImpl_Size_Check_Dummy_Class;

/**
 * NOTE: Some TensorImpl methods are small and not overridden in the
 * PyTorch codebase itself, but may theoretically need to be
 * overridden by third-party TensorImpl subclasses. This macro allows
 * users that need maximum performance and don't need these extension
 * points to disable them with a build-time flag. (In particular,
 * XLA's XLATensorImpl currently overrides these methods, so we can't
 * enable this flag by default.)
 */
#ifdef C10_DISABLE_TENSORIMPL_EXTENSIBILITY
#define TENSORIMPL_MAYBE_VIRTUAL
#else
#define TENSORIMPL_MAYBE_VIRTUAL virtual
#endif

/**
 * The low-level representation of a tensor, which contains a pointer
 * to a storage (which contains the actual data) and metadata (e.g., sizes and
 * strides) describing this particular view of the data as a tensor.
 *
 * Some basic characteristics about our in-memory representation of
 * tensors:
 *
 *  - It contains a pointer to a storage struct (Storage/StorageImpl)
 *    which contains the pointer to the actual data and records the
 *    data type and device of the view.  This allows multiple tensors
 *    to alias the same underlying data, which allows to efficiently
 *    implement differing *views* on a tensor.
 *
 *  - The tensor struct itself records view-specific metadata about
 *    the tensor, e.g., sizes, strides and offset into storage.
 *    Each view of a storage can have a different size or offset.
 *
 *  - This class is intrusively refcounted.  It is refcounted so that
 *    we can support prompt deallocation of large tensors; it is
 *    intrusively refcounted so that we can still perform reference
 *    counted operations on raw pointers, which is often more convenient
 *    when passing tensors across language boundaries.
 *
 *  - For backwards-compatibility reasons, a tensor may be in an
 *    uninitialized state.  A tensor may be uninitialized in the following
 *    two ways:
 *
 *      - A tensor may be DTYPE UNINITIALIZED.  A tensor of this
 *        form has an uninitialized dtype.  This situation most
 *        frequently arises when a user writes Tensor x(CPU).  The dtype and
 *        is subsequently initialized when mutable_data<T>() is
 *        invoked for the first time.
 *
 *      - A tensor may be STORAGE UNINITIALIZED.  A tensor of this form
 *        has non-zero size, but has a storage with a null data pointer.
 *        This situation most frequently arises when a user calls
 *        Resize() or FreeMemory().  This is because Caffe2 historically
 *        does lazy allocation: allocation of data doesn't occur until
 *        mutable_data<T>() is invoked.  A tensor with zero size is
 *        always storage initialized, because no allocation is necessary
 *        in this case.
 *
 *    All combinations of these two uninitialized states are possible.
 *    Consider the following transcript in idiomatic Caffe2 API:
 *
 *      Tensor x(CPU); // x is storage-initialized, dtype-UNINITIALIZED
 *      x.Resize(4); // x is storage-UNINITIALIZED, dtype-UNINITIALIZED
 *      x.mutable_data<float>(); // x is storage-initialized, dtype-initialized
 *      x.FreeMemory(); // x is storage-UNINITIALIZED, dtype-initialized.
 *
 *    All other fields on tensor are always initialized.  In particular,
 *    size is always valid. (Historically, a tensor declared as Tensor x(CPU)
 *    also had uninitialized size, encoded as numel == -1, but we have now
 *    decided to default to zero size, resulting in numel == 0).
 *
 *    Uninitialized storages MUST be uniquely owned, to keep our model
 *    simple.  Thus, we will reject operations which could cause an
 *    uninitialized storage to become shared (or a shared storage to
 *    become uninitialized, e.g., from FreeMemory).
 *
 *    In practice, tensors which are storage-UNINITIALIZED and
 *    dtype-UNINITIALIZED are *extremely* ephemeral: essentially,
 *    after you do a Resize(), you basically always call mutable_data()
 *    immediately afterwards.  Most functions are not designed to
 *    work if given a storage-UNINITIALIZED, dtype-UNINITIALIZED tensor.
 *
 *    We intend to eliminate all uninitialized states, so that every
 *    tensor is fully initialized in all fields.  Please do not write new code
 *    that depends on these uninitialized states.
 */
struct C10_API TensorImpl : public c10::intrusive_ptr_target {
  TensorImpl() = delete;
  virtual ~TensorImpl() override;
  // Note [Enum ImplType]
  // This enum is temporary. In the followup refactor we should
  // think about how to specialize TensorImpl creation for view
  // tensors. Currently we only special case its key_set_ but
  // there's also potential to share version_counter_ directly
  // without creating first and then override in as_view.
  enum ImplType { VIEW };

  /**
   * Construct a 1-dim 0-size tensor backed by the given storage.
   */
  TensorImpl(
      Storage&& storage,
      DispatchKeySet,
      const caffe2::TypeMeta data_type);

  // See Note [Enum ImplType]
  TensorImpl(
      ImplType,
      Storage&& storage,
      DispatchKeySet,
      const caffe2::TypeMeta data_type);

  /**
   * Construct a 1-dim 0 size tensor that doesn't have a storage.
   */
  TensorImpl(
      DispatchKeySet,
      const caffe2::TypeMeta data_type,
      c10::optional<c10::Device> device_opt);

  // Legacy constructors so I don't have to go update call sites.
  // TODO: When Variable is added, delete these constructors
  TensorImpl(
      Storage&& storage,
      DispatchKey dispatch_key,
      const caffe2::TypeMeta data_type)
      : TensorImpl(
            std::move(storage),
            DispatchKeySet(dispatch_key),
            data_type) {}
  TensorImpl(
      DispatchKey dispatch_key,
      const caffe2::TypeMeta data_type,
      c10::optional<c10::Device> device_opt)
      : TensorImpl(DispatchKeySet(dispatch_key), data_type, device_opt) {}

 private:
  // This constructor is private, because the data_type is redundant with
  // storage.  Still, we pass it in separately because it's easier to write
  // the initializer list if we're not worried about storage being moved out
  // from under us.
  TensorImpl(
      Storage&& storage,
      DispatchKeySet,
      const caffe2::TypeMeta data_type,
      c10::optional<c10::Device>);

 public:
  TensorImpl(const TensorImpl&) = delete;
  TensorImpl& operator=(const TensorImpl&) = delete;
  TensorImpl(TensorImpl&&) = delete;
  TensorImpl& operator=(TensorImpl&&) = delete;

  /**
   * Release (decref) storage, and any other external allocations.  This
   * override is for `intrusive_ptr_target` and is used to implement weak
   * tensors.
   */
  void release_resources() override;

  /**
   * Return the DispatchKeySet corresponding to this Tensor, specifying
   * all of the DispatchKeys that this Tensor identifies as.  This is the
   * information used to dispatch operations on this tensor.
   */
  DispatchKeySet key_set() const {
    return key_set_;
  }

  /**
   * Return a reference to the sizes of this tensor.  This reference remains
   * valid as long as the tensor is live and not resized.
   *
   * NOTE: sizes() is only `TENSORIMPL_MAYBE_VIRTUAL` for backward
   * compatibility. See `set_sizes_customization_policy` for the
   * encouraged customization point.
   *
   * NOTE: Currently, CustomizableMethodPolicy::CustomBehavior is not
   * supported due to a lack of use case, but it can easily be added.
   */
  TENSORIMPL_MAYBE_VIRTUAL IntArrayRef sizes() const
#ifdef C10_DISABLE_TENSORIMPL_EXTENSIBILITY
  {
    if (C10_UNLIKELY(
            sizes_customization_policy_ !=
            static_cast<uint8_t>(CustomizableMethodPolicy::Default))) {
      return sizes_nondefault_policy_impl();
    }
    return sizes_and_strides_.sizes_arrayref();
  }
#else
      ;
#endif

 private:
  IntArrayRef sizes_nondefault_policy_impl() const;

 public:
  /**
   * Return a reference to the strides of this tensor.  This reference remains
   * valid as long as the tensor is live and not restrided.
   */
  virtual IntArrayRef strides() const;

  /**
   * Return the number of dimensions of this tensor.  Note that 0-dimension
   * represents a Tensor that is a Scalar, e.g., one that has a single element.
   */
  TENSORIMPL_MAYBE_VIRTUAL int64_t dim() const
#ifdef C10_DISABLE_TENSORIMPL_EXTENSIBILITY
  {
    return sizes_and_strides_.size();
  }
#else
      ;
#endif

  /**
   * True if this tensor has storage. See storage() for details.
   */
#ifdef DEBUG
  // Allow subclasses to check that their storage_ is never getting set in debug
  // builds.
  virtual
#else
  TENSORIMPL_MAYBE_VIRTUAL
#endif
      bool
      has_storage() const
  // NOTE: we devirtualize this because it arguably shouldn't be an
  // error just to ask subclasses if they have storage.
  // This used to throw for most subclasses, but OpaqueTensorImpl
  // wanted it to successfully return false, so we went ahead and made
  // it a non-error.
#ifdef C10_DISABLE_TENSORIMPL_EXTENSIBILITY
  {
    return storage_;
  }
#else
      ;
#endif

  /**
   * Return the underlying storage of a Tensor.  Multiple tensors may share
   * a single storage.  A Storage is an impoverished, Tensor-like class
   * which supports far less operations than Tensor.
   *
   * Avoid using this method if possible; try to use only Tensor APIs to perform
   * operations.
   */
  TENSORIMPL_MAYBE_VIRTUAL const Storage& storage() const {
    if (C10_UNLIKELY(storage_access_should_throw_)) {
      throw_storage_access_error();
    }
    return storage_;
  }

  /**
   * Return the underlying storage, unsafely assuming this is a basic strided
   * tensor. In cases where `storage` access would throw, this returns a
   * default-constructed Storage.
   */
  inline const Storage& unsafe_storage() const {
    return storage_;
  }

  /**
   * The number of elements in a tensor.
   *
   * WARNING: Previously, if you were using the Caffe2 API, you could
   * test numel() == -1 to see if a tensor was uninitialized.  This
   * is no longer true; numel always accurately reports the product
   * of sizes of a tensor.
   */
  TENSORIMPL_MAYBE_VIRTUAL int64_t numel() const {
#ifdef DEBUG
    TORCH_INTERNAL_ASSERT(compute_numel() == numel_);
#endif
    return numel_;
  }

  bool unique_version() const {
    return version_counter_.unique();
  }

  /**
   * Whether or not a tensor is laid out in contiguous memory.
   *
   * Tensors with non-trivial strides are not contiguous.  See
   * compute_contiguous() for the exact definition of whether or not
   * a tensor is contiguous or not.
   *
   * NOTE: is_contiguous is only `TENSORIMPL_MAYBE_VIRTUAL` for
   * backward compatibility. See `set_has_contiguity_policy` and
   * `is_contiguous_custom` for the encouraged customization point.
   */
  TENSORIMPL_MAYBE_VIRTUAL bool is_contiguous(
      at::MemoryFormat memory_format = at::MemoryFormat::Contiguous) const {
    if (C10_UNLIKELY(
            has_contiguity_ !=
            static_cast<uint8_t>(HasContiguityPolicy::Default))) {
      return is_contiguous_nondefault_policy_impl(memory_format);
    }
    TORCH_INTERNAL_ASSERT_DEBUG_ONLY(compute_contiguous() == is_contiguous_);
    if (memory_format == at::MemoryFormat::ChannelsLast) {
      return is_channels_last_contiguous_;
    } else if (memory_format == at::MemoryFormat::ChannelsLast3d) {
      return is_channels_last_3d_contiguous_;
    }
    return is_contiguous_;
  }

 private:
  bool is_contiguous_nondefault_policy_impl(at::MemoryFormat) const;

 protected:
  /**
   * Customization point for is_contiguous; must also
   * set_has_contiguity_policy(HasContiguityPolicy::Custom) for this
   * to be called.
   */
  virtual bool is_contiguous_custom(at::MemoryFormat memory_format) const;

  virtual Layout layout_impl() const {
<<<<<<< HEAD
    TORCH_CHECK(false, "layout_impl is only implemented for subclasses.");
=======
    TORCH_CHECK(false, "layout_impl is only implemented for TensorImpl subclasses.");
>>>>>>> 9bd55e20
  }

 public:
  // Whether a tensor is sparse COO or not.
  bool is_sparse() const {
    // NB: This method is not virtual and avoid dispatches for performance
    // reasons.
    return key_set_.has_all(c10::sparse_ks);
  }

  // Whether a tensor is sparse CSR or not.
  bool is_sparse_csr() const {
    return layout() == kSparseCsr;
  }

  bool is_quantized() const {
    // NB: This method is not virtual and avoid dispatches for performance
    // reasons.
    constexpr auto quantized_ks = DispatchKeySet(DispatchKey::Quantized);
    return key_set_.has_all(quantized_ks);
  }

  bool is_meta() const {
    // NB: This method is not virtual and avoid dispatches for performance
    // reasons.
    constexpr auto meta_ks = DispatchKeySet(DispatchKey::Meta);
    return key_set_.has_all(meta_ks);
  }

  bool is_cpu() const {
    // NB: This method is not virtual and avoid dispatches for performance
    // reasons.
    constexpr auto cpu_bits_ks = DispatchKeySet(BackendComponent::CPUBit) |
        DispatchKeySet({DispatchKey::SparseCsrCPU, DispatchKey::MkldnnCPU});
    return key_set_.has_any(cpu_bits_ks);
  }

  bool is_cuda() const {
    // NB: This method is not virtual and avoid dispatches for performance
    // reasons.
    constexpr auto cuda_bits_ks = DispatchKeySet(BackendComponent::CUDABit) |
        DispatchKeySet(DispatchKey::SparseCsrCUDA);
    return key_set_.has_any(cuda_bits_ks);
  }

  bool is_xpu() const {
    // NB: This method is not virtual and avoid dispatches for performance
    // reasons.
    constexpr auto xpu_ks = DispatchKeySet(BackendComponent::XPUBit);
    return key_set_.has_all(xpu_ks);
  }

  bool is_ipu() const {
    constexpr auto ipu_ks = DispatchKeySet(BackendComponent::IPUBit);
    return key_set_.has_all(ipu_ks);
  }

  bool is_xla() const {
    constexpr auto xla_ks = DispatchKeySet(BackendComponent::XLABit);
    return key_set_.has_all(xla_ks);
  }

  bool is_hpu() const {
    constexpr auto hpu_ks = DispatchKeySet(BackendComponent::HPUBit);
    return key_set_.has_all(hpu_ks);
  }

  bool is_lazy() const {
    constexpr auto lazy_ks = DispatchKeySet(BackendComponent::LazyBit);
    return key_set_.has_all(lazy_ks);
  }

  bool is_hip() const {
    // NB: This method is not virtual and avoid dispatches for performance
    // reasons.
    constexpr auto hip_ks = DispatchKeySet(BackendComponent::HIPBit);
    return key_set_.has_all(hip_ks);
  }

  bool is_ve() const {
    // NB: This method is not virtual and avoid dispatches for performance
    // reasons.
    constexpr auto ve_ks = DispatchKeySet(BackendComponent::VEBit);
    return key_set_.has_all(ve_ks);
  }

  bool is_mkldnn() const {
    return key_set_.has_all(c10::mkldnn_ks);
  }

  bool is_vulkan() const {
    constexpr auto vulkan_ks = DispatchKeySet(DispatchKey::Vulkan);
    return key_set_.has_all(vulkan_ks);
  }

  bool is_metal() const {
    constexpr auto metal_ks = DispatchKeySet(DispatchKey::Metal);
    return key_set_.has_all(metal_ks);
  }

  bool is_mlc() const {
    constexpr auto mls_ks = DispatchKeySet(DispatchKey::MLC);
    return key_set_.has_all(mls_ks);
  }

  bool is_ort() const {
    constexpr auto ort_ks = DispatchKeySet(DispatchKey::ORT);
    return key_set_.has_all(ort_ks);
  }

  bool is_nested() const {
    return key_set_.has(DispatchKey::NestedTensor);
  }

  // TODO: remove this once we don't automatically enabled Autograd dispatch
  // keys
  //       in TensorImpl constructor.
  // DON'T USE THIS API!! It's only created for testing purpose in
  // file aten/src/ATen/core/boxing/impl/test_helpers.h
  void remove_autograd_key() {
    key_set_ = key_set_ - autograd_dispatch_keyset;
  }

  // Inference tensor doesn't have autograd or ADInplaceOrView key.
  // Invariant:
  //   Inference tensor has version_counter_.enabled() == false
  bool is_inference() {
    bool no_ADInplaceOrView = !key_set_.has_any(c10::inplace_or_view_ks);
    bool no_Autograd = !key_set_.has_any(c10::autograd_dispatch_keyset);
    TORCH_INTERNAL_ASSERT_DEBUG_ONLY(
        no_ADInplaceOrView == no_Autograd,
        "ADInplaceOrView and Autograd keys must be on/off at the same time.");
    return no_ADInplaceOrView && no_Autograd;
  }

  int64_t get_device() const {
    TORCH_CHECK(device_opt_.has_value(), "tensor does not have a device");
    // See NOTE [c10::optional operator usage in CUDA]
    return (*device_opt_).index();
  }

  Device device() const {
    TORCH_CHECK(device_opt_.has_value(), "tensor does not have a device");
    // See NOTE [c10::optional operator usage in CUDA]
    return *device_opt_;
  }

  Layout layout() const {
    // NB: This method is not virtual and avoid dispatches for perf.
    // strided is also the most common layout type, so we check for
    // strided case first.
    // This keyset must also be kept in sync with the logic in
    // is_sparse() / is_sparse_csr() / is_mkldnn()
    constexpr auto sparse_and_sparsecsr_and_mkldnn_ks =
        c10::sparse_ks | c10::sparse_csr_ks | c10::mkldnn_ks;
    if (!key_set_.has_any(sparse_and_sparsecsr_and_mkldnn_ks)) {
      return kStrided;
    } else if (is_sparse()) {
      return kSparse;
    } else if (key_set_.has_any(c10::sparse_csr_ks)) {
      // Typically, the tensor dispatch keys define the tensor layout
      // uniquely. This allows using non-virtual layout method for
      // better performance. However, when tensor's layout depends,
      // say, on tensor attributes, one must use this execution path
      // where the corresponding tensor impl class overwrites virtual
      // layout_impl() method.
      //
      // TODO: implement layout() as native function/method so that
      // __torch_dispatch__ users will be able to redefine the
      // layout() method.
      return layout_impl();
    } else {
      TORCH_INTERNAL_ASSERT(
          is_mkldnn(), "There is an error in the layout calculation logic.");
      return kMkldnn;
    }
  }

  /**
   * True if a tensor was auto-wrapped from a C++ or Python number.
   * For example, when you write 't + 2', 2 is auto-wrapped into a Tensor
   * with `is_wrapped_number_` set to true.
   *
   * Wrapped numbers do not participate in the result type computation for
   * mixed-type operations if there are any Tensors that are not wrapped
   * numbers.  This is useful, because we want 't + 2' to work with
   * any type of tensor, not just LongTensor (which is what integers
   * in Python represent).
   *
   * Otherwise, they behave like their non-wrapped equivalents.
   * See [Result type computation] in TensorIterator.h.
   *
   * Why did we opt for wrapped numbers, as opposed to just having
   * an extra function add(Tensor, Scalar)?  This helps greatly reduce
   * the amount of code we have to write for add, when actually
   * a Tensor-Scalar addition is really just a Tensor-Tensor
   * addition when the RHS is 0-dim (except for promotion behavior.)
   */
  bool is_wrapped_number() const {
    return is_wrapped_number_;
  }

  /**
   * Set whether or not a tensor was auto-wrapped from a C++ or Python
   * number.  You probably don't want to call this, unless you are
   * writing binding code.
   */
  void set_wrapped_number(bool value) {
    TORCH_INTERNAL_ASSERT(dim() == 0);
    is_wrapped_number_ = value;
  }

  /**
   * Returns true if Tensor supports as_strided and as_strided_backward.
   * This is used in autograd to perform inplace update on view Tensors.
   * See Note [View + Inplace update for base tensor] and
   * [View + Inplace update for view tensor] for details.
   * Note this method only returns true for XLA backend, where it
   * simulates strided Tensor to support most view ops, but it cannot
   * fully support general `as_strided` case.
   * It can be expanded as needed in the future, e.g sparse Tensor.
   */
  inline bool support_as_strided() const {
    return device().supports_as_strided();
  }

  // ~~~~~ Autograd API ~~~~~
  // Some methods below are defined in TensorImpl.cpp because Tensor is an
  // incomplete type.

  /**
   * Set whether or not a tensor requires gradient.
   */
  void set_requires_grad(bool requires_grad);

  /**
   * True if a tensor requires gradient.  Tensors which require gradient
   * have history tracked for any operations performed on them, so that
   * we can automatically differentiate back to them.  A tensor that
   * requires gradient and has no history is a "leaf" tensor, which we
   * accumulate gradients into.
   */
  bool requires_grad() const;

  /**
   * Return a mutable reference to the gradient.  This is conventionally
   * used as `t.grad() = x` to set a gradient to a completely new tensor.
   */
  at::Tensor& mutable_grad();

  /**
   * Return the accumulated gradient of a tensor.  This gradient is written
   * into when performing backwards, when this tensor is a leaf tensor.
   */
  const at::Tensor& grad() const;

  /**
   * Whether or not the imaginary part of the tensor should be negated
   */
  inline bool is_conj() const {
    constexpr auto conjugate_ks = DispatchKeySet(DispatchKey::Conjugate);
    return key_set_.has_all(conjugate_ks);
  }

  /**
   * Set whether or not to take the conjugate of the tensor (flip the imaginary
   * bit).
   */
  void _set_conj(bool value) {
    if (value) {
      key_set_ = key_set_.add(DispatchKey::Conjugate);
      TORCH_INTERNAL_ASSERT(isComplexType(typeMetaToScalarType(dtype())));
    } else {
      key_set_ = key_set_.remove(DispatchKey::Conjugate);
    }
  }

  /**
   * Whether or not the tensor is a zerotensor
   */
  inline bool _is_zerotensor() const {
    constexpr auto zerotensor_ks = DispatchKeySet(DispatchKey::ZeroTensor);
    return key_set_.has_all(zerotensor_ks);
  }

  /**
   Set whether or not the tensor is a zero tensor
  */
  void _set_zero(bool value) {
    if (value) {
      TORCH_INTERNAL_ASSERT(
          false,
          "Please call `torch._efficientzerotensor` if you want to create a tensor with no storage.");
    } else {
      key_set_ = key_set_.remove(DispatchKey::ZeroTensor);
    }
  }

  /**
   * Whether or not the tensor should be negated
   */
  inline bool is_neg() const {
    constexpr auto negative_ks = DispatchKeySet(DispatchKey::Negative);
    return key_set_.has_all(negative_ks);
  }

  /**
   * Set whether or not to take the conjugate of the tensor (flip the imaginary
   * bit).
   */
  void _set_neg(bool value) {
    if (value) {
      key_set_ = key_set_.add(DispatchKey::Negative);
    } else {
      key_set_ = key_set_.remove(DispatchKey::Negative);
    }
  }

  /**
   * Return the accumulated gradient of a tensor. This gradient is computed
   * using forward mode AD.
   *
   * This is an internal API that should never be used by end users.
   *
   * The API is as follows:
   *   - "level" allows to specify the level of forward AD nesting for which the
   *     gradient should be returned. Note that since levels are not fully
   *     supported yet, this argument should be 0. See documentation for
   *     torch::autograd::enter_dual_level for more details about forward AD
   * nesting.
   *   - "self" should represent the Tensor whose forward grad is accessed. It
   * is required when dealing with view.
   */
  const at::Tensor& _fw_grad(uint64_t level, const at::TensorBase& self) const;

  /**
   * Sets the forward gradient for this Tensor.
   * The given Tensor might not be used directly and its content will be copied.
   *
   * This is an internal API that should never be used by end users.
   *
   * The API is as follows:
   *   - "new_grad" is a Tensor containing the new value of the gradient that
   * should be set
   *   - "self" should represent the Tensor whose forward grad is accessed. It
   * is required when dealing with view.
   *   - "level" allows to specify the level of forward AD nesting for which the
   *     gradient should be set. Note that since levels are not fully supported
   *     yet, this argument should be 0. See documentation for
   * torch::autograd::enter_dual_level for more details about forward AD
   * nesting.
   *   - "is_inplace_op" is a boolean flag that tells if this gradient was
   * generated by an inplace operation or an out of place one. This allows
   * better error checking.
   */
  void _set_fw_grad(
      const at::TensorBase& new_grad,
      const at::TensorBase& self,
      uint64_t level,
      bool is_inplace_op);

  /**
   * Return a typed data pointer to the actual data which this tensor refers to.
   * This checks that the requested type (from the template parameter) matches
   * the internal type of the tensor.
   *
   * It is invalid to call data() on a dtype-uninitialized tensor, even if
   * the size is 0.
   *
   * WARNING: If a tensor is not contiguous, you MUST use strides when
   * performing index calculations to determine the location of elements in
   * the tensor.  We recommend using 'TensorAccessor' to handle this computation
   * for you; this class is available from 'Tensor'.
   */
  template <typename T>
  inline T* data() const {
    TORCH_CHECK(
        data_type_.Match<T>(),
        "Tensor type mismatch, caller expects elements to be ",
        caffe2::TypeMeta::TypeName<T>(),
        ", while tensor contains ",
        data_type_.name(),
        ". ");
    return data_ptr_impl<T>();
  }

  /**
   * More efficient helper for Tensor::data_ptr(). Like data<T>(), but
   * does not do a type check. Unlike the untemplated data(), does
   * check has_storage() and storage_initialized().
   */
  template <typename T>
  inline T* data_ptr_impl() const {
    TORCH_CHECK(
        has_storage(),
        "Cannot access data pointer of Tensor that doesn't have storage");
    TORCH_CHECK(
        storage_initialized(),
        "The tensor has a non-zero number of elements, but its data is not allocated yet. "
        "Caffe2 uses a lazy allocation, so you will need to call "
        "mutable_data() or raw_mutable_data() to actually allocate memory.");
    // Caller does the type check.
    return storage_.unsafe_data<T>() + storage_offset_;
  }

  /**
   * Return a void* data pointer to the actual data which this tensor refers to.
   *
   * It is invalid to call data() on a dtype-uninitialized tensor, even if the
   * size is 0.
   *
   * WARNING: The data pointed to by this tensor may not contiguous; do NOT
   * assume that itemsize() * numel() is sufficient to compute the bytes that
   * can be validly read from this tensor.
   */
  inline void* data() const {
    TORCH_CHECK(
        has_storage(),
        "Cannot access data pointer of Tensor that doesn't have storage");
    TORCH_CHECK(
        dtype_initialized(),
        "Cannot access data pointer of Tensor that doesn't have initialized dtype "
        "(e.g., caffe2::Tensor x(CPU), prior to calling mutable_data<T>() on x)");
    // Computing an offset into an empty tensor would be UB, since an empty
    // tensor's storage will be nullptr, and adding a nonzero offset to nullptr
    // is UB.  So we skip the offset computation in this case.
    if (is_empty()) {
      return nullptr;
    }
    return static_cast<void*>(
        static_cast<char*>(storage_.data()) +
        data_type_.itemsize() * storage_offset_);
  }

  /**
   * Like data<T>(), but performs no checks.  You are responsible for ensuring
   * that all invariants required by data() are upheld here.
   */
  template <typename T>
  inline T* unsafe_data() const {
    return storage_.unsafe_data<T>() + storage_offset_;
  }

  /**
   * Returns the TypeMeta of a tensor, which describes what data type
   * it is (e.g., int, float, ...)
   */
  const caffe2::TypeMeta dtype() const {
    return data_type_;
  }

  /**
   * Return the size of a single element of this tensor in bytes.
   */
  size_t itemsize() const {
    TORCH_CHECK(
        dtype_initialized(),
        "Cannot report itemsize of Tensor that doesn't have initialized dtype "
        "(e.g., caffe2::Tensor x(CPU), prior to calling mutable_data<T>() on x)");
    return data_type_.itemsize();
  }

  /**
   * Return the offset in number of elements into the storage that this
   * tensor points to.  Most tensors have storage_offset() == 0, but,
   * for example, an index into a tensor will have a non-zero storage_offset().
   *
   * WARNING: This is NOT computed in bytes.
   */
  TENSORIMPL_MAYBE_VIRTUAL int64_t storage_offset() const {
    return storage_offset_;
  }

 protected:
  /**
   * Returns the human-readable name of the actual type of this object (e.g.,
   * TensorImpl, BatchedTensorImpl, etc.). Used for error messages.
   */
  virtual const char* tensorimpl_type_name() const {
    return "TensorImpl";
  }

 private:
  [[noreturn]] void throw_storage_access_error() const;

 public:
  /**
   * True if a tensor has no elements (e.g., numel() == 0).
   */
  inline bool is_empty() const {
    return numel() == 0;
  }

  /**
   * Change the size at some dimension.  This DOES NOT update strides;
   * thus, most changes to size will not preserve contiguity.  You probably
   * also want to call set_stride() when you call this.
   *
   * TODO: This should be jettisoned in favor of `set_sizes_and_strides`,
   * which is harder to misuse.
   */
  virtual void set_size(int64_t dim, int64_t new_size) {
    TORCH_CHECK(
        allow_tensor_metadata_change(),
        "set_size ",
        err_msg_tensor_metadata_change_not_allowed);
    sizes_and_strides_.size_at(dim) = new_size;
    refresh_numel();
    refresh_contiguous();
  }

  /**
   * Change the stride at some dimension.
   *
   * TODO: This should be jettisoned in favor of `set_sizes_and_strides`,
   * which is harder to misuse.
   */
  virtual void set_stride(int64_t dim, int64_t new_stride) {
    TORCH_CHECK(
        allow_tensor_metadata_change(),
        "set_stride ",
        err_msg_tensor_metadata_change_not_allowed);
    sizes_and_strides_.stride_at_unchecked(dim) = new_stride;
    refresh_contiguous();
  }

  /**
   * Set the offset into the storage of this tensor.
   *
   * WARNING: This does NOT check if the tensor is in bounds for the new
   * location at the storage; the caller is responsible for checking this
   * (and resizing if necessary.)
   */
  virtual void set_storage_offset(int64_t storage_offset) {
    TORCH_CHECK(
        allow_tensor_metadata_change(),
        "set_storage_offset ",
        err_msg_tensor_metadata_change_not_allowed);
    storage_offset_ = storage_offset;
  }

  /**
   * Like set_sizes_and_strides but assumes contiguous strides.
   *
   * WARNING: This function does not check if the requested
   * sizes/strides are in bounds for the storage that is allocated;
   * this is the responsibility of the caller
   */
  void set_sizes_contiguous(IntArrayRef new_size) {
    TORCH_CHECK(
        allow_tensor_metadata_change(),
        "set_sizes_contiguous ",
        err_msg_tensor_metadata_change_not_allowed);

    sizes_and_strides_.set_sizes(new_size);

    refresh_numel();
    empty_tensor_restride(MemoryFormat::Contiguous);
  }

  /**
   * Set the sizes and strides of a tensor.
   *
   * WARNING: This function does not check if the requested
   * sizes/strides are in bounds for the storage that is allocated;
   * this is the responsibility of the caller
   */
  void set_sizes_and_strides(IntArrayRef new_size, IntArrayRef new_stride) {
    TORCH_CHECK(
        allow_tensor_metadata_change(),
        "set_sizes_and_strides ",
        err_msg_tensor_metadata_change_not_allowed);
    TORCH_CHECK(
        new_size.size() == new_stride.size(),
        "dimensionality of sizes (",
        new_size.size(),
        ") must match dimensionality of strides (",
        new_stride.size(),
        ")");
    const auto new_dim = new_size.size();

    sizes_and_strides_.set_sizes(new_size);

    if (new_dim > 0) {
      for (size_t dim = new_dim - 1;; dim--) {
        if (new_stride[dim] >= 0) {
          sizes_and_strides_.stride_at_unchecked(dim) = new_stride[dim];
        } else {
          // XXX: This behavior is surprising and may need to be removed to
          // support negative strides. Some pytorch functions rely on it:
          // for example, torch.cat (run TestTorch.test_cat_empty).
          if (dim == new_dim - 1) {
            sizes_and_strides_.stride_at_unchecked(dim) = 1;
          } else {
            // Keep stride monotonically increasing to match NumPy.
            sizes_and_strides_.stride_at_unchecked(dim) =
                std::max<int64_t>(
                    sizes_and_strides_.size_at_unchecked(dim + 1), 1) *
                sizes_and_strides_.stride_at_unchecked(dim + 1);
          }
        }
        if (dim == 0)
          break;
      }
    }

    refresh_numel();
    refresh_contiguous();
  }

  /**
   * Return the size of a tensor at some dimension.
   */
  virtual int64_t size(int64_t d) const;

  /**
   * Return the stride of a tensor at some dimension.
   */
  virtual int64_t stride(int64_t d) const;

  /**
   * Set whether a tensor allows changes to its metadata (e.g. sizes / strides /
   * storage / storage_offset). See NOTE [ Metadata Change for a Detached Tensor
   * ] for details.
   */
  void set_allow_tensor_metadata_change(bool value) {
    allow_tensor_metadata_change_ = value;
  }

  /**
   * True if a tensor allows changes to its metadata (e.g. sizes / strides /
   * storage / storage_offset). See NOTE [ Metadata Change for a Detached Tensor
   * ] for details.
   */
  bool allow_tensor_metadata_change() const {
    return allow_tensor_metadata_change_;
  }

  /**
   * Set the pointer to autograd metadata.
   */
  void set_autograd_meta(
      std::unique_ptr<c10::AutogradMetaInterface> autograd_meta);

  /**
   * Return the pointer to autograd metadata.  May return nullptr if the
   * tensor does not track gradients.
   */
  c10::AutogradMetaInterface* autograd_meta() const;

  /**
   * Set the pointer to named tensor metadata.
   */
  void set_named_tensor_meta(
      std::unique_ptr<c10::NamedTensorMetaInterface> named_tensor_meta) {
    TORCH_WARN_ONCE(
        "Named tensors and all their associated APIs are an experimental feature ",
        "and subject to change. Please do not use them for anything important ",
        "until they are released as stable.");
#ifdef DEBUG
    if (named_tensor_meta) {
      TORCH_INTERNAL_ASSERT(named_tensor_meta->slow_dim() == dim());
    }
#endif
    named_tensor_meta_ = std::move(named_tensor_meta);
    if (named_tensor_meta_ == nullptr) {
      key_set_ = key_set_.remove(DispatchKey::Named);
    } else {
      key_set_ = key_set_.add(DispatchKey::Named);
    }
  }

  void set_python_dispatch(bool k) {
    if (k) {
      key_set_ = key_set_.add(c10::python_ks);
    } else {
      key_set_ = key_set_ - c10::python_ks;
    }
  }

  bool is_python_dispatch() const {
    return key_set_.has_all(c10::python_ks);
  }

  /**
   * Return the pointer to named tensor metadata.
   */
  const c10::NamedTensorMetaInterface* named_tensor_meta() const {
    return named_tensor_meta_.get();
  }

  c10::NamedTensorMetaInterface* named_tensor_meta() {
    return named_tensor_meta_.get();
  }

  bool has_named_tensor_meta() const {
    return named_tensor_meta_ != nullptr;
  }

  // NOTE [ TensorImpl Shallow-Copying ]
  //
  // TensorImpl shallow-copying is used when we want to have two Variables share
  // the same tensor metadata (e.g. sizes / strides / storage pointer /
  // storage_offset), but each with a different autograd history. Example call
  // sites:
  //
  // 1. `var_detached = var.detach()` uses `shallow_copy_and_detach()` to create
  // `var_detached` that shares the same tensor metadata with `var`, but with a
  // completely new autograd history.
  // 2. `var.set_data(tensor)` uses `shallow_copy_from()` to copy tensor
  // metadata from `tensor` into `var`, while keeping `var`'s original
  // AutogradMeta.
  //
  // Functions that shallow-copy a TensorImpl (such as
  // `shallow_copy_and_detach()` / `shallow_copy_from()` /
  // `copy_tensor_metadata()`) copy the tensor metadata fields (e.g. sizes /
  // strides / storage pointer / storage_offset) by value. However, the
  // following fields are not copied:
  //
  // 1. the AutogradMeta pointer, because it is unique for each Variable.
  // 2. the version counter, because the destination TensorImpl's version
  // counter is either set to the passed-in `version_counter` (in
  // `shallow_copy_and_detach()` and `copy_tensor_metadata()`), or it is kept
  // intact (in `shallow_copy_from()`). See NOTE [ Version Counter Sharing ] for
  // details.
  //
  // In `shallow_copy_and_detach()` and `copy_tensor_metadata()`, the passed-in
  // `allow_tensor_metadata_change` determines whether the TensorImpl
  // shallow-copy allows changes to its metadata (e.g. sizes / strides / storage
  // / storage_offset). See NOTE [ Metadata Change for a Detached Tensor ] for
  // details.
  //
  // In `shallow_copy_from()`, we don't check the destination TensorImpl's
  // `allow_tensor_metadata_change_`, because `shallow_copy_from()` is used for
  // implementing functions such as `var.set_data(tensor)`, which changes
  // `var`'s tensor metadata and expects its `allow_tensor_metadata_change_` to
  // be ignored.

  /**
   * One TensorImpl can be copied to another TensorImpl if they have the same
   * DispatchKeySet. The only two special cases (for legacy reason) are:
   * CPU is compatible with CUDA and SparseCPU is
   * compatible with SparseCUDA.
   */
  inline bool has_compatible_shallow_copy_type(DispatchKeySet from) {
    auto is_dense = [](DispatchKeySet ts) {
      constexpr auto dense_backends = DispatchKeySet(
          {BackendComponent::CPUBit,
           BackendComponent::CUDABit,
           BackendComponent::HIPBit,
           BackendComponent::XPUBit});
      constexpr auto dense_k = DispatchKeySet(DispatchKey::Dense);
      return ts.has_any(dense_k) && ts.has_any(dense_backends);
    };
    auto is_sparse = [](DispatchKeySet ts) {
      constexpr auto sparse_backends = DispatchKeySet(
          {BackendComponent::CPUBit,
           BackendComponent::CUDABit,
           BackendComponent::HIPBit,
           BackendComponent::XPUBit});
      constexpr auto sparse_k = DispatchKeySet(DispatchKey::Sparse);
      return ts.has_any(sparse_k) && ts.has_any(sparse_backends);
    };
    return (key_set_ == from) || (is_dense(key_set_) && is_dense(from)) ||
        (is_sparse(key_set_) && is_sparse(from));
  }

 private:
  template <typename VariableVersion>
  c10::intrusive_ptr<TensorImpl> shallow_copy_and_detach_core(
      VariableVersion&& version_counter,
      bool allow_tensor_metadata_change) const;

 public:
  /**
   * Return a TensorImpl that is a shallow-copy of this TensorImpl.
   *
   * For usage of `version_counter` and `allow_tensor_metadata_change`,
   * see NOTE [ TensorImpl Shallow-Copying ].
   */
  virtual c10::intrusive_ptr<TensorImpl> shallow_copy_and_detach(
      const c10::VariableVersion& version_counter,
      bool allow_tensor_metadata_change) const;

  /**
   * Return a TensorImpl that is a shallow-copy of this TensorImpl.
   *
   * For usage of `version_counter` and `allow_tensor_metadata_change`,
   * see NOTE [ TensorImpl Shallow-Copying ].
   */
  virtual c10::intrusive_ptr<TensorImpl> shallow_copy_and_detach(
      c10::VariableVersion&& version_counter,
      bool allow_tensor_metadata_change) const;

  /**
   * Shallow-copies data from another TensorImpl into this TensorImpl.
   *
   * For why this function doesn't check this TensorImpl's
   * `allow_tensor_metadata_change_`, see NOTE [ TensorImpl Shallow-Copying ].
   */
  virtual void shallow_copy_from(const c10::intrusive_ptr<TensorImpl>& impl) {
    copy_tensor_metadata(
        /*src_impl=*/impl.get(),
        /*dest_impl=*/this,
        /*version_counter=*/version_counter(),
        /*allow_tensor_metadata_change=*/allow_tensor_metadata_change());
    refresh_numel();
    refresh_contiguous();
  }

  // Inference tensor doesn't have version counter,
  // set_version_counter is no-op for them.
  void set_version_counter(const c10::VariableVersion& version_counter) {
    TORCH_CHECK(
        !(is_inference() && version_counter.enabled()),
        "Cannot set version_counter for inference tensor");
    version_counter_ = version_counter;
  }

  void set_version_counter(c10::VariableVersion&& version_counter) {
    TORCH_CHECK(
        !(is_inference() && version_counter.enabled()),
        "Cannot set version_counter for inference tensor");
    version_counter_ = std::move(version_counter);
  }

  const c10::VariableVersion& version_counter() const noexcept {
    return version_counter_;
  }

  void bump_version() {
    version_counter_.bump();
  }

  // Associate the TensorImpl with the specified PyObject, and, if necessary,
  // also tag the interpreter.
  //
  // NB: This lives in a header so that we can inline away the switch on status
  //
  // NB: THIS FUNCTION CAN RAISE AN EXCEPTION.  Make sure to clean up after
  // PyObject if necessary!
  void init_pyobj(
      impl::PyInterpreter* self_interpreter,
      PyObject* pyobj,
      c10::impl::PyInterpreterStatus status) {
    impl::PyInterpreter* expected = nullptr;
    switch (status) {
      case impl::PyInterpreterStatus::DEFINITELY_UNINITIALIZED:
        // caller guarantees there is no multithreaded access; if there is
        // no data race OK to do a relaxed store
        pyobj_interpreter_.store(self_interpreter, std::memory_order_relaxed);
        break;
      case impl::PyInterpreterStatus::TAGGED_BY_US:
        // no tagging is necessary, the tag is already correct
        break;
      case impl::PyInterpreterStatus::MAYBE_UNINITIALIZED:
        // attempt to claim this TensorImpl with the specified interpreter
        // tag
        if (pyobj_interpreter_.compare_exchange_strong(
                expected, self_interpreter, std::memory_order_acq_rel)) {
          break;
        }
        // test if, actually, it was already tagged by us!  this situation can't
        // be caused by a race, but it could be caused by a situation
        // where someone conservatively tagged the tensor as MAYBE_UNINITIALIZED
        // (because they didn't pre-check the tag) when actually it was
        // owned by the interpreter
        if (expected == self_interpreter) {
          break;
        }
        // fallthrough, we lost the race.  We are guaranteed not to lose the
        // race with ourself, as calls to init_pyobj with the same interpreter
        // ID must be sequentialized by the GIL
        C10_FALLTHROUGH;
      case impl::PyInterpreterStatus::TAGGED_BY_OTHER:
        TORCH_CHECK(
            false,
            "cannot allocate PyObject for Tensor on interpreter ",
            self_interpreter,
            " that has already been used by another torch deploy interpreter ",
            pyobj_interpreter_.load());
    }

    // we are the ONLY thread that can have gotten to this point.  It is not
    // possible to conflict with another zero interpreter as access is protected
    // by GIL
    pyobj_ = pyobj;
  }

  // Query the PyObject interpreter.  This may return null if there is no
  // interpreter.  This is racy!
  impl::PyInterpreter* pyobj_interpreter() {
    return pyobj_interpreter_.load(std::memory_order_acquire);
  }

  // Test the interpreter tag.  If tagged for the current interpreter, return
  // a non-nullopt (but possibly null) PyObject.  If (possibly) untagged,
  // returns a nullopt.  If it is definitely invalid, raises an error.
  //
  // NB: this lives in header so that we can avoid actually creating the
  // c10::optional
  c10::optional<PyObject*> check_pyobj(impl::PyInterpreter* self_interpreter) {
    // Note [Memory ordering on Python interpreter tag]
    impl::PyInterpreter* interpreter =
        pyobj_interpreter_.load(std::memory_order_acquire);
    if (interpreter == nullptr) {
      // NB: This never returns DEFINITELY_UNINITIALIZED because there is
      // always the possibility that another thread races to initialize
      // after we query here.  The only time when we can conclude a tensor
      // is definitely uninitialized is when we have just allocated it and
      // it cannot have escaped to other threads yet
      return c10::nullopt;
    } else if (interpreter == self_interpreter) {
      // NB: pyobj_ could still be null!
      return c10::make_optional(pyobj_);
    } else {
      TORCH_CHECK(
          false,
          "cannot access PyObject for Tensor on interpreter ",
          self_interpreter->name(),
          " that has already been used by another torch deploy interpreter ",
          pyobj_interpreter_.load()->name());
    }
  }

  // Clear the PyObject field for an interpreter, in situations where we
  // statically know the tensor is tagged with our interpreter.
  void unchecked_clear_pyobj(impl::PyInterpreter* interpreter) {
    TORCH_INTERNAL_ASSERT_DEBUG_ONLY(interpreter == pyobj_interpreter_.load());
    pyobj_ = nullptr;
  }

 private:
  // See NOTE [c10::optional operator usage in CUDA]
  // We probably don't want to expose this publicly until
  // the note is addressed.
  c10::optional<c10::Device> device_opt() const {
    return device_opt_;
  }

 public:
  /**
   * The device type of a Tensor, e.g., DeviceType::CPU or DeviceType::CUDA.
   */
  DeviceType device_type() const {
    // TODO: A useful internal assert would be to show that device_opt_ is null
    // only if you are an undefined tensor
    TORCH_CHECK(
        device_opt_.has_value(),
        "device_type cannot be run on undefined Tensor");
    // See NOTE [c10::optional operator usage in CUDA]
    return (*device_opt_).type();
  }

  /**
   * @brief Extends the outer-most dimension of this tensor by num elements,
   * preserving the existing data.
   *
   * The underlying data may be reallocated in order to accommodate the new
   * elements, in which case this tensors' capacity is grown at a factor of
   * growthPct. This ensures that Extend runs on an amortized O(1) time
   * complexity.
   *
   * This op is auto-asynchronous if the underlying device (CUDA) supports it.
   */
  void Extend(int64_t num, float growthPct) {
    TORCH_CHECK(sizes_and_strides_.size() >= 1u);
    TORCH_CHECK(num >= 0, "`num` must be non-negative for Extend");
    TORCH_CHECK(
        is_contiguous_,
        "Right now Extend is only supported for contiguous Tensor.");
    using SizesVector = SmallVector<int64_t, 5>;
    SizesVector newDims(
        sizes_and_strides_.sizes_begin(), sizes_and_strides_.sizes_end());
    newDims[0] += num;
    if (!storage_.data()) {
      Resize(newDims);
      return;
    }
    const auto newNumel =
        c10::multiply_integers(newDims.begin(), newDims.end());
    if (newNumel * data_type_.itemsize() <= storage_.nbytes()) {
      sizes_and_strides_.set_sizes(newDims);
      numel_ = newNumel;
      return;
    }
    SizesVector newCapacity(
        sizes_and_strides_.sizes_begin(), sizes_and_strides_.sizes_end());
    newCapacity[0] = std::max(
        newDims[0],
        static_cast<int64_t>(std::ceil(
            sizes_and_strides_.size_at_unchecked(0) * (1 + growthPct / 100))));
    auto oldData = std::move(storage_.data_ptr());
    auto oldSize = numel_;
    Resize(newCapacity);
    auto* newData = raw_mutable_data(data_type_);
    if (data_type_.copy()) {
      TORCH_CHECK(
          device_type() == DeviceType::CPU, "non-POD types work only on CPU");
      data_type_.copy()(oldData.get(), newData, oldSize);
    } else {
      // The following copy uses the current (thread local) stream for copying
      // and also takes the GPU id from the device() field passed in.
      //
      // TODO: Potentially more enforcements are necessary to avoid accidental
      // switch to sync copy if the currently set device is wrong.
      //
      // Specifically, we might need to switch to a different context device
      // here explicitly to avoid relying on user synchronizing things
      // properly.
      CopyBytes(
          oldSize * itemsize(),
          oldData.get(),
          device(),
          newData,
          device(),
          true); // non-blocking
    }
    reserved_ = true;
    sizes_and_strides_.set_sizes(newDims);
    numel_ = newNumel;
  }

  /**
   * @brief Reserve space for the underlying tensor.
   *
   * This must be called after Resize(), since we only specify the first
   * dimension This does not copy over the old data to the newly allocated space
   */
  template <class T>
  void ReserveSpace(const T& outer_dim) {
    TORCH_CHECK(
        is_contiguous_,
        "Right now ReserveSpace is only supported for contiguous Tensor.");
    TORCH_CHECK(
        storage_.unique(), "Can't call ReserveSpace on shared storage.");
    // TODO: eliminate newCapacity.
    SmallVector<int64_t, 5> newCapacity(
        sizes_and_strides_.sizes_begin(), sizes_and_strides_.sizes_end());
    newCapacity[0] = outer_dim;
    auto newNumel = c10::multiply_integers(newCapacity);
    if (newNumel * data_type_.itemsize() <= storage_.nbytes()) {
      return;
    }
    // Old data is discarded
    storage_.data_ptr().clear();
    auto oldSize = numel_;
    SmallVector<int64_t, 5> oldDims(
        sizes_and_strides_.sizes_begin(), sizes_and_strides_.sizes_end());
    Resize(newCapacity);
    // Allocate new memory but don't copy over the data
    raw_mutable_data(data_type_);
    sizes_and_strides_.set_sizes(oldDims);
    numel_ = oldSize;
    reserved_ = true;
  }

  /**
   * @brief Resizes a tensor.
   *
   * Resize takes in a vector of ints specifying the dimensions of the tensor.
   * You can pass in an empty vector to specify that it is a scalar (i.e.
   * containing one single item).
   *
   * The underlying storage may be deleted after calling Resize: if the new
   * shape leads to a different number of items in the tensor, the old memory
   * is deleted and new memory will be allocated next time you call
   * mutable_data(). However, if the shape is different but the total number of
   * items is the same, the underlying storage is kept.
   *
   * This method respects caffe2_keep_on_shrink.  Consult the internal logic
   * of this method to see exactly under what circumstances this flag matters.
   */
  template <typename... Ts>
  void Resize(Ts... dim_source) {
    bool size_changed = SetDims(dim_source...);
    if (size_changed) {
      HandleResize();
    }
  }

  template <typename T>
  void Resize(const std::vector<T>& dim_source) {
    Resize(ArrayRef<T>(dim_source));
  }

  /**
   * Resizes the tensor without touching underlying storage.
   * This requires the total size of the tensor to remains constant.
   */
  inline void Reshape(const std::vector<int64_t>& dims) {
    TORCH_CHECK(
        is_contiguous_,
        "Right now Reshape is only supported for contiguous Tensor.");
    int64_t new_size = 1;
    for (auto d : dims) {
      TORCH_CHECK(d >= 0);
      new_size *= d;
    }
    TORCH_CHECK(
        new_size == numel_,
        "New size and old size are not equal. You cannot use Reshape, "
        "but should use Resize."
        // TODO(jiayq): remove the following warning after pending diffs
        // stabilize.
        " The old caffe2 mixes Reshape and Resize but this behavior has "
        "been changed. If you find this error, most likely you will need "
        "to change corresponding code from Reshape to Resize.");
    sizes_and_strides_.set_sizes(dims);
    empty_tensor_restride(MemoryFormat::Contiguous);
  }

  /**
   * Release whatever memory the tensor was holding but keep size and type
   * information. Subsequent call to mutable_data will trigger new memory
   * allocation.
   */
  inline void FreeMemory() {
    // We'll detach from the old Storage and create a new one
    storage_ = Storage::create_legacy(storage_.device());
    storage_offset_ = 0;
  }

  /**
   * @brief Shares the data with another tensor.
   *
   * To share data between two tensors, the sizes of the two tensors must be
   * equal already. The reason we do not implicitly do a Resize to make the two
   * tensors have the same shape is that we want to allow tensors of different
   * shapes but the same number of items to still be able to share data. This
   * allows one to e.g. have a n-dimensional Tensor and a flattened version
   * sharing the same underlying storage.
   *
   * The source tensor should already have its data allocated.
   */
  // To be deprecated
  void ShareData(const TensorImpl& src) {
    // Right now, we are assuming the device_type are the same, since it is
    // inherently the same in the non-templatized code. We should probably add
    // an assert here which might affect perf a little bit.
    TORCH_CHECK(
        src.numel_ == numel_,
        "Size mismatch - did you call reshape before sharing the data?");
    // It is possible that the source tensor hasn't called mutable_data() yet,
    // in which case ShareData() doesn't make much sense since we don't really
    // know what to share yet.
    // TODO: Add the assert after all uninitialized states are eliminated
    // TORCH_CHECK(src.dtype_initialized(),
    //            "Source tensor don't have a data type (did you call
    //            mutable_data<T> on the tensor?)");
    if (!src.dtype_initialized()) {
      C10_LOG_EVERY_MS(WARNING, 1000)
          << "Source tensor don't have a data type (did you call mutable_data<T> on the tensor?)";
    }
    TORCH_CHECK(
        src.storage_initialized(),
        "Source tensor has no content and has size > 0");
    // Finally, do sharing.
    /* Since we create new Storage whenever we need to change data_type/nbytes
     * this still keeps the original semantics
     */
    storage_ = src.storage();
    data_type_ = src.dtype();
    device_opt_ = src.device_opt();
    storage_offset_ = src.storage_offset();
  }

  void ShareExternalPointer(
      DataPtr&& data_ptr,
      const caffe2::TypeMeta data_type,
      size_t size_bytes) {
    TORCH_CHECK(
        data_type != ScalarType::Undefined,
        "To share with a raw external pointer you need to pass in an "
        "initialized data_type(TypeMeta).");
    if (!size_bytes) {
      size_bytes = numel_ * data_type.itemsize();
    }
    if (storage_.unique()) {
      storage_.UniqueStorageShareExternalPointer(
          std::move(data_ptr), size_bytes);
      data_type_ = data_type;
      device_opt_ = storage_.device();
      storage_offset_ = 0;
    } else {
      // Create a new Storage
      storage_ = Storage(
          Storage::use_byte_size_t(),
          size_bytes,
          std::move(data_ptr),
          /*allocator=*/nullptr,
          /*resizable=*/false);
      data_type_ = data_type;
      device_opt_ = storage_.device();
      storage_offset_ = 0;
    }
  }

  /**
   * Returns a mutable raw pointer of the underlying storage. Since we will need
   * to know the type of the data for allocation, a TypeMeta object is passed in
   * to specify the necessary information. This is conceptually equivalent of
   * calling mutable_data<T>() where the TypeMeta parameter meta is derived from
   * the type T. This function differs from mutable_data<T>() in the sense that
   * the type T can be specified during runtime via the TypeMeta object.
   *
   * If the existing data does not match the desired type, it will be deleted
   * and a new storage will be created.
   */
  inline void* raw_mutable_data(const caffe2::TypeMeta meta) {
    // For 0-size tensors it's fine to return any pointer (including nullptr)
    if (data_type_ == meta && storage_initialized()) {
      return static_cast<void*>(
          static_cast<char*>(storage_.data()) +
          storage_offset_ * meta.itemsize());
    } else {
      bool had_special_dtor = data_type_.placementDelete() != nullptr;
      storage_offset_ = 0;
      data_type_ = meta;
      // NB: device is not changed

      // We can reuse the existing buffer if the current data does not have
      // a special destructor and the new data doesn't have a special
      // constructor.
      if (numel_ == 0 ||
          (meta.placementNew() == nullptr && !had_special_dtor &&
           (storage_.nbytes() >= (numel_ * data_type_.itemsize())))) {
        TORCH_INTERNAL_ASSERT(
            storage_offset_ == 0); // because we just reallocated
        return storage_.data();
      }
      const Allocator* allocator = storage_.allocator();
      // Storage might have nullptr allocator in rare cases, for example, if
      // an external memory segment has been wrapped with Tensor and we don't
      // know how to reallocate it. However, in order to preserve legacy C2
      // behavior, we allow reallocating the memory using default allocator.
      if (allocator == nullptr) {
        allocator = GetAllocator(storage_.device_type());
      }
      if (meta.placementNew()) {
        // For types that need placement new, we will call it, as well as
        // making sure that when the data is freed, it calls the right
        // destruction procedure.
        auto size = numel_;
        auto dtor = data_type_.placementDelete();
        auto data_ptr = allocator->allocate(numel_ * data_type_.itemsize());
        storage_.set_data_ptr_noswap(PlacementDeleteContext::makeDataPtr(
            std::move(data_ptr), dtor, size, storage_.device()));
        data_type_.placementNew()(storage_.data(), numel_);
      } else {
        // For fundamental type, new and delete is easier.
        storage_.set_data_ptr_noswap(
            allocator->allocate(numel_ * data_type_.itemsize()));
      }
      storage_.set_nbytes(numel_ * data_type_.itemsize());
      TORCH_INTERNAL_ASSERT(
          storage_offset_ == 0); // because we just reallocated
      device_opt_ = storage_.device();
      return storage_.data();
    }
  }

  /**
   * Returns a typed pointer of the underlying storage.
   *
   * For fundamental types, we reuse possible existing storage if there
   * is sufficient capacity.
   */
  template <typename T>
  inline T* mutable_data() {
    if (storage_initialized() && data_type_.Match<T>()) {
      return static_cast<T*>(storage_.data()) + storage_offset_;
    }
    // Check it here statically - otherwise TypeMeta would throw the runtime
    // error in attempt to invoke TypeMeta::ctor()
    static_assert(
        std::is_default_constructible<T>::value,
        "Tensor can't hold non-default-constructable types");
    return static_cast<T*>(raw_mutable_data(caffe2::TypeMeta::Make<T>()));
  }

  /**
   * True if a tensor is storage initialized.  A tensor may become
   * storage UNINITIALIZED after a Resize() or FreeMemory()
   */
  bool storage_initialized() const {
    TORCH_CHECK(
        has_storage(),
        "cannot call storage_initialized on tensor that does not have storage");
    return storage_.data() || numel_ == 0;
  }

  /**
   * True if a tensor is dtype initialized.  A tensor allocated with
   * Caffe2-style constructors is dtype uninitialized until the
   * first time mutable_data<T>() is called.
   */
  bool dtype_initialized() const noexcept {
    return data_type_ != caffe2::TypeMeta();
  }

  void set_storage_keep_dtype(at::Storage storage) {
    TORCH_CHECK(
        allow_tensor_metadata_change(),
        "set_storage ",
        err_msg_tensor_metadata_change_not_allowed);
    storage_ = std::move(storage);
    device_opt_ = storage_.device();
  }

  void set_storage_and_dtype(
      at::Storage storage,
      const caffe2::TypeMeta data_type) {
    set_storage_keep_dtype(storage);
    data_type_ = data_type;
  }

  /**
   * Set the strides of the tensor to match memory_format
   *
   * WARNING: This function doesn't rearrange data and assumes tensor is a
   * memory contiguous
   */
  void empty_tensor_restride(MemoryFormat memory_format) {
#ifdef DEBUG
    TORCH_INTERNAL_ASSERT(
        compute_numel() == numel_,
        "If you are seeing this error, that means empty_tensor_restride was "
        "called before setting correct numel");
#endif
    switch (memory_format) {
      case MemoryFormat::Contiguous: {
        // dim_ is a virtual call, don't repeat it
        const auto dim_ = dim();
        sizes_and_strides_.resize(dim_);
        if (dim_ > 0) {
          const auto last_idx = dim_ - 1;
          sizes_and_strides_.stride_at_unchecked(last_idx) = 1;
          for (auto i = last_idx - 1; i >= 0; --i) {
            sizes_and_strides_.stride_at_unchecked(i) =
                sizes_and_strides_.stride_at_unchecked(i + 1) *
                std::max<int64_t>(
                    sizes_and_strides_.size_at_unchecked(i + 1), 1);
          }
        }
        break;
      }
      case MemoryFormat::ChannelsLast: {
        TORCH_CHECK(
            dim() == 4, "required rank 4 tensor to use channels_last format");
        set_sizes_and_strides(sizes(), get_channels_last_strides_2d(sizes()));
        break;
      }
      case MemoryFormat::ChannelsLast3d: {
        TORCH_CHECK(
            dim() == 5,
            "required rank 5 tensor to use channels_last_3d format");
        set_sizes_and_strides(sizes(), get_channels_last_strides_3d(sizes()));
        break;
      }
      case MemoryFormat::Preserve:
        TORCH_CHECK(false, "unsupported memory format ", memory_format);
        // Cleaning warning messages, no need to break as TORCH_CHECK(false)
        // terminates flow.
        // break;
    }
    // recompute contiguous flag, as currently NHWC/NCHW flags are not mutually
    // exclusive see #24090
    refresh_contiguous();
  }

  bool is_strides_like_channels_last() const {
    return is_channels_last_;
  }

  bool is_strides_like_channels_last_3d() const {
    return is_channels_last_3d_;
  }

  bool is_non_overlapping_and_dense() const {
    return is_non_overlapping_and_dense_;
  }

 private:
  void HandleResize();

  // The Caffe2 Resize() method supports being called both as Resize({2,2}) as
  // well as variadic with Resize(2, 2).  These overloads provide all of the
  // supported calling configurations, while being overloads (and not templates)
  // so that implicit conversions still work.
  //
  // SetDims on ArrayRef is internally implemented as a template, so we can
  // handle both ArrayRefs of different types (there are some uses of
  // Resize in Caffe2 which pass in int, not int64_t.)

  template <
      typename T,
      typename = typename std::enable_if<std::is_integral<T>::value>::type>
  bool SetDimsTemplate(ArrayRef<T> src) {
    auto old_numel = numel_;
    sizes_and_strides_.resize(src.size());
    int64_t new_numel = 1;
    for (const auto i : c10::irange(src.size())) {
      new_numel *= src[i];
      sizes_and_strides_.size_at_unchecked(i) = src[i];
    }
    numel_ = new_numel;
    empty_tensor_restride(MemoryFormat::Contiguous);
    return numel_ != old_numel;
  }

  bool SetDims(ArrayRef<int64_t> s) {
    return SetDimsTemplate(s);
  }

  bool SetDims(ArrayRef<int> s) {
    return SetDimsTemplate(s);
  }

  bool SetDims(ArrayRef<size_t> s) {
    return SetDimsTemplate(s);
  }

  bool SetDims() {
    return SetDims(IntArrayRef{});
  }

  bool SetDims(const int64_t d0) {
    return SetDims(IntArrayRef{d0});
  }

  bool SetDims(const int64_t d0, const int64_t d1) {
    return SetDims(IntArrayRef{d0, d1});
  }

  bool SetDims(const int64_t d0, const int64_t d1, const int64_t d2) {
    return SetDims(IntArrayRef{d0, d1, d2});
  }

  bool SetDims(
      const int64_t d0,
      const int64_t d1,
      const int64_t d2,
      const int64_t d3) {
    return SetDims(IntArrayRef{d0, d1, d2, d3});
  }

  /**
   * Compute the number of elements based on the sizes of a tensor.
   */
  int64_t compute_numel() const {
#if C10_HAS_BUILTIN_OVERFLOW() && !defined(C10_MOBILE)
    // Use overflow checks if supported by the compiler
    return safe_compute_numel();
#else
    return c10::multiply_integers(sizes());
#endif
  }

  /**
   * Compute the number of elements based on the sizes of a
   * tensor. Catches integer overflow that may occur when a tensor
   * using a sparse layout has multiple dimensions with large sizes.
   */
  int64_t safe_compute_numel() const {
    uint64_t n = 1;
    bool overflows = c10::safe_multiplies_u64(sizes(), &n);
    constexpr auto numel_max = std::min(
        static_cast<uint64_t>(std::numeric_limits<int64_t>::max()),
        static_cast<uint64_t>(std::numeric_limits<size_t>::max()));

    overflows |= (n > numel_max);
    TORCH_CHECK(!overflows, "numel: integer multiplication overflow");
    return static_cast<int64_t>(n);
  }

  /**
   * Compute whether or not a tensor is contiguous based on the sizes and
   * strides of a tensor.
   */
  bool compute_contiguous() const;

  bool compute_channels_last_contiguous_2d() const;

  bool compute_channels_last_contiguous_3d() const;

  bool compute_strides_like_channels_last_2d() const;

  bool compute_strides_like_channels_last_3d() const;

  bool compute_non_overlapping_and_dense() const;

 protected:
  /**
   * Recompute the cached numel of a tensor.  Call this if you modify
   * sizes.
   *
   * For tensors with sparse layouts, use safe_refresh_numel() instead
   * because it will catch integer overflow that may occur for tensors
   * with sparse layouts and large dimensions.
   */
  void refresh_numel() {
    numel_ = compute_numel();
  }

  /**
   * Recompute the cached numel of a tensor.  Call this if you modify
   * sizes. Use only for tensors with sparse layouts because only
   * sparse tensor are likely to have sizes that may lead to integer
   * overflow when computing numel.
   */
  void safe_refresh_numel() {
    numel_ = safe_compute_numel();
  }

  /**
   * Recompute the cached contiguity of a tensor.  Call this if you modify sizes
   * or strides.
   */
  void refresh_contiguous() {
    is_contiguous_ = compute_contiguous();
    // Note:
    // Dim 0, 1, 2 will never be a channels last 2d/3d format
    // Dim 3+ is possibly be a channels last 2d format (Dim 4 only at this
    // point) Dim 4+ is possibly be a channels last 3d format (Dim 5 only at
    // this point)
    switch (dim()) {
      case 4:
        is_channels_last_contiguous_ = compute_channels_last_contiguous_2d();
        is_channels_last_3d_contiguous_ = false;
        is_channels_last_ = compute_strides_like_channels_last_2d();
        is_channels_last_3d_ = false;
        is_non_overlapping_and_dense_ = is_contiguous_ ||
            is_channels_last_contiguous_ || compute_non_overlapping_and_dense();
        break;
      case 5:
        is_channels_last_contiguous_ = compute_channels_last_contiguous_2d();
        is_channels_last_3d_contiguous_ = !is_channels_last_contiguous_ &&
            compute_channels_last_contiguous_3d();
        is_channels_last_ = !is_channels_last_3d_contiguous_ &&
            compute_strides_like_channels_last_2d();
        is_channels_last_3d_ =
            !is_channels_last_ && compute_strides_like_channels_last_3d();
        is_non_overlapping_and_dense_ = is_contiguous_ ||
            is_channels_last_contiguous_ || is_channels_last_3d_contiguous_ ||
            compute_non_overlapping_and_dense();
        break;
      default:
        is_channels_last_contiguous_ = false;
        is_channels_last_3d_contiguous_ = false;
        // is_channels_last_ and is_channels_last_3d_ are suggested
        // memory_format. Being channels_last_contiguous doesn't necessarily
        // mean the tensor is strided like channels_last: for strides on channel
        // dimension could suggest desired memory_layout, but it doesn't affect
        // memory storage
        is_channels_last_ = false;
        is_channels_last_3d_ = false;
        is_non_overlapping_and_dense_ =
            is_contiguous_ || compute_non_overlapping_and_dense();
    }
  }

  /**
   * Copy the tensor metadata fields (e.g. sizes / strides / storage pointer /
   * storage_offset) from one TensorImpl to another TensorImpl.
   *
   * For usage of `version_counter` and `allow_tensor_metadata_change`, see NOTE
   * [ TensorImpl Shallow-Copying ].
   */
  static void copy_tensor_metadata(
      const TensorImpl* src_impl,
      TensorImpl* dest_impl,
      const c10::VariableVersion& version_counter,
      bool allow_tensor_metadata_change);

  /**
   * Copy the tensor metadata fields (e.g. sizes / strides / storage pointer /
   * storage_offset) from one TensorImpl to another TensorImpl.
   *
   * For usage of `version_counter` and `allow_tensor_metadata_change`, see NOTE
   * [ TensorImpl Shallow-Copying ].
   */
  static void copy_tensor_metadata(
      const TensorImpl* src_impl,
      TensorImpl* dest_impl,
      c10::VariableVersion&& version_counter,
      bool allow_tensor_metadata_change);

 private:
  static void copy_tensor_metadata_except_version_counter(
      const TensorImpl* src_impl,
      TensorImpl* dest_impl,
      bool allow_tensor_metadata_change);

 protected:
  // Error message to show when the user tries to change tensor metadata on
  // Tensor created from .data or .detach().
  //
  // See NOTE [ Metadata Change for a Detached Tensor ] for details.
  static const char* const err_msg_tensor_metadata_change_not_allowed;

 public:
  void set_storage_access_should_throw() {
    storage_access_should_throw_ = true;
  }

  bool owns_pyobj() {
    return owns_pyobj_;
  }

  void set_owns_pyobj(bool b) {
    owns_pyobj_ = b;
  }

 protected:
  // Policy for adjusting the behavior of customizable methods like
  // is_contiguous() and sizes(). Allows subclass customization while
  // still being able to inline the methods in the common case.
  enum class CustomizableMethodPolicy : uint8_t {
    // Default behavior.
    Default,
    // Throw a generic error message that this tensor type does not
    // support the method in question.
    NotSupported,
    // For backward compatibility.
    ContiguityNotSupported = NotSupported,
    // Call virtual foo_custom method to implement custom foo
    // behavior.
    CustomBehavior,
  };

  // For backward compatibility.
  using HasContiguityPolicy = CustomizableMethodPolicy;

  void set_has_contiguity_policy(CustomizableMethodPolicy p) {
    has_contiguity_ = static_cast<uint8_t>(p);
  }

  void set_sizes_customization_policy(CustomizableMethodPolicy p) {
    sizes_customization_policy_ = static_cast<uint8_t>(p);
  }

  Storage storage_;

 private:
  // This pointer points to an AutogradMeta struct that stores autograd-specific
  // fields (such as grad_ / grad_fn_ / grad_accumulator_). This pointer always
  // has unique ownership (meaning only one TensorImpl can own it at a time).
  //
  // autograd_meta_ can be nullptr, as an optimization.  When this occurs, it is
  // equivalent to having an autograd_meta_ pointing to a default constructed
  // AutogradMeta; intuitively, tensors which don't require grad will have this
  // field set to null.
  //
  // This means accessors on autograd_meta_ have to be careful to test if they
  // got a nullptr, and handle default behavior appropriately in that case.
  //
  // Note that we don't enforce the invariant that if the AutogradMeta is
  // default constructed, it is nullptr (to do this, we'd have to continuously
  // check if an AutogradMeta became, by mutation, equal to the default
  // constructed form.  (This might be useful, but it seems rare enough that
  // a requires_grad=True variable will turn back into the requires_grad=False
  // version.)  So there are three representable states:
  //
  //    1. autograd_meta_ == nullptr
  //    2. autograd_meta_ is default constructed (semantically, same as (1))
  //    3. autograd_meta_ has nontrivial information content
  //
  std::unique_ptr<c10::AutogradMetaInterface> autograd_meta_ = nullptr;

 protected:
  std::unique_ptr<c10::NamedTensorMetaInterface> named_tensor_meta_ = nullptr;

  c10::VariableVersion version_counter_;

  // This field contains the interpreter tag for this object.  See
  // Note [Python interpreter tag] for general context
  //
  // Note [Memory ordering on Python interpreter tag]
  // ~~~~~~~~~~~~~~~~~~~~~~~~~~~~~~~~~~~~~~~~~~~~~~~~
  // What memory_order do we need when accessing this atomic?  We don't
  // need a single total modification order (as provided by
  // memory_order_seq_cst) as pyobj_interpreter_ is monotonic: it can only
  // transition from -1 to some positive integer and never changes afterwards.
  // Because there is only one modification, it trivially already has a total
  // modification order (e.g., we don't need fences or locked instructions on
  // x86)
  //
  // In fact, one could make a reasonable argument that relaxed reads are OK,
  // due to the presence of external locking (GIL) to ensure that interactions
  // with other data structures are still correctly synchronized, so that
  // we fall in the "Single-Location Data Structures" case as described in
  // http://www.open-std.org/jtc1/sc22/wg21/docs/papers/2020/p2055r0.pdf
  // However, on x86, it doesn't matter if I use acquire or relaxed on the load
  // as I get the same assembly in both cases.  So I just use the more
  // conservative acquire (which will impede compiler optimizations but I don't
  // care)
  std::atomic<impl::PyInterpreter*> pyobj_interpreter_;

  // This field contains a weak reference to a PyObject representing
  // this Tensor.  It MUST NOT be a strong reference, as that would
  // create a reference cycle between Tensor and the PyObject.  If
  // pyobj is nullptr, when we transfer Tensor to Python, we allocate
  // a new PyObject for it and set this field.  This field does not
  // have to be protected by an atomic as it is only allowed to be
  // accessed when you hold the GIL.
  //
  // When a PyObject dies, you are obligated to clear this field
  // (otherwise, you will try to use-after-free the pyobj); this currently
  // occurs in THPVariable_clear in torch/csrc/autograd/python_variable.cpp
  PyObject* pyobj_;

  c10::impl::SizesAndStrides sizes_and_strides_;

  int64_t storage_offset_ = 0;
  // If sizes and strides are empty, the numel is 1!!  However, most of the
  // time, we will immediately set sizes to {0} and reset numel to 0.
  // (Can't do that in the default initializers, because there's no way to
  // spell "allocate a one-element array" for strides_).
  int64_t numel_ = 1;

  // INVARIANT: When storage is non-null, this type meta must
  // agree with the type meta in storage
  caffe2::TypeMeta data_type_;

  // NOTE [c10::optional operator usage in CUDA]
  // Our optional definition doesn't compile in .cu file if `value()` or
  // `operator->` are used.  Instead, we always use `operator*`.
  // See https://github.com/pytorch/pytorch/issues/18496 for more info.
  // If this is too burdensome to maintain, we can just
  // manually implement this with an additional bool.

  // INVARIANT: When storage is non-null, this Device must
  // agree with the type meta in storage.
  //
  // INVARIANT: device_opt_ is only nullopt for undefined tensors
  // (which do not have a device.)
  c10::optional<c10::Device> device_opt_;

  // Tensor is contiguous
  bool is_contiguous_ : 1;
  // gcc doesn't like enum class bitfields; see
  // https://gcc.gnu.org/bugzilla/show_bug.cgi?id=61414
  /* HasContiguityPolicy */ uint8_t has_contiguity_ : 2;

  // Tensor is a subclass that does not permit storage access.
  bool storage_access_should_throw_ : 1;

  // default member initializers for bit-fields only available with -std=c++2a
  // or -std=gnu++2a
  inline void init_bitfields() {
    is_contiguous_ = true;
    has_contiguity_ = static_cast<uint8_t>(CustomizableMethodPolicy::Default);

    is_channels_last_ = false;
    is_channels_last_contiguous_ = false;
    is_channels_last_3d_ = false;
    is_channels_last_3d_contiguous_ = false;
    is_non_overlapping_and_dense_ = true;
    is_wrapped_number_ = false;
    allow_tensor_metadata_change_ = true;
    reserved_ = false;
    owns_pyobj_ = false;
    sizes_customization_policy_ =
        static_cast<uint8_t>(CustomizableMethodPolicy::Default);
    storage_access_should_throw_ = false;
  }

  // Tensor is stored in the channels last 2d memory format, when dimensions
  // order is (N)CHW and C-strides < W-strides < H-strides (< N-strides)
  // (If size of any dimension is equal to 1, this dimension strides value
  // is not taken into account).
  bool is_channels_last_ : 1;

  // Channels last contiguous tensor is channel last tensor which occupies
  // contiguous memory block.
  bool is_channels_last_contiguous_ : 1;

  // Tensor is stored in the channels last 3d memory format, when dimensions
  // order is (N)CDHW and C-strides < W-strides < H-strides < D - strides (<
  // N-strides) (If size of any dimension is equal to 1, this dimension strides
  // value is not taken into account).
  bool is_channels_last_3d_ : 1;

  // Channels last 3d contiguous tensor is channel last 3d tensor which occupies
  // contiguous memory block.
  bool is_channels_last_3d_contiguous_ : 1;

  // Dense tensor is the tensor that store values in a contiguous block of
  // memory. Non-overlapping tensor is the tensor in which elements occupy
  // individual non-repetitive memory.
  bool is_non_overlapping_and_dense_ : 1;

  bool is_wrapped_number_ : 1;

  // NOTE [ Metadata Change for a Detached Tensor ]
  //
  // Normally, a user is allowed to change the tensor metadata
  // (e.g. sizes / strides / storage / storage_offset) of a tensor.
  // However, if the tensor is created by `t1_detached = t1.data` in Python
  // or `t1_detached = t1.detach()` in Python/C++, those changes to the
  // tensor metadata of `t1_detached` will not be propagated back to the
  // original tensor `t1`. In order to make such changes explicitly illegal,
  // we created the `allow_tensor_metadata_change_` flag, to prevent users
  // from changing metadata of the detached tensor and expecting the original
  // tensor to also be updated.
  //
  // NOTE: For a full list of tensor metadata fields, please see
  // `copy_tensor_metadata()` in TensorImpl and its subclasses to find
  // which fields are copied by value.
  bool allow_tensor_metadata_change_ : 1;

  // we decide to keep reserved_ and it will
  // live in Tensor after the split
  // The logic is that if Extend() or ReserveSpace() were ever called,
  // then subsequent Resize()s will not free up Storage.
  bool reserved_ : 1;

  // If pyobj_ is nullptr, this is always false.
  // Otherwise, this indicates whether or not TensorImpl owns the pyobj_
  // or vice versa.  Ordinarily, pyobj_ owns TensorImpl, but if the
  // Python object's refcount goes to zero, we flip the ownership
  // direction (to make sure the pyobj stays live).
  bool owns_pyobj_ : 1;

  // Customization policy for the sizes() virtual method.
  /* CustomizableMethodPolicy */ uint8_t sizes_customization_policy_ : 2;

  // The set of DispatchKeys which describe this tensor.  NB: this
  // does NOT include Autograd (historically, it did, but
  // not anymore!)
  //
  // INVARIANT: named_tensor_meta_ != nullptr  <==>
  // key_set_.has(DispatchKey::Named)
  DispatchKeySet key_set_;

 private:
  // C10_TensorImpl_Size_Check_Dummy_Class needs to be friends with
  // TensorImpl so it can inspect the size of private fields
  template <
      size_t cplusplus,
      size_t clang_ver_major,
      size_t gcc_ver,
      size_t gcc_ver_minor,
      size_t nvcc,
      size_t cuda_version,
      size_t cuda_version_major,
      size_t ptr_size>
  friend class C10_TensorImpl_Size_Check_Dummy_Class;
};

// Note [TensorImpl size constraints]
// ~~~~~~~~~~~~~~~~~~~~~~~~~~~~~~~~~~
// Changed the size of TensorImpl?  If the size went down, good for
// you!  Adjust the documentation below and the expected size.
// Did it go up?  Read on...
//
// Struct size matters.  In some production systems at Facebook, we have
// 400M live tensors during a training run.  Do the math: every 64-bit
// word you add to Tensor is an extra 3.2 gigabytes in RAM.
//
// If you are a Facebook employee, you can check if the run in question
// has tipped you over the point using the command here:
// https://fburl.com/q5enpv98
//
// For reference, we OOMed at 160 bytes (20 words) per TensorImpl.
// This is not counting overhead from strides out-of-line allocation and
// StorageImpl space and this is from before we inlined sizes and strides
// directly into TensorImpl as SmallVectors.
//
// Our memory usage on 32-bit systems is suboptimal, but we're not checking
// for it at the moment (to help avoid rage inducing cycles when the
// 32-bit number is wrong).
//
// Current breakdown:
//
//    vtable pointer
//    strong refcount           TODO: pack these into one word
//    weak refcount
//    storage pointer
//    autograd metadata pointer
//    named tensor metadata pointer
//    version counter pointer
//    Python interpreter pointer
//    PyObject pointer
//    SizesAndStrides size/pointer
//    SizesAndStrides sizes (pre-allocated 0)
//    SizesAndStrides sizes (pre-allocated 1)
//    SizesAndStrides sizes (pre-allocated 2)
//    SizesAndStrides sizes (pre-allocated 3)
//    SizesAndStrides sizes (pre-allocated 4)
//    SizesAndStrides strides (pre-allocated 0)
//    SizesAndStrides strides (pre-allocated 1)
//    SizesAndStrides strides (pre-allocated 2)
//    SizesAndStrides strides (pre-allocated 3)
//    SizesAndStrides strides (pre-allocated 4)
//    storage offset
//    numel
//    data type, device, is_contiguous, storage_access_should_throw_, bitfields
//    DispatchKeySet
//

// Various preprocessor macros we use to check that the
// TensorImpl size hasn't changed unexpectedly. We undef
// these later.
#ifndef __NVCC__
#define C10_NVCC 0
#else
#define C10_NVCC __NVCC__
#endif

#ifndef __CUDA_VER_MAJOR__
#define C10_CUDA_VERSION_MAJOR 0
#else
#define C10_CUDA_VERSION_MAJOR __CUDA_VER_MAJOR__
#endif

#ifndef CUDA_VERSION
#define C10_CUDA_VERSION 0
#else
#define C10_CUDA_VERSION CUDA_VERSION
#endif

#ifndef __clang_major__
#define C10_CLANG_MAJOR_VERSION 0
#else
#define C10_CLANG_MAJOR_VERSION __clang_major__
#endif

#ifndef __GNUC__
#define C10_GCC_VERSION 0
#else
#define C10_GCC_VERSION __GNUC__
#endif

#ifndef __GNUC_MINOR__
#define C10_GCC_VERSION_MINOR 0
#else
#define C10_GCC_VERSION_MINOR __GNUC_MINOR__
#endif

// We use a templatized class to both contain the logic of checking the sizes
// as well as to provide compile-time information that might be useful in
// figuring out why sizes may have changed.
// All the compile time information is given by the template fields that are
// always printed by the compiler when the static_assert fails.
template <
    size_t cplusplus = __cplusplus,
    size_t clang_ver_major = C10_CLANG_MAJOR_VERSION,
    size_t gcc_ver = C10_GCC_VERSION,
    size_t gcc_ver_minor = C10_GCC_VERSION_MINOR,
    size_t nvcc = C10_NVCC,
    size_t cuda_version = C10_CUDA_VERSION,
    size_t cuda_version_major = C10_CUDA_VERSION_MAJOR,
    size_t ptr_size = sizeof(void*)>
class C10_TensorImpl_Size_Check_Dummy_Class : private TensorImpl {
  // Names of (non-bitfield) fields in TensorImpl; used to provide
  // compile-time info about fields whose size changes unexpectedly.
  enum class FieldNameEnum {
    storage_,
    autograd_meta_,
    named_tensor_meta_,
    version_counter_,
    pyobj_interpreter_,
    pyobj_,
    sizes_and_strides_,
    storage_offset_,
    numel_,
    data_type_,
    device_opt_,
    key_set_,
    TOTAL_SIZE
  };

  // Provides compile-time equality check that reveals what numbers
  // were used and on which quantity
  template <size_t Actual, size_t Expected, FieldNameEnum FiledName>
  constexpr static bool are_equal() {
    static_assert(
        Actual == Expected,
        "Actual and Expected sizes of a field did not match!");
    return true;
  }

  // Provides compile-time <= check that reveals what numbers
  // were used and on which quantity
  template <size_t Actual, size_t Expected, FieldNameEnum FiledName>
  constexpr static bool is_le() {
    static_assert(
        Actual <= Expected,
        "Actual and Expected sizes of a field did not match!");
    return true;
  }

 public:
  // Compile-time check that TensorImpl field sizes are as expected
  //
  // Observed total sizes and associated versions
  // If you find a flag that predicts when unique_ptr has 16 bytes
  // on 64-bit systems or when sizes_and_strides_ is 84 vs 88 bytes
  // on 32-bit systems you get a cookie!
  // Length | LLVM | GCC  |    C++ |  CUDA
  //    192 |    ? | 11.2 | 201703 | 11040
  //    208 |    ? | 11.2 | 201703 | 11040
  //    208 |    ? | 11.2 | 201402 | 11040
  //    192 |    ? | 11.2 | 201402 | 11040
  //    160 |   12 |  4.2 | 201703 |     0
  //
  // To keep things clean, we split on systems here.

#if UINTPTR_MAX == 0xFFFFFFFF
  // This is a 32-bit system
  static constexpr bool check_sizes() {
    constexpr size_t tsize = 20 * sizeof(int64_t);

    // clang-format off
    are_equal<sizeof(storage_),            4,  FieldNameEnum::storage_>();
    are_equal<sizeof(autograd_meta_),      4,  FieldNameEnum::autograd_meta_>();
    are_equal<sizeof(named_tensor_meta_),  4,  FieldNameEnum::named_tensor_meta_>();
    are_equal<sizeof(version_counter_),    4,  FieldNameEnum::version_counter_>();
    are_equal<sizeof(pyobj_interpreter_),  4,  FieldNameEnum::pyobj_interpreter_>();
    are_equal<sizeof(pyobj_),              4,  FieldNameEnum::pyobj_>();
    is_le<sizeof(sizes_and_strides_),     88, FieldNameEnum::sizes_and_strides_>();
    are_equal<sizeof(storage_offset_),     8,  FieldNameEnum::storage_offset_>();
    are_equal<sizeof(numel_),              8,  FieldNameEnum::numel_>();
    are_equal<sizeof(data_type_),          2,  FieldNameEnum::data_type_>();
    are_equal<sizeof(device_opt_),         3,  FieldNameEnum::device_opt_>();
    are_equal<sizeof(key_set_),            8,  FieldNameEnum::key_set_>();
    is_le<sizeof(TensorImpl),          tsize,  FieldNameEnum::TOTAL_SIZE>();
    // clang-format on

    return true;
  }
#else
  // This is a 64-bit system
  static constexpr bool check_sizes() {
    constexpr size_t tsize = 26 * sizeof(int64_t);

    // clang-format off
    are_equal<sizeof(storage_),            8,  FieldNameEnum::storage_>();
    // On some systems involving NVCC the size of unique_ptr is 16 bytes. We haven't
    // figured out how to detect those via macro preprocessors yet, so we use <=
    // comparisons for the relevant fields.
    is_le<sizeof(autograd_meta_),         16,  FieldNameEnum::autograd_meta_>();
    is_le<sizeof(named_tensor_meta_),     16,  FieldNameEnum::named_tensor_meta_>();
    are_equal<sizeof(version_counter_),    8,  FieldNameEnum::version_counter_>();
    are_equal<sizeof(pyobj_interpreter_),  8,  FieldNameEnum::pyobj_interpreter_>();
    are_equal<sizeof(pyobj_),              8,  FieldNameEnum::pyobj_>();
    are_equal<sizeof(sizes_and_strides_), 88,  FieldNameEnum::sizes_and_strides_>();
    are_equal<sizeof(storage_offset_),     8,  FieldNameEnum::storage_offset_>();
    are_equal<sizeof(numel_),              8,  FieldNameEnum::numel_>();
    are_equal<sizeof(data_type_),          2,  FieldNameEnum::data_type_>();
    are_equal<sizeof(device_opt_),         3,  FieldNameEnum::device_opt_>();
    are_equal<sizeof(key_set_),            8,  FieldNameEnum::key_set_>();
    is_le<sizeof(TensorImpl),          tsize,  FieldNameEnum::TOTAL_SIZE>();
    // clang-format on

    return true;
  }
#endif
};

// We use a class to encapsulate size-checking logic with
// templates to capture sizes and flags. We call this within
// a static assert to prove there is no run-time behaviour.
// Since the methods we call return either true or fail their
// own static_asserts, we should never see the error messages
// below. We have to provide it though for c++ <17.
static_assert(
    C10_TensorImpl_Size_Check_Dummy_Class<>::check_sizes(),
    "You should not see this message.");

// Clean up after ourselves
#undef C10_NVCC
#undef C10_CUDA_VERSION_MAJOR
#undef C10_CUDA_VERSION
#undef C10_CLANG_MAJOR_VERSION
#undef C10_GCC_VERSION
#undef C10_GCC_VERSION_MINOR

} // namespace c10

C10_CLANG_DIAGNOSTIC_POP()<|MERGE_RESOLUTION|>--- conflicted
+++ resolved
@@ -688,11 +688,7 @@
   virtual bool is_contiguous_custom(at::MemoryFormat memory_format) const;
 
   virtual Layout layout_impl() const {
-<<<<<<< HEAD
-    TORCH_CHECK(false, "layout_impl is only implemented for subclasses.");
-=======
     TORCH_CHECK(false, "layout_impl is only implemented for TensorImpl subclasses.");
->>>>>>> 9bd55e20
   }
 
  public:
